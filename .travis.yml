--- conflicted
+++ resolved
@@ -69,11 +69,8 @@
   - pip install -U pip
   - pip install git+https://github.com/jssuzanne/sqlalchemy-utils.git@mssql_and_pymssql#egg=sqlalchemy_utils
   - pip install wheel
-<<<<<<< HEAD
   - if [[ $TRAVIS_PYTHON_VERSION == 'pypy3.5' ]]; then pip install psycopg2cffi; else pip install psycopg2-binary; fi
   - if [[ $SQLPYCLIENT == 'pymssql' ]]; then pip install 'pymssql<3.0';
-=======
->>>>>>> 25f09a76
   - pip install sqlalchemy $SQLPYCLIENT
   - pip install -U flake8 coverage pytest pytest-cov
   - pip install colour passlib furl phonenumbers pycountry  # special columns
