language: python
dist: xenial
sudo: true
addons:
    postgresql: "9.6"

python:
    - "3.5"
    - "3.6"
    - "3.7"
    - "3.7-dev"
    - "3.8-dev"
    - "nightly"

env:
    global:
        - ANYBLOK_DATABASE_NAME=travis_ci_test
    matrix:
        - ANYBLOK_DATABASE_DRIVER=postgresql ANYBLOK_DATABASE_USER=postgres SQLSERVER='psql -c' SQLPYCLIENT='psycopg2-binary'
        - ANYBLOK_DATABASE_DRIVER=mysql ANYBLOK_DATABASE_USER=travis SQLSERVER='mysql -e' SQLPYCLIENT='mysqlclient'
        - |-
            ANYBLOK_DATABASE_HOST=localhost \
            ANYBLOK_DATABASE_PORT=1433 \
            ANYBLOK_DATABASE_DRIVER=mssql+pymssql \
            ANYBLOK_DATABASE_USER=sa \
            ANYBLOK_DATABASE_PASSWORD=AnyBl@k2019 \
            SQLSERVER='docker exec mssql /opt/mssql-tools/bin/sqlcmd -U sa -P AnyBl@k2019 -Q'
            SQLPYCLIENT='pymssql'

matrix:
    allow_failures:
      - python: "3.7-dev"
      - python: "3.8-dev"
      - python: "nightly"
      - python: "pypy3.5"
    include:
      - python: "pypy3.5"
        env: ANYBLOK_DATABASE_DRIVER=postgresql+psycopg2cffi ANYBLOK_DATABASE_USER=postgres SQLSERVER='psql -c' SQLPYCLIENT='psycopg2cffi'
    exclude:
<<<<<<< HEAD
      - python: "3.4"
        env: ANYBLOK_DATABASE_DRIVER=mysql ANYBLOK_DATABASE_USER=travis SQLSERVER='mysql -e' SQLPYCLIENT='mysqlclient'
=======
>>>>>>> 3ce3705c
      - python: "3.5"
        env: ANYBLOK_DATABASE_DRIVER=mysql ANYBLOK_DATABASE_USER=travis SQLSERVER='mysql -e' SQLPYCLIENT='mysqlclient'

virtualenv:
  system_site_packages: false

services:
  - postgresql
  - mysql
  - docker

before_install:
  - sudo apt-get update
  - sudo apt-get install graphviz
  - if [[ $ANYBLOK_DATABASE_DRIVER == 'mssql+pymssql' ]]; then docker run -e 'ACCEPT_EULA=Y' -e 'SA_PASSWORD=AnyBl@k2019' -p 1433:1433 -d --name mssql mcr.microsoft.com/mssql/server; fi

install:
  - pip install -U pip
  - pip install wheel
  - pip install sqlalchemy $SQLPYCLIENT
  - pip install -U flake8 coverage pytest pytest-cov
  - pip install colour passlib furl phonenumbers pycountry  # special columns
  - pip install coveralls
  - pip install -U cryptography
  - pip install -U coveralls
  - pip install .

script:
  - flake8 anyblok --exclude=*/tests/*
  - python3 update_env.py
  - $SQLSERVER 'create database travis_ci_test;'
  - if [[ $TRAVIS_PYTHON_VERSION != 'pypy3.5' ]]; then py.test --cov-report= --cov=anyblok anyblok/tests; fi
  - $SQLSERVER 'drop database travis_ci_test;'
  - anyblok_createdb --install-all-bloks
  - py.test --cov-report= --cov=anyblok anyblok/bloks
  
after_success:
  coveralls --data_file=.coverage --config_file=.coveragerc<|MERGE_RESOLUTION|>--- conflicted
+++ resolved
@@ -37,11 +37,6 @@
       - python: "pypy3.5"
         env: ANYBLOK_DATABASE_DRIVER=postgresql+psycopg2cffi ANYBLOK_DATABASE_USER=postgres SQLSERVER='psql -c' SQLPYCLIENT='psycopg2cffi'
     exclude:
-<<<<<<< HEAD
-      - python: "3.4"
-        env: ANYBLOK_DATABASE_DRIVER=mysql ANYBLOK_DATABASE_USER=travis SQLSERVER='mysql -e' SQLPYCLIENT='mysqlclient'
-=======
->>>>>>> 3ce3705c
       - python: "3.5"
         env: ANYBLOK_DATABASE_DRIVER=mysql ANYBLOK_DATABASE_USER=travis SQLSERVER='mysql -e' SQLPYCLIENT='mysqlclient'
 
