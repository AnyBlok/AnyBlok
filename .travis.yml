--- conflicted
+++ resolved
@@ -72,13 +72,7 @@
 install:
   - pip install -U pip
   - pip install wheel
-<<<<<<< HEAD
-  - pip install sqlalchemy==1.4.2
-  - pip install -e git+https://github.com/jssuzanne/sqlalchemy-utils.git#egg=sqlalchemy-utils
-  - pip install -e git+https://github.com/jssuzanne/sqlalchemy-views.git#egg=sqlalchemy-views
-=======
   - pip install sqlalchemy
->>>>>>> 93f133ea
   - pip install $SQLPYCLIENT
   - pip install -U flake8 coverage pytest pytest-cov
   - pip install colour passlib furl phonenumbers pycountry  # special columns
