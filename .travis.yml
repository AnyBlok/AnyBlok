--- conflicted
+++ resolved
@@ -41,23 +41,15 @@
 
 install:
   - pip install -U pip
-<<<<<<< HEAD
   - pip install wheel
-  - pip install psycopg2 sqlalchemy  # for unittesting anyblok with postgres
+  - if [[ $TRAVIS_PYTHON_VERSION == 'pypy3.5' ]]; then pip install psycopg2cffi; else pip install psycopg2; fi
+  - pip install qlalchemy  # for unittesting anyblok with postgres
   - pip install flake8 coverage nose
   - pip install colour passlib furl phonenumbers pycountry  # special columns
   - pip install coveralls
-=======
-  # only wheel
-  - pip install -U wheel
-  - if [[ $TRAVIS_PYTHON_VERSION == 'pypy3.5' ]]; then pip install psycopg2cffi; else pip install psycopg2; fi
-  - pip install -U sqlalchemy  # for unittesting anyblok with postgres
-  - pip install -U flake8 coverage nose
-  - pip install -U colour passlib furl phonenumbers pycountry  # special columns
   - pip install -U cryptography
   - pip install -U coveralls
->>>>>>> 00c3827d
-  - python setup.py develop
+  - pip install .
 
 script:
   - flake8 anyblok
