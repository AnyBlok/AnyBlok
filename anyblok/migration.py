# -*- coding: utf-8 -*-
# This file is a part of the AnyBlok project
#
#    Copyright (C) 2014 Jean-Sebastien SUZANNE <jssuzanne@anybox.fr>
#    Copyright (C) 2015 Jean-Sebastien SUZANNE <jssuzanne@anybox.fr>
#    Copyright (C) 2016 Jean-Sebastien SUZANNE <jssuzanne@anybox.fr>
#    Copyright (C) 2017 Jean-Sebastien SUZANNE <jssuzanne@anybox.fr>
#    Copyright (C) 2019 Joachim Trouverie
#    Copyright (C) 2020 Jean-Sebastien SUZANNE <js.suzanne@gmail.com>
#
# This Source Code Form is subject to the terms of the Mozilla Public License,
# v. 2.0. If a copy of the MPL was not distributed with this file,You can
# obtain one at http://mozilla.org/MPL/2.0/.
from pkg_resources import iter_entry_points
from sqlalchemy.exc import IntegrityError, OperationalError
from alembic.migration import MigrationContext
from alembic.autogenerate import compare_metadata
from alembic.operations import Operations
from contextlib import contextmanager
from sqlalchemy import func, select, update, join, and_, text
from anyblok.config import Configuration
from sqlalchemy import inspect
from sqlalchemy.ext.compiler import compiles
from sqlalchemy.sql.ddl import CreateSchema, DropSchema
from .common import sgdb_in
from sqlalchemy.schema import (
    DDLElement, PrimaryKeyConstraint, CheckConstraint, UniqueConstraint)
from logging import getLogger

logger = getLogger(__name__)


MIGRATION_TYPE_PLUGINS_NAMESPACE = 'anyblok.migration_type.plugins'


class AlterSchema(DDLElement):
    def __init__(self, oldname, newname):
        self.oldname = oldname
        self.newname = newname


@compiles(CreateSchema, "mysql")
def compile_create_schema(element, compiler, **kw):
    schema = compiler.preparer.format_schema(element.element)
    return "CREATE SCHEMA %s CHARSET UTF8" % schema


@compiles(AlterSchema)
def compile_alter_schema(element, compiler, **kw):
    old_schema_name = compiler.preparer.format_schema(element.oldname)
    new_schema_name = compiler.preparer.format_schema(element.newname)
    return "ALTER SCHEMA %s RENAME TO %s" % (old_schema_name, new_schema_name)


@contextmanager
def cnx(migration):
    """ Context manager used by migration to get the connection """
    try:
        yield migration.conn
    except MigrationException:
        raise
    except Exception:
        migration.conn.execute("rollback")
        raise


class MigrationException(AttributeError):
    """ Simple Exception class for Migration """


class MigrationReport:
    """ Change report

    Get a new report::

        report = MigrationReport(migrationinstance, change_detected)

    """

    def ignore_migration_for(self, table, default=None):
        return self.migration.ignore_migration_for.get(table, default)

    def raise_if_withoutautomigration(self):
        if self.migration.withoutautomigration:
            raise MigrationException("The metadata and the base structue are "
                                     "different, or this difference is "
                                     "forbidden in 'no auto migration' mode")

    def table_is_added(self, table):
        for action in self.actions:
            if action[0] == 'add_table' and action[1] is table:
                return True

        return False

    def init_add_schema(self, diff):
        self.raise_if_withoutautomigration()
        _, schema = diff
        self.log_names.append('Add schema %s' % schema)

    def init_add_table(self, diff):
        self.raise_if_withoutautomigration()
        _, table = diff
        table_name = (
            '%s.%s' % (table.schema, table.name)
            if table.schema else table.name)
        self.log_names.append('Add table %s' % table_name)

    def init_add_column(self, diff):
        self.raise_if_withoutautomigration()
        _, _, table, column = diff
        if self.ignore_migration_for(table) is True:
            return True

        self.log_names.append('Add %s.%s' % (table, column.name))

    def can_remove_constraints(self, name):
        if name.startswith('anyblok_uq_'):
            return True

        if self.migration.reinit_constraints:
            return True

        if self.migration.reinit_all:
            return True

        return False

    def can_remove_fk_constraints(self, name):
        if name.startswith('anyblok_fk_'):
            return True

        if self.migration.reinit_constraints:
            return True

        if self.migration.reinit_all:
            return True

        return False

    def can_remove_check_constraints(self, name):
        if name.startswith('anyblok_ck_'):
            return True

        if self.migration.reinit_constraints:
            return True

        if self.migration.reinit_all:
            return True

        return False

    def init_remove_constraint(self, diff):
        _, constraint = diff
        if self.ignore_migration_for(constraint.table.name) is True:
            return True

        self.log_names.append('Drop constraint %s on %s' % (
            constraint.name, constraint.table))

        if self.can_remove_constraints(constraint.name):
            self.raise_if_withoutautomigration()
        else:
            return True

    def can_remove_index(self, name):
        if name.startswith('anyblok_ix_'):
            return True

        if self.migration.reinit_indexes:
            return True

        if self.migration.reinit_all:
            return True

        return False

    def init_add_index(self, diff):
        self.raise_if_withoutautomigration()
        _, constraint = diff
        if self.ignore_migration_for(constraint.table.name) is True:
            return True

        columns = [x.name for x in constraint.columns]
        if self.table_is_added(constraint.table):
            return True

        self.log_names.append('Add index constraint on %s (%s)' % (
            constraint.table.name, ', '.join(columns)))

    def init_remove_index(self, diff):
        _, index = diff
        if self.ignore_migration_for(index.table.name) is True:
            return True

        self.log_names.append('Drop index %s on %s' % (index.name,
                                                       index.table))
        if self.can_remove_index(index.name):
            self.raise_if_withoutautomigration()
        else:
            return True

    def init_add_fk(self, diff):
        self.raise_if_withoutautomigration()
        _, fk = diff
        if self.ignore_migration_for(fk.table.name) is True:
            return True

        from_ = []
        to_ = []
        for column in fk.columns:
            if column.name in self.ignore_migration_for(fk.table.name, []):
                return True

            for fk_ in column.foreign_keys:
                from_.append('%s.%s' % (fk.table.name, column.name))
                to_.append(fk_.target_fullname)

        self.log_names.append('Add Foreign keys on (%s) => (%s)' % (
            ', '.join(from_), ', '.join(to_)))

    def init_remove_fk(self, diff):
        _, fk = diff
        if self.ignore_migration_for(fk.table.name) is True:
            return True

        for column in fk.columns:
            if column.name in self.ignore_migration_for(fk.table.name, []):
                return True

            for fk_ in column.foreign_keys:
                self.log_names.append('Drop Foreign keys on %s.%s => %s' % (
                    fk.table.name, column.name, fk_.target_fullname))

        if not self.can_remove_fk_constraints(fk.name):
            return True

        self.raise_if_withoutautomigration()

    def init_add_ck(self, diff):
        self.raise_if_withoutautomigration()
        _, table, ck = diff
        if self.ignore_migration_for(table) is True:
            return True

        if ck.table.schema:
            table = ck.table.schema + '.' + table

        self.log_names.append('Add check constraint %s on %s' % (
            ck.name, table))

    def init_remove_ck(self, diff):
        _, table, ck = diff
        if self.ignore_migration_for(table) is True:
            return True

        if ck['schema']:
            table = ck['schema'] + '.' + table

        self.log_names.append('Drop check constraint %s on %s' % (
            ck['name'], table))

        if not self.can_remove_check_constraints(ck['name']):
            return True

        self.raise_if_withoutautomigration()

    def init_add_constraint(self, diff):
        self.raise_if_withoutautomigration()
        _, constraint = diff
        columns = []

        if self.ignore_migration_for(constraint.table.name) is True:
            return True

        for column in constraint.columns:
            columns.append(column.name)
            if column.name in self.ignore_migration_for(constraint.table.name,
                                                        []):
                return True

        self.log_names.append('Add unique constraint on %s (%s)' % (
            constraint.table.name, ', '.join(columns)))

    def can_remove_column(self):
        if self.migration.reinit_columns:
            return True

        if self.migration.reinit_all:
            return True

        return False

    def init_remove_column(self, diff):
        column = diff[3]
        if self.ignore_migration_for(column.table.name) is True:
            return True

        msg = "Drop Column %s.%s" % (column.table.name,
                                     column.name)

        if self.can_remove_column():
            self.log_names.append(msg)
            self.raise_if_withoutautomigration()
            return False

        fk_removed = []
        for fk in column.foreign_keys:
            if not self.can_remove_fk_constraints(fk.name):
                # only if fk is not removable. FK can come from
                # * DBA manager, it is the only raison to destroy it
                # * alembic, some constrainte change name during the remove
                if fk.name not in fk_removed:
                    self.actions.append(('remove_fk', fk.constraint))
                    fk_removed.append(fk.name)

        if column.nullable is False:
            self.raise_if_withoutautomigration()
            msg += " (not null)"
            self.log_names.append(msg)
            self.actions.append(
                ('modify_nullable', column.table.schema, column.table.name,
                 column.name, {}, False, True))
            return True

        self.log_names.append(msg)
        return True

    def can_remove_table(self, schema):
        schemas = self.migration.metadata._schemas
        if schema and schema not in schemas:
            return False

        if self.migration.reinit_tables:
            return True

        if self.migration.reinit_all:
            return True

        return False

    def init_change_pk(self, diff):
        name, table, constraint = diff
        raise MigrationException(
            (
                "Change primary key constraint %s on %s: (%s). "
                "AnyBlok can't determine the good action to do "
                "for relation ship based on primary key who changed, "
                "You must make the migration by your self before."
            ) % (name, table, ', '.join([x.name for x in constraint.columns])))

    def init_remove_table(self, diff):
        table = diff[1]
        table_name = (
            '%s.%s' % (table.schema, table.name)
            if table.schema else table.name)
        self.log_names.append("Drop Table %s" % table_name)
        if self.can_remove_table(diff[1].schema):
            self.raise_if_withoutautomigration()
        else:
            return True

    def init_modify_type(self, diff):
        if self.ignore_migration_for(diff[2]) is True:
            return True

        if diff[3] in self.ignore_migration_for(diff[2], []):
            return True

        selected_plugin = self.get_plugin_for(diff[5], diff[6])
        if selected_plugin is not None:
            if not selected_plugin.need_to_modify_type():
                return True

        table = "%s.%s" % diff[1:3] if diff[1] else diff[2]
        self.log_names.append("Modify column type %s.%s : %s => %s" % (
            table, diff[3], diff[5], diff[6]))
        return False

    def init_modify_nullable(self, diff):
        if self.ignore_migration_for(diff[2]) is True:
            return True

        if diff[3] in self.ignore_migration_for(diff[2], []):
            return True

        table = "%s.%s" % diff[1:3] if diff[1] else diff[2]
        self.log_names.append("Modify column nullable %s.%s : %s => %s" % (
            table, diff[3], diff[5], diff[6]))
        return False

    def init_modify_server_default(self, diff):
        if self.ignore_migration_for(diff[2]) is True:
            return True

        if diff[3] in self.ignore_migration_for(diff[2], []):
            return True

        table = "%s.%s" % diff[1:3] if diff[1] else diff[2]
        self.log_names.append("Modify column default %s.%s : %s => %s" % (
            table, diff[3], diff[5], diff[6]))
        return False

    def init_plugins(self):
        """Get migration plugins from entry points"""

        def dialect_sort(plugin):
            """Sort plugins with dialect not None first"""
            return (plugin.dialect is None, plugin.dialect)

        plugins = sorted((
            entry_point.load()
            for entry_point
            in iter_entry_points(MIGRATION_TYPE_PLUGINS_NAMESPACE)
        ), key=dialect_sort)

        return plugins

    def get_plugin_for(self, oldvalue, newvalue):
        """search plugin by column types"""
        for plugin in self.plugins:
            if isinstance(plugin.dialect, (tuple, list)):
                dialects = plugin.dialect
            else:
                dialects = [plugin.dialect]

            if (
                issubclass(plugin, MigrationColumnTypePlugin) and
                isinstance(oldvalue, plugin.from_type) and
                isinstance(newvalue, plugin.to_type) and
                (
                    plugin.dialect is None or
                    sgdb_in(self.migration.conn.engine, dialects)
                )
            ):
                return plugin()

        return None

    def __init__(self, migration, diffs):
        """ Initializer

        :param migration: migration instance
        :param diffs: diff between the metadata and the database, come from
            change detection of alembic
        """
        self.migration = migration
        self.logs = []
        self.actions = []
        self.diffs = diffs
        self.log_names = []
        self.plugins = self.init_plugins()
        mappers = {
            'add_schema': self.init_add_schema,
            'add_table': self.init_add_table,
            'add_column': self.init_add_column,
            'remove_constraint': self.init_remove_constraint,
            'add_index': self.init_add_index,
            'remove_index': self.init_remove_index,
            'add_fk': self.init_add_fk,
            'remove_fk': self.init_remove_fk,
            'add_ck': self.init_add_ck,
            'remove_ck': self.init_remove_ck,
            'add_constraint': self.init_add_constraint,
            'remove_column': self.init_remove_column,
            'remove_table': self.init_remove_table,
            'change_pk': self.init_change_pk,
            'modify_type': self.init_modify_type,
            'modify_nullable': self.init_modify_nullable,
            'modify_default': self.init_modify_server_default,
        }
        for diff in diffs:
            if isinstance(diff, list):
                self.raise_if_withoutautomigration()
                for change in diff:
                    _, _, table, column, _, _, _ = change
                    fnct = mappers.get(change[0])
                    if fnct:
                        if fnct(change):
                            continue
                    else:
                        logger.warning('Unknow diff: %r', change)

                    self.log_names.append('Alter %s.%s' % (table, column))
                    self.actions.append(change)
            else:
                fnct = mappers.get(diff[0])
                if fnct:
                    if fnct(diff):
                        continue
                else:
                    logger.warning('Unknow diff: %r', diff)

                self.actions.append(diff)

        for log_name in self.log_names:
            if log_name and not self.log_has(log_name):
                self.logs.append(log_name)

    def log_has(self, log):
        """ return True id the log is present

        .. warning:: this method is only used for the unittest

        :param log: log sentence expected
        """
        return log in self.logs

    def apply_change_add_schema(self, action):
        _, schema = action
        self.migration.schema().add(schema)

    def apply_change_add_table(self, action):
        _, table = action
        if table.schema:
            t = self.migration.schema(table.schema).table()
        else:
            t = self.migration.table()

        t.add(table.name, table=table)

    def get_migration_table(self, table):
        if table.schema:
            return self.migration.schema(table.schema).table(table.name)
        else:
            return self.migration.table(table.name)

    def apply_change_add_column(self, action):
        _, _, table, column = action
        t = self.get_migration_table(column.table)
        t.column().add(column)

    def apply_change_modify_nullable(self, action):
        _, schema, table, column, kwargs, oldvalue, newvalue = action
        if schema:
            t = self.migration.schema(schema).table(table)
        else:
            t = self.migration.table(table)

        t.column(column).alter(
            nullable=newvalue, existing_nullable=oldvalue, **kwargs)

    def apply_change_modify_type(self, action):
        _, schema, table, column, kwargs, oldvalue, newvalue = action
        if schema:
            t = self.migration.schema(schema).table(table)
        else:
            t = self.migration.table(table)

        selected_plugin = self.get_plugin_for(oldvalue, newvalue)
        if selected_plugin is not None:
            selected_plugin.apply(t.column(column), **kwargs)
        else:
            t.column(column).alter(
                type_=newvalue, existing_type=oldvalue, **kwargs)

    def apply_change_modify_default(self, action):
        _, schema, table, column, kwargs, oldvalue, newvalue = action
        if schema:
            t = self.migration.schema(schema).table(table)
        else:
            t = self.migration.table(table)

        t.column(column).alter(
            server_default=newvalue, existing_server_default=oldvalue,
            **kwargs)

    def apply_change_remove_constraint(self, action):
        _, constraint = action
        if constraint.__class__ is UniqueConstraint:
            table = self.get_migration_table(constraint.table)
            table.unique(name=constraint.name).drop()

    def apply_change_remove_index(self, action):
        _, index = action
        if not index.unique:
            table = self.get_migration_table(index.table)
            table.index(name=index.name).drop()

    def apply_change_add_fk(self, action):
        _, fk = action
        t = self.get_migration_table(fk.table)
        from_ = []
        to_ = []
        for column in fk.columns:
            for fk_ in column.foreign_keys:
                from_.append(column.name)
                to_.append(fk_.column)

        t.foreign_key(fk.name).add(from_, to_)

    def apply_change_add_ck(self, action):
        _, table, ck = action
        t = self.get_migration_table(ck.table)
        t.check(ck.name).add(ck.sqltext)

    def apply_change_remove_fk(self, action):
        _, fk = action
        t = self.get_migration_table(fk.table)
        t.foreign_key(fk.name).drop()

    def apply_change_remove_ck(self, action):
        _, table, ck = action
        if ck['schema']:
            t = self.migration.schema(ck['schema']).table(table)
        else:
            t = self.migration.table(table)

        t.foreign_key(ck['name']).drop()

    def apply_change_add_constraint(self, action):
        _, constraint = action
        table = self.get_migration_table(constraint.table)
        table.unique(name=constraint.name).add(*constraint.columns)

    def apply_change_add_index(self, action):
        _, constraint = action
        table = self.get_migration_table(constraint.table)
        table.index().add(*constraint.columns, name=constraint.name)

    def apply_remove_table(self, action):
        table = self.get_migration_table(action[1])
        table.drop()

    def apply_remove_column(self, action):
        table = self.get_migration_table(action[3].table)
        table.column(action[3].name).drop()

    def apply_change(self):
        """ Apply the migration

        this method parses the detected change and calls the Migration
        system to apply the change with the api of Declarations
        """
        for log in self.logs:
            logger.debug(log)

        mappers = {
            'add_schema': self.apply_change_add_schema,
            'add_table': self.apply_change_add_table,
            'add_column': self.apply_change_add_column,
            'modify_nullable': self.apply_change_modify_nullable,
            'modify_type': self.apply_change_modify_type,
            'modify_default': self.apply_change_modify_default,
            'add_index': self.apply_change_add_index,
            'add_fk': self.apply_change_add_fk,
            'add_ck': self.apply_change_add_ck,
            'add_constraint': self.apply_change_add_constraint,
            'remove_constraint': self.apply_change_remove_constraint,
            'remove_index': self.apply_change_remove_index,
            'remove_fk': self.apply_change_remove_fk,
            'remove_ck': self.apply_change_remove_ck,
            'remove_table': self.apply_remove_table,
            'remove_column': self.apply_remove_column,
        }
        for action in self.actions:
            fnct = mappers.get(action[0])
            if fnct:
                fnct(action)


class MigrationConstraintForeignKey:
    """ Used to apply a migration on a foreign key

    You can add::

        table.column('my column').foreign_key().add(Blok.name)

    Or drop::

        table.column('my column').foreign_key().drop()

    """
    def __init__(self, table, name):
        self.table = table
        self.name = name

    def add(self, local_columns, remote_columns, **kwargs):
        """ Add a new foreign key

        :param remote_field: The column of the remote model
        :rtype: MigrationConstraintForeignKey instance
        """
        remote_columns = [
            x.property.columns[0] if hasattr(x, 'property') else x
            for x in remote_columns]

        remote_table = set(x.table.name for x in remote_columns)
        if len(remote_table) != 1:
            raise MigrationException("Remote column must have the same table "
                                     "(%s)" % ', '.join(remote_table))

        remote_table = remote_table.pop()
        remote_columns_names = [x.name for x in remote_columns]
        self.table.migration.operation.create_foreign_key(
            self.name, self.table.name, remote_table,
            local_columns, remote_columns_names,
            source_schema=self.table.schema,
            referent_schema=remote_columns[0].table.schema,
            **kwargs)

        return self

    def drop(self):
        """ Drop the foreign key """
        self.table.migration.operation.drop_constraint(
            self.name, self.table.name, type_='foreignkey',
            schema=self.table.schema)
        return self


class MigrationColumnTypePlugin:
    """Meta class for column migration type plugin

    Must be exposed as entry point in namespace 'anyblok.migration_type.plugins'

    :param to_type: Column type value (sqlalchemy.types) as used in Model
                    classes in source code
    :param from_type: Column type value (sqlalchemy.types) as required to
                      communicate with the DBMS
    :param dialect: DB dialect (list of strings or string)

    Example::

    class BooleanToTinyIntMySQL(MigrationColumnTypePlugin):

        to_type = sqlalchemy.types.Boolean
        from_type = sqlalchemy.types.TINYINT
        dialect = ['MySQL', 'MariaDB']

        def need_to_modify_type(self):
            return False

        def apply(self, column, **kwargs):
            '''Boolean are TINYINT in MySQL DataBases'''
            # do nothing
            pass
    """

    to_type = None
    from_type = None
    dialect = None

    def apply(self, column, **kwargs):
        """Apply column migration, this method MUST be overriden in plugins
        subclass
        """
        raise NotImplementedError()

    def need_to_modify_type(self, column, **kwargs):
        """If False the type won't be modified"""
        return True


class MigrationColumn:
    """ get or add a column

    Add a new column::

        table.column().add(Sqlachemy column)

    Get a column::

        c = table.column('My column name')

    Alter the column::

        c.alter(new_column_name='Another column name')

    Drop the column::

        c.drop()
    """
    def __init__(self, table, name):
        self.table = table
        self.name = name
        self.info = {}

        if name is not None:
            op = self.table.migration.operation
            with cnx(self.table.migration) as conn:
                columns = op.impl.dialect.get_columns(
                    conn, self.table.name, schema=table.schema)

            for c in columns:
                if c['name'] == name:
                    self.info.update(c)

            if not self.info:
                raise MigrationException(
                    "No column %r found on %r" % (name, self.table.name))

    def apply_default_value(self, column):
        if column.default:
            execute = self.table.migration.conn.execute
            val = column.default.arg
            table = self.table.migration.metadata.tables[self.table.name]
            table.append_column(column)
            cname = getattr(table.c, column.name)
            if column.default.is_callable:
                Table = self.table.migration.metadata.tables['system_model']
                Column = self.table.migration.metadata.tables['system_column']
                j1 = join(Table, Column, Table.c.name == Column.c.model)
                query = select([Column.c.name]).select_from(j1)
                query = query.where(Column.c.primary_key.is_(True))
                query = query.where(Table.c.table == self.table.name)
                columns = [x[0] for x in execute(query).fetchall()]

                query = select([func.count()]).select_from(table)
                query = query.where(cname.is_(None))
                nb_row = self.table.migration.conn.execute(query).fetchone()[0]
                for offset in range(nb_row):
                    query = select(columns).select_from(table)
                    query = query.where(cname.is_(None)).limit(1)
                    res = execute(query).fetchone()
                    where = and_(
                        *[getattr(table.c, x) == res[x] for x in columns])
                    query = update(table).where(where).values(
                        {cname: val(None)})
                    execute(query)

            else:
                query = update(table).where(cname.is_(None)).values(
                    {cname: val})
                execute(query)

    def add(self, column):
        """ Add a new column

        The column is added in two phases, the last phase is only for the
        the nullable, if nullable can not be applied, a warning is logged

        :param column: sqlalchemy column
        :rtype: MigrationColumn instance
        """
        migration = self.table.migration
        nullable = column.nullable
        if not nullable:
            column.nullable = True

        # check the table exist
        table = (
            "%s.%s" % (self.table.schema, self.table.name)
            if self.table.schema
            else self.table.name)

        table_ = migration.metadata.tables[table]

        if sgdb_in(self.table.migration.conn.engine, ['MsSQL']):
            column.table = table_

        migration.operation.impl.add_column(self.table.name, column,
                                            schema=self.table.schema)
        self.apply_default_value(column)

        if not nullable:
            c = MigrationColumn(self.table, column.name)
            c.alter(nullable=False)

        return MigrationColumn(self.table, column.name)

    def alter(self, **kwargs):
        """ Alter an existing column

        Alter the column in two phases, because the nullable column has not
        locked the migration

        .. warning::
            See Alembic alter_column, the existing_* param are used for some
            dialect like mysql, is importante to filled them for these dialect

        :param new_column_name: New name for the column
        :param type_: New sqlalchemy type
        :param server_default: The default value in database server
        :param nullable: New nullable value
        :param comment: New comment value
        :rtype: MigrationColumn instance
        """
        vals = {}
        name = self.name
        if 'existing_server_default' in kwargs:
            esd = kwargs['existing_server_default']
            if esd:
                vals['existing_server_default'] = esd.arg
            else:
                vals['existing_server_default'] = esd
        else:
            vals['existing_server_default'] = (
                self.server_default
                if 'server_default' not in kwargs
                else None)
        vals.update({
            'existing_type': kwargs.get(
                'existing_type',
                self.type if 'type_' not in kwargs else None),
            'existing_autoincrement': (
                None
                if not sgdb_in(self.table.migration.conn.engine,
                               ['MySQL', 'MariaDB'])
                else kwargs.get(
                    'existing_autoincrement',
                    self.autoincrement
                    if 'autoincrement' not in kwargs else None)
            ),
            'existing_comment': kwargs.get(
                'existing_comment',
                self.comment if 'comment' not in kwargs else None)
        })
        vals.update({
            k: kwargs[k]
            for k in ('autoincrement', 'server_default', 'type_')
            if k in kwargs})

        if 'name' in kwargs:
            vals['new_column_name'] = kwargs['name']
            name = kwargs['name']

        if vals:
            self.table.migration.operation.alter_column(
                self.table.name, self.name,
                schema=self.table.schema, **vals)

        if 'nullable' in kwargs:
            nullable = kwargs['nullable']
            vals['existing_nullable'] = (
                self.nullable if 'nullable' in kwargs else None)
            savepoint = '%s_not_null' % name
            try:
                self.table.migration.savepoint(savepoint)
                self.table.migration.operation.alter_column(
                    self.table.name, self.name, nullable=nullable,
                    schema=self.table.schema, **vals)
                self.table.migration.release_savepoint(savepoint)
            except (IntegrityError, OperationalError) as e:
<<<<<<< HEAD
                # IntegrityError => POSTGRES
                # OperationalError => MariaDB, MySQL (NO SAVEPOIN)
=======
>>>>>>> 6464666c
                self.table.migration.rollback_savepoint(savepoint)
                logger.warning(str(e))

        return MigrationColumn(self.table, name)

    def drop(self):
        """ Drop the column """
        self.table.migration.operation.drop_column(
                self.table.name, self.name, schema=self.table.schema)

    @property
    def nullable(self):
        """ Use for unittest return if the column is nullable """
        return self.info.get('nullable', None)

    @property
    def type(self):
        """ Use for unittest: return the column type """
        return self.info.get('type', None)

    @property
    def server_default(self):
        """ Use for unittest: return the default database value """
        sdefault = self.info.get('default', None)
        if sgdb_in(self.table.migration.conn.engine, ['MySQL', 'MariaDB']):
            if sdefault:
                if not isinstance(sdefault, str):
                    return sdefault.arg
                elif sdefault is None:
                    return None
                else:
                    return text(sdefault)

        return sdefault

    @property
    def comment(self):
        """ Use for unittest: return the default database value """
        return self.info.get('comment', None)

    @property
    def autoincrement(self):
        """ Use for unittest: return the default database value """
        table_name = (
            "%s.%s" % (self.table.schema, self.table.name)
            if self.table.schema else self.table.name)
        table = self.table.migration.metadata.tables[table_name]
        primary_keys = [x.name for x in table.primary_key.columns]
        if self.name in primary_keys:
            return False

        return self.info.get('autoincrement', None)


class MigrationConstraintCheck:
    """ Used for the Check constraint

    Add a new constraint::

        table('My table name').check().add('check_my_column', 'mycolumn > 5')

    Get and drop the constraint::

        table('My table name').check('check_my_column').drop()

    """
    def __init__(self, table, name):
        self.table = table
        self.name = name
        # TODO dialect not have method to check if constraint exist

    def add(self, condition):
        """ Add the constraint

        :param condition: constraint to apply
        :rtype: MigrationConstraintCheck instance
        """
        self.table.migration.operation.create_check_constraint(
            self.name, self.table.name, condition,
            schema=self.table.schema)

        return self

    def drop(self):
        """ Drop the constraint """
        self.table.migration.operation.drop_constraint(
            self.name, self.table.name, type_='check',
            schema=self.table.schema)


class MigrationConstraintUnique:
    """ Used for the Unique constraint

    Add a new constraint::

        table('My table name').unique('constraint name').add('col1', 'col2')

    Get and drop the constraint::

        table('My table name').unique('constraint name').drop()

    Let AnyBlok to define the name of the constraint::

        table('My table name').unique(None).add('col1', 'col2')


    """
    def __init__(self, table, name):
        self.table = table
        self.name = name

    def add(self, *columns):
        """ Add the constraint

        :param *columns: list of SQLalchemy column
        :rtype: MigrationConstraintUnique instance
        :exception: MigrationException
        """
        if not columns:
            raise MigrationException("""To add an unique constraint you """
                                     """must define one or more columns""")

        columns_name = [x.name for x in columns]
        savepoint = 'uq_%s' % (self.name or '')
        try:
            self.table.migration.savepoint(savepoint)
            self.table.migration.operation.create_unique_constraint(
                self.name, self.table.name, columns_name,
                schema=self.table.schema)
            self.table.migration.release_savepoint(savepoint)
        except (IntegrityError, OperationalError) as e:
            self.table.migration.rollback_savepoint(savepoint)

            logger.warning(
                "Error during the add of new unique constraint %r "
                "on table %r and columns %r : %r " % (self.name,
                                                      self.table.name,
                                                      columns_name, str(e)))

        return self

    def drop(self):
        """ Drop the constraint """
        self.table.migration.operation.drop_constraint(
            self.name, self.table.name, type_='unique',
            schema=self.table.schema)


class MigrationConstraintPrimaryKey:
    """ Used for the primary key constraint

    Add a new constraint::

        table('My table name').primarykey().add('col1', 'col2')

    Get and drop the constraint::

        table('My table name').primarykey('col1', 'col2').drop()
    """

    def __init__(self, table):
        self.table = table
        self.name = self.format_name()

    def format_name(self, *columns):
        return 'anyblok_pk_%s' % self.table.name

    def add(self, *columns):
        """ Add the constraint

        :param *columns: list of SQLalchemy column
        :rtype: MigrationConstraintPrimaryKey instance
        :exception: MigrationException
        """
        if not columns:
            raise MigrationException("""To add a primary key constraint """
                                     """you must define one or more columns""")

        if sgdb_in(self.table.migration.conn.engine, ['MsSQL']):
            for column in columns:
                if column.nullable:
                    column.alter(nullable=False)

        columns_name = [x.name for x in columns]
        self.table.migration.operation.create_primary_key(
            self.name, self.table.name, columns_name)
        return self

    def drop(self):
        """ Drop the constraint """
        self.table.migration.operation.drop_constraint(
            self.name, self.table.name, type_='primary')
        return self


class MigrationIndex:
    """ Used for the index constraint

    Add a new constraint::

        table('My table name').index().add('col1', 'col2')

    Get and drop the constraint::

        table('My table name').index('col1', 'col2').drop()

    """

    def __init__(self, table, *columns, **kwargs):
        self.table = table
        if 'name' in kwargs:
            self.name = kwargs['name']
        else:
            self.name = self.format_name(*columns)
        self.exist = False

        if self.name is not None:
            op = self.table.migration.operation
            with cnx(self.table.migration) as conn:
                indexes = op.impl.dialect.get_indexes(
                    conn, self.table.name, schema=self.table.schema)

            for i in indexes:
                if i['name'] == self.name:
                    self.exist = True

            if not self.exist:
                raise MigrationException(
                    "No index %r found on %r" % (self.name, self.table.name))

    def format_name(self, *columns):
        if columns:
            cols = [x.name for x in columns]
            cols.sort()
            cols = '_'.join(cols)
            return 'idx_%s_on_%s' % (cols, self.table.name)

        return None

    def add(self, *columns, **kwargs):
        """ Add the constraint

        :param *columns: list of SQLalchemy column
        :param **kwargs: other attribute fir l __init__
        :rtype: MigrationIndex instance
        :exception: MigrationException
        """
        if not columns:
            raise MigrationException(
                "To add an index you must define one or more columns")

        index_name = kwargs.get('name', self.format_name(*columns))
        columns_name = [x.name for x in columns]
        self.table.migration.operation.create_index(
            index_name, self.table.name, columns_name,
            schema=self.table.schema)

        return MigrationIndex(self.table, *columns, **kwargs)

    def drop(self):
        """ Drop the constraint """
        self.table.migration.operation.drop_index(
            self.name, table_name=self.table.name,
            schema=self.table.schema)


class MigrationTable:
    """ Use to manipulate tables

    Add a table::

        table().add('New table')

    Get an existing table::

        t = table('My table name')

    Alter the table::

        t.alter(name='Another table name')

    Drop the table::

        t.drop()
    """

    def __init__(self, migration, name, schema=None):
        self.name = name
        self.migration = migration
        self.schema = schema

        if name is not None:
            with cnx(self.migration) as conn:
                has_table = migration.operation.impl.dialect.has_table
                if not has_table(conn, name, schema=schema):
                    raise MigrationException("No table %r found" % name)

    def add(self, name, table=None):
        """ Add a new table

        :param name: name of the table
        :param table: an existing instance of the table to create
        :rtype: MigrationTable instance
        """
        if table is not None:
            if table.schema != self.schema:
                raise MigrationException(
                    "The schema of the table (%r.%r) and the MigrationTable %r"
                    "instance are not the same" % (
                        table.schema, table.name, self.schema))

            self.migration.metadata.create_all(
                bind=self.migration.conn,
                tables=[table])
        else:
            self.migration.operation.create_table(name, schema=self.schema)

        return MigrationTable(self.migration, name, self.schema)

    def column(self, name=None):
        """ Get Column

        :param name: Column name
        :rtype: MigrationColumn instance
        """
        return MigrationColumn(self, name)

    def drop(self):
        """ Drop the table """
        self.migration.operation.drop_table(self.name, schema=self.schema)

    def index(self, *columns, **kwargs):
        """ Get index

        :param *columns: List of the column's name
        :rtype: MigrationIndex instance
        """
        return MigrationIndex(self, *columns, **kwargs)

    def unique(self, name):
        """ Get unique

        :param name: str name of the unique constraint
        :rtype: MigrationConstraintUnique instance
        """
        return MigrationConstraintUnique(self, name)

    def check(self, name=None):
        """ Get check

        :param name: str name of the check constraint
        :rtype: MigrationConstraintCheck instance
        """
        return MigrationConstraintCheck(self, name)

    def primarykey(self):
        """ Get primary key

        :rtype: MigrationConstraintPrimaryKey instance
        """
        return MigrationConstraintPrimaryKey(self)

    def alter(self, **kwargs):
        """ Atler the current table

        :param name: New table name
        :rtype: MigrationTable instance
        :exception: MigrationException
        """
        if 'name' not in kwargs:
            raise MigrationException("Table can only alter name")

        name = kwargs['name']
        self.migration.operation.rename_table(
            self.name, name, schema=self.schema)
        return MigrationTable(self.migration, name, schema=self.schema)

    def foreign_key(self, name):
        """ Get a foreign key

        :rtype: MigrationConstraintForeignKey instance
        """
        return MigrationConstraintForeignKey(self, name)


class MigrationSchema:
    """ Use to manipulate tables

    Add a Schema::

        schema().add('New schema')

    Get an existing schema::

        s = schema('My table schema')

    Alter the schema::

        s.alter(name='Another schema name')

    Drop the schema::

        s.drop()
    """

    def __init__(self, migration, name):
        self.name = name
        self.migration = migration

        if name is not None:
            if not self.has_schema():
                raise MigrationException("No schema %r found" % self.name)

    def has_schema(self):
        with cnx(self.migration) as conn:
            if sgdb_in(conn.engine, ['MySQL', 'MariaDB', 'MsSQL']):
                query = """
                    SELECT count(*)
                    FROM INFORMATION_SCHEMA.SCHEMATA
                    WHERE SCHEMA_name='%s'
                """ % self.name
                return conn.execute(query).fetchone()[0]
            else:
                return self.migration.operation.impl.dialect.has_schema(
                    conn, self.name)

    def add(self, name):
        """ Add a new schema

        :param name: name of the schema
        :rtype: MigrationSchema instance
        """
        with cnx(self.migration) as conn:
            conn.execute(CreateSchema(name))

        return MigrationSchema(self.migration, name)

    def table(self, name=None):
        """ Get a table

        :rtype: MigrationTable instance
        """
        return MigrationTable(self.migration, name, schema=self.name)

    def alter(self, name=None):
        """ Atler the current table

        :param name: New schema name
        :rtype: MigrationSchema instance
        :exception: MigrationException
        """
        with cnx(self.migration) as conn:
            conn.execute(AlterSchema(self.name, name))

        return MigrationSchema(self.migration, name)

    def drop(self, cascade=False):
        """ Drop the schema """
        with cnx(self.migration) as conn:
            conn.execute(DropSchema(self.name, cascade=cascade))


class Migration:
    """ Migration Main entry

    This class allows to manipulate all the migration class::

        migration = Migration(Session(), Base.Metadata)
        t = migration.table('My table name')
        c = t.column('My column name from t')
    """

    def __init__(self, registry):
        self.withoutautomigration = registry.withoutautomigration
        self.conn = registry.connection()
        self.loaded_views = registry.loaded_views
        self.metadata = registry.declarativebase.metadata
        self.ddl_compiler = self.conn.dialect.ddl_compiler(
            self.conn.dialect, None)
        self.ignore_migration_for = registry.ignore_migration_for

        opts = {
            'include_schemas': True,
            'compare_server_default': True,
            'render_item': self.render_item,
            'compare_type': self.compare_type,
        }
        self.context = MigrationContext.configure(self.conn, opts=opts)
        self.operation = Operations(self.context)
        self.reinit_all = Configuration.get('reinit_all', False)
        self.reinit_tables = Configuration.get('reinit_tables', False)
        self.reinit_columns = Configuration.get('reinit_columns', False)
        self.reinit_indexes = Configuration.get('reinit_indexes', False)
        self.reinit_constraints = Configuration.get(
            'reinit_constraints', False)

    def table(self, name=None, schema=None):
        """ Get a table

        :param name: default None, name of the table
        :param schema: default None, name of the schema

        :rtype: MigrationTable instance
        """
        return MigrationTable(self, name=name, schema=schema)

    def schema(self, name=None):
        """ Get a table

        :rtype: MigrationSchema instance
        """
        return MigrationSchema(self, name)

    def auto_upgrade_database(self, schema_only=False):
        """ Upgrade the database automaticly """
        report = self.detect_changed(schema_only=schema_only)
        report.apply_change()

    def detect_changed(self, schema_only=False):
        """ Detect the difference between the metadata and the database

        :rtype: MigrationReport instance
        """
        inspector = inspect(self.conn)
        if schema_only:
            diff = self.detect_added_new_schema(inspector)
        else:
            diff = compare_metadata(self.context, self.metadata)
            diff.extend(
                self.detect_undetected_constraint_from_alembic(inspector))

        return MigrationReport(self, diff)

    def detect_added_new_schema(self, inspector):
        diff = []
        schemas = self.metadata._schemas
        reflected_schemas = set(inspector.get_schema_names())
        added_schemas = schemas - reflected_schemas
        for schema in added_schemas:
            diff.append(('add_schema', schema))

        return diff

    def detect_undetected_constraint_from_alembic(self, inspector):
        diff = []
        diff.extend(self.detect_check_constraint_changed(inspector))
        diff.extend(self.detect_pk_constraint_changed(inspector))
        return diff

    def check_constraint_is_same(self, reflected_constraint, constraint):
        """the goal is to detect if contrainst changed when the name is long

        SQLAlchemy trunkated the name if function of database type (
        postgres 63 characters)

        this method check if the truncated name is the same that no truncated
        name and if the constraint text is the same: return True else False
        """
        if constraint.name.startswith(reflected_constraint['name']):
            # case SQLAlchemy < 1.3
            return True
        else:
            # case SQLAlchemy >= 1.3
            truncated_name = self.ddl_compiler.preparer.format_constraint(
                constraint)
            if truncated_name == reflected_constraint['name']:
                return True

        return False

    def detect_check_constraint_changed(self, inspector):
        if sgdb_in(self.conn.engine, ['MySQL', 'MariaDB', 'MsSQL']):
            # MySQL don t return the reflected constraint
            return []

        diff = []
        schemas = list(self.metadata._schemas)
        schemas.append(None)
        for schema in schemas:
            for table in inspector.get_table_names(schema=schema):
                table_ = "%s.%s" % (schema, table) if schema else table
                if table_ not in self.metadata.tables:
                    continue

                reflected_constraints = {
                    ck['name']: ck
                    for ck in inspector.get_check_constraints(
                        table, schema=schema)
                }
                constraints = {
                    ck.name: ck
                    for ck in self.metadata.tables[table_].constraints
                    if isinstance(ck, CheckConstraint)
                    if ck.name != '_unnamed_'
                }
                todrop = set(reflected_constraints.keys()) - set(
                    constraints.keys())
                toadd = set(constraints.keys()) - set(
                    reflected_constraints.keys())

                # check a constraint have not been truncated
                todrop_ = todrop.copy()
                for x in todrop_:
                    for y in toadd:
                        if self.check_constraint_is_same(
                            reflected_constraints[x], constraints[y]
                        ):
                            toadd.remove(y)
                            todrop.remove(x)
                            break

                for ck in todrop:
                    ck_ = reflected_constraints[ck]
                    ck_['schema'] = schema
                    diff.append(('remove_ck', table, ck_))

                for ck in toadd:
                    diff.append(('add_ck', table, constraints[ck]))

        return diff

    def detect_pk_constraint_changed(self, inspector):
        diff = []
        schemas = list(self.metadata._schemas)
        schemas.append(None)
        for schema in schemas:
            for table in inspector.get_table_names(schema=schema):
                table_ = "%s.%s" % (schema, table) if schema else table
                if table_ not in self.metadata.tables:
                    continue

                reflected_constraint = inspector.get_pk_constraint(
                    table, schema=schema)
                constraint = [
                    pk
                    for pk in self.metadata.tables[table_].constraints
                    if isinstance(pk, PrimaryKeyConstraint)
                ][0]
                reflected_columns = set(
                    reflected_constraint['constrained_columns'])
                columns = set(x.name for x in constraint.columns)
                if columns != reflected_columns:
                    diff.append(('change_pk', table, constraint))

        return diff

    def savepoint(self, name=None):
        """ Add a savepoint

        :param name: name of the save point
        :rtype: return the name of the save point
        """
        if sgdb_in(self.conn.engine, ['MySQL', 'MariaDB']):
            logger.warning(
                "Try to create a SAVEPOINT, but %r don't have this "
                "functionality" % self.conn.engine.dialect)
            return

        return self.conn._savepoint_impl(name=name)

    def rollback_savepoint(self, name):
        """ Rollback to the savepoint

        :param name: name of the savepoint
        """
        if sgdb_in(self.conn.engine, ['MySQL', 'MariaDB']):
            logger.warning(
<<<<<<< HEAD
                "Try to ROLLBACK TO SAVEPOINT, but %r don't have this "
=======
                "Try to rollback a SAVEPOINT, but %r don't have this "
>>>>>>> 6464666c
                "functionality" % self.conn.engine.dialect)
            return

        self.conn._rollback_to_savepoint_impl(name)

    def release_savepoint(self, name):
        """ Release the save point

        :param name: name of the savepoint
        """
        if sgdb_in(self.conn.engine, ['MySQL', 'MariaDB']):
            logger.warning(
<<<<<<< HEAD
                "Try to RELEASE SAVEPOINT, but %r don't have this "
=======
                "Try to release a SAVEPOINT, but %r don't have this "
>>>>>>> 6464666c
                "functionality" % self.conn.engine.dialect)
            return

        self.conn._release_savepoint_impl(name)

    def render_item(self, type_, obj, autogen_context):
        logger.debug("%r, %r, %r" % (type_, obj, autogen_context))
        return False

    def compare_type(self, context, inspected_column,
                     metadata_column, inspected_type, metadata_type):
        if hasattr(metadata_type, 'compare_type'):
            return metadata_type.compare_type(inspected_type)

        return None<|MERGE_RESOLUTION|>--- conflicted
+++ resolved
@@ -932,11 +932,6 @@
                     schema=self.table.schema, **vals)
                 self.table.migration.release_savepoint(savepoint)
             except (IntegrityError, OperationalError) as e:
-<<<<<<< HEAD
-                # IntegrityError => POSTGRES
-                # OperationalError => MariaDB, MySQL (NO SAVEPOIN)
-=======
->>>>>>> 6464666c
                 self.table.migration.rollback_savepoint(savepoint)
                 logger.warning(str(e))
 
@@ -1604,11 +1599,7 @@
         """
         if sgdb_in(self.conn.engine, ['MySQL', 'MariaDB']):
             logger.warning(
-<<<<<<< HEAD
                 "Try to ROLLBACK TO SAVEPOINT, but %r don't have this "
-=======
-                "Try to rollback a SAVEPOINT, but %r don't have this "
->>>>>>> 6464666c
                 "functionality" % self.conn.engine.dialect)
             return
 
@@ -1621,11 +1612,7 @@
         """
         if sgdb_in(self.conn.engine, ['MySQL', 'MariaDB']):
             logger.warning(
-<<<<<<< HEAD
                 "Try to RELEASE SAVEPOINT, but %r don't have this "
-=======
-                "Try to release a SAVEPOINT, but %r don't have this "
->>>>>>> 6464666c
                 "functionality" % self.conn.engine.dialect)
             return
 
