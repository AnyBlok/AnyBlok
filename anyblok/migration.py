--- conflicted
+++ resolved
@@ -46,7 +46,7 @@
     def table_is_added(self, table):
         for action in self.actions:
             if action[0] == 'add_table' and action[1] is table:
-                    return True
+                return True
 
         return False
 
@@ -691,11 +691,7 @@
     def add(self, *columns):
         """ Add the constraint
 
-<<<<<<< HEAD
-        :param *column: list of column
-=======
         :param *columns: list of column name
->>>>>>> 40e88279
         :rtype: MigrationConstraintUnique instance
         :exception: MigrationException
         """
@@ -747,11 +743,7 @@
     def add(self, *columns):
         """ Add the constraint
 
-<<<<<<< HEAD
-        :param *column: list of column
-=======
         :param *columns: list of column name
->>>>>>> 40e88279
         :rtype: MigrationConstraintPrimaryKey instance
         :exception: MigrationException
         """
@@ -818,12 +810,8 @@
     def add(self, *columns, **kwargs):
         """ Add the constraint
 
-<<<<<<< HEAD
-        :param *column: list of column
-=======
         :param *columns: list of column name
         :param **kwargs: other attribute fir l __init__
->>>>>>> 40e88279
         :rtype: MigrationIndex instance
         :exception: MigrationException
         """
@@ -913,11 +901,7 @@
     def unique(self, name):
         """ Get unique
 
-<<<<<<< HEAD
-        :param name: unique constraint's name
-=======
         :param name: str name of the unique constraint
->>>>>>> 40e88279
         :rtype: MigrationConstraintUnique instance
         """
         return MigrationConstraintUnique(self, name)
@@ -925,11 +909,7 @@
     def check(self, name=None):
         """ Get check
 
-<<<<<<< HEAD
-        :param name: check constraint's name
-=======
         :param name: str name of the check constraint
->>>>>>> 40e88279
         :rtype: MigrationConstraintCheck instance
         """
         return MigrationConstraintCheck(self, name)
