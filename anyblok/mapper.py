--- conflicted
+++ resolved
@@ -11,16 +11,6 @@
 from .config import Configuration
 
 
-<<<<<<< HEAD
-def format_schema(schema, registry_name):
-    if schema is not None:
-        prefix = Configuration.get(
-            'prefix_db_schema.%s' % registry_name,
-            Configuration.get('prefix_db_schema', ''))
-        suffix = Configuration.get(
-            'suffix_db_schema.%s' % registry_name,
-            Configuration.get('suffix_db_schema', ''))
-=======
 def get_for(basekey, path, default=None):
     key = '%s.%s' % (basekey, '.'.join(path))
     if path == ['Model', '*']:
@@ -57,7 +47,6 @@
     if schema is not None:
         prefix = get_schema_prefix_for(path, default='')
         suffix = get_schema_suffix_for(path, default='')
->>>>>>> 45fc8e26
 
         return prefix + schema + suffix
 
