--- conflicted
+++ resolved
@@ -764,13 +764,12 @@
 
     def update_table_args(self, registry, Model):
         """return check constraint to limit the value"""
-<<<<<<< HEAD
         if self.encrypt_key:
             # dont add constraint because the state is crypted and nobody
             # can add new entry
-=======
+            return []
         if sgdb_in(registry.engine, ['MariaDB']):
->>>>>>> dc922976
+            # No check constraint in MariaDB
             return []
 
         selections = self.sqlalchemy_type.selections
@@ -1139,13 +1138,13 @@
 
     def update_table_args(self, registry, Model):
         """return check constraint to limit the value"""
-<<<<<<< HEAD
         if self.encrypt_key:
             # dont add constraint because the state is crypted and nobody
             # can add new entry
-=======
+            return []
+
         if sgdb_in(registry.engine, ['MariaDB']):
->>>>>>> dc922976
+            # No Check constraint in MariaDB
             return []
 
         enum = [country.alpha_3 for country in pycountry.countries]
