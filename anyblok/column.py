# This file is a part of the AnyBlok project
#
#    Copyright (C) 2016 Jean-Sebastien SUZANNE <jssuzanne@anybox.fr>
#    Copyright (C) 2017 Jean-Sebastien SUZANNE <jssuzanne@anybox.fr>
#    Copyright (C) 2018 Jean-Sebastien SUZANNE <jssuzanne@anybox.fr>
#    Copyright (C) 2019 Jean-Sebastien SUZANNE <js.suzanne@gmail.com>
#
# This Source Code Form is subject to the terms of the Mozilla Public License,
# v. 2.0. If a copy of the MPL was not distributed with this file,You can
# obtain one at http://mozilla.org/MPL/2.0/.
from base64 import b64encode, b64decode
from .field import Field, FieldException
from .mapper import ModelAttributeAdapter
from sqlalchemy.schema import Sequence as SA_Sequence, Column as SA_Column
from sqlalchemy import types, CheckConstraint
from sqlalchemy_utils.types.color import ColorType
from sqlalchemy_utils.types.encrypted.encrypted_type import EncryptedType
from sqlalchemy_utils.types.password import PasswordType, Password as SAU_PWD
from sqlalchemy_utils.types.uuid import UUIDType
from sqlalchemy_utils.types.url import URLType
from sqlalchemy_utils.types.phone_number import PhoneNumberType
from sqlalchemy_utils.types.email import EmailType
from sqlalchemy_utils.types.scalar_coercible import ScalarCoercible
from sqlalchemy_utils import JSONType
from datetime import datetime, date, timedelta
from dateutil.parser import parse
from inspect import ismethod
from anyblok.config import Configuration
from .common import sgdb_in
from json import dumps, loads
import time
import pytz
import decimal
from logging import getLogger
from hashlib import md5


pycountry = None
python_pycountry_type = None
try:
    import pycountry
    if not pycountry.countries._is_loaded:
        pycountry.countries._load()

    python_pycountry_type = pycountry.countries.data_class
except ImportError:
    pass


logger = getLogger(__name__)


def wrap_default(registry, namespace, default_val):
    """Return default wrapper

    :param registry: the current registry
    :param namespace: the namespace of the model
    :param default_val:
    :return: default wrapper
    """
    def wrapper():
        """Return wrapper

        :return: default val
        """
        Model = registry.get(namespace)
        if hasattr(Model, default_val):
            func = getattr(Model, default_val)
            if ismethod(func):
                if default_val not in Model.loaded_columns:
                    if default_val not in Model.loaded_fields:
                        return func()
                    else:
                        logger.warning(
                            "The attribute %r is already declared as a default "
                            "value on the Model %r, a field with the same name "
                            "already exists" % (default_val, namespace))
                else:
                    logger.warning(
                        "The attribute %r is already declared as a default "
                        "value on the Model %r, a column with the same name "
                        "already exists" % (default_val, namespace))
            else:
                logger.warning(
                    "The attribute %r is already declared as a default "
                    "value on the Model %r, an instance method with the same "
                    "name already exists" % (default_val, namespace))

        return default_val

    return wrapper


class ColumnDefaultValue:

    def __init__(self, callable):
        self.callable = callable

    def get_default_callable(self, registry, namespace, fieldname, properties):
        """Get default callable

        :param registry: the current registry
        :param namespace: the namespace of the model
        :param fieldname: the fieldname of the model
        :param properties: the properties of the model
        :return: default callable
        """
        return self.callable(registry, namespace, fieldname, properties)


class NoDefaultValue:
    pass


class Column(Field):
    """Column class

    This class can't be instantiated
    """

    use_hybrid_property = True
    foreign_key = None
    sqlalchemy_type = None
    type = None

    def __init__(self, *args, **kwargs):
        """Initialize the column

        :param label: label of this field
        :type label: str
        """
        self.forbid_instance(Column)
        assert self.sqlalchemy_type
        self.sequence = None

        if 'type_' in kwargs:
            del kwargs['type_']

        if 'foreign_key' in kwargs:
            self.foreign_key = ModelAttributeAdapter(kwargs.pop('foreign_key'))

        if 'sequence' in kwargs:
            self.sequence = SA_Sequence(kwargs.pop('sequence'))

        self.db_column_name = None
        if 'db_column_name' in kwargs:
            self.db_column_name = kwargs.pop('db_column_name')

        self.default_val = NoDefaultValue
        if 'default' in kwargs:
            self.default_val = kwargs.pop('default')

        self.encrypt_key = kwargs.pop('encrypt_key', None)
        super(Column, self).__init__(*args, **kwargs)

    def autodoc_get_properties(self):
        """Return properties list for autodoc

        :return: autodoc properties
        """
        res = super(Column, self).autodoc_get_properties()
        res['foreign_key'] = self.foreign_key
        res['DB column name'] = self.db_column_name
        res['default'] = self.default_val
        res['is crypted'] = True if self.encrypt_key else False
        return res

    autodoc_omit_property_values = Field.autodoc_omit_property_values.union((
        ('foreign_key', None),
        ('DB column name', None),
        ('default', None),
        ('is crypted', False),
    ))

<<<<<<< HEAD
    def native_type(cls):
        """Return the native SqlAlchemy type

        :rtype: sqlalchemy native type
        """
        return cls.sqlalchemy_type
=======
    def native_type(self, registry):
        """ Return the native SqlAlchemy type """
        return self.sqlalchemy_type
>>>>>>> 45e3989a

    def format_foreign_key(self, registry, args, kwargs):
        """Format a foreign key

        :param registry: the current registry
        :param args:
        :param kwargs:
        :return:
        """
        if self.foreign_key:
            args = args + (self.foreign_key.get_fk(registry),)
            kwargs['info'].update({
                'foreign_key': self.foreign_key.get_fk_name(registry),
                'remote_model': self.foreign_key.model_name,
            })

        return args

    def get_sqlalchemy_mapping(self, registry, namespace, fieldname,
                               properties):
        """Return the instance of the real field

        :param registry: current registry
        :param namespace: name of the model
        :param fieldname: name of the field
        :param properties: known properties of the model
        :rtype: sqlalchemy column instance
        """
        self.format_label(fieldname)
        args = self.args
        kwargs = self.kwargs.copy()
        if 'info' not in kwargs:
            kwargs['info'] = {}
        args = self.format_foreign_key(registry, args, kwargs)
        kwargs['info']['label'] = self.label
        if self.sequence:
            args = (self.sequence,) + args

        if self.db_column_name:
            db_column_name = self.db_column_name
        else:
            db_column_name = fieldname

        if self.default_val is not NoDefaultValue:
            if isinstance(self.default_val, str):
                kwargs['default'] = wrap_default(registry, namespace,
                                                 self.default_val)
            elif isinstance(self.default_val, ColumnDefaultValue):
                kwargs['default'] = self.default_val.get_default_callable(
                    registry, namespace, fieldname, properties)
            else:
                kwargs['default'] = self.default_val

        sqlalchemy_type = self.native_type(registry)
        if self.encrypt_key:
            encrypt_key = self.format_encrypt_key(registry, namespace)
            sqlalchemy_type = EncryptedType(sqlalchemy_type, encrypt_key)

        return SA_Column(db_column_name, sqlalchemy_type, *args, **kwargs)

    def format_encrypt_key(self, registry, namespace):
        """Format and return the encyption key

        :param registry: the current registry
        :param namespace: the namespace of the model
        :return: encrypt key
        """
        encrypt_key = self.encrypt_key
        if encrypt_key is True:
            encrypt_key = Configuration.get('default_encrypt_key')

        if not encrypt_key:
            raise FieldException("No encrypt_key defined in the "
                                 "configuration")

        def wrapper():
            """Return encrypt_key wrapper

            :return:
            """
            Model = registry.get(namespace)
            if hasattr(Model, encrypt_key):
                func = getattr(Model, encrypt_key)
                if ismethod(func):
                    if encrypt_key not in Model.loaded_columns:
                        if encrypt_key not in Model.loaded_fields:
                            return func()

            return encrypt_key

        return wrapper

    def must_be_declared_as_attr(self):
        """Return True if the column have a foreign key to a remote column """
        if self.foreign_key is not None:
            return True

        return False


class Integer(Column):
    """Integer column

    ::

        from anyblok.declarations import Declarations
        from anyblok.column import Integer


        @Declarations.register(Declarations.Model)
        class Test:

            x = Integer(default=1)

    """

    def __init__(self, *args, **kwargs):
        super(Integer, self).__init__(*args, **kwargs)
        if self.kwargs.get('primary_key') is True:
            if 'autoincrement' not in self.kwargs:
                self.kwargs['autoincrement'] = True

    sqlalchemy_type = types.Integer


class BigInteger(Column):
    """Big integer column

    ::

        from anyblok.declarations import Declarations
        from anyblok.column import BigInteger


        @Declarations.register(Declarations.Model)
        class Test:

            x = BigInteger(default=1)

    """
    sqlalchemy_type = types.BigInteger


class Boolean(Column):
    """Boolean column

    ::

        from anyblok.declarations import Declarations
        from anyblok.column import Boolean


        @Declarations.register(Declarations.Model)
        class Test:

            x = Boolean(default=True)

    """
    sqlalchemy_type = types.Boolean


class Float(Column):
    """Float column

    ::

        from anyblok.declarations import Declarations
        from anyblok.column import Float


        @Declarations.register(Declarations.Model)
        class Test:

            x = Float(default=1.0)

    """
    sqlalchemy_type = types.Float


"""
    Added *process_result_value* at the class *DECIMAL*, because
    this method is necessary for encrypt the column
"""
types.DECIMAL.process_result_value = lambda self, value, dialect: value


class Decimal(Column):
    """Decimal column

    ::

        from decimal import Decimal as D
        from anyblok.declarations import Declarations
        from anyblok.column import Decimal


        @Declarations.register(Declarations.Model)
        class Test:

            x = Decimal(default=D('1.1'))

    """
    sqlalchemy_type = types.DECIMAL

    def setter_format_value(self, value):
        """Format the given value to decimal if needed

        :param value:
        :return: decimal value
        """
        if value is not None:
            if self.encrypt_key:
                value = str(value)
            elif not isinstance(value, decimal.Decimal):
                value = decimal.Decimal(value)

        return value

    def getter_format_value(self, value):
        if value is None:
            return None

        if self.encrypt_key:
            value = decimal.Decimal(value)

        return value


class Date(Column):
    """Date column

    ::

        from datetime import date
        from anyblok.declarations import Declarations
        from anyblok.column import Date


        @Declarations.register(Declarations.Model)
        class Test:

            x = Date(default=date.today())

    """
    sqlalchemy_type = types.Date


def convert_string_to_datetime(value):
    """Convert a given value to datetime

    :param value:
    :return: datetime value
    """
    if value is None:
        return None
    elif isinstance(value, datetime):
        return value
    elif isinstance(value, date):
        return datetime.combine(value, datetime.min.time())
    elif isinstance(value, str):
        return parse(value)

    return value


def add_timezone_on_datetime(dt, default_timezone):
    """Convert a datetime considering the default timezone

    :param dt:
    :param default_timezone:
    :return:
    """
    if dt is not None:
        if dt.tzinfo is None:
            dt = default_timezone.localize(dt)

    return dt


class DateTimeType(types.TypeDecorator):

    impl = types.DateTime(timezone=True)

    def __init__(self, field):
        self.default_timezone = field.default_timezone
        self.field = field

    def process_bind_param(self, value, engine):
        value = convert_string_to_datetime(value)
        value = add_timezone_on_datetime(value, self.default_timezone)
        if self.field.encrypt_key:
            return value.isoformat()

        return value

    def process_result_value(self, value, dialect):
        if self.field.encrypt_key:
            return convert_string_to_datetime(value)

        return value

    @property
    def python_type(self):
        return datetime


class DateTime(Column):
    """DateTime column

    ::

        from datetime import datetime
        from anyblok.declarations import Declarations
        from anyblok.column import DateTime


        @Declarations.register(Declarations.Model)
        class Test:

            x = DateTime(default=datetime.now)

    """

    def __init__(self, *args, **kwargs):
        self.auto_update = kwargs.pop('auto_update', False)
        default_timezone = kwargs.pop(
            'default_timezone',
            Configuration.get('default_timezone')
        )
        if not default_timezone:
            default_timezone = time.tzname[0]

        if isinstance(default_timezone, str):
            default_timezone = pytz.timezone(default_timezone)

        self.default_timezone = default_timezone
        self.sqlalchemy_type = DateTimeType(self)
        super(DateTime, self).__init__(*args, **kwargs)

    def setter_format_value(self, value):
        """Return converted and formatted value

        :param value:
        :return:
        """
        value = convert_string_to_datetime(value)
        return add_timezone_on_datetime(value, self.default_timezone)

    def autodoc_get_properties(self):
        """Return properties for autodoc

        :return: autodoc properties
        """
        res = super(Column, self).autodoc_get_properties()
        res['is auto updated'] = self.auto_update
        if self.default_timezone:
            res['default timezone'] = self.default_timezone

        return res


class TimeStamp(DateTime):
    """ TimeStamp column

    ::

        from datetime import datetime
        from anyblok.declarations import Declarations
        from anyblok.column import DateTime


        @Declarations.register(Declarations.Model)
        class Test:

            x = TimeStamp(default=datetime.now)

    """

    def __init__(self, *args, **kwargs):
        super(TimeStamp, self).__init__(*args, **kwargs)
        self.sqlalchemy_type = types.TIMESTAMP(timezone=True)

    def getter_format_value(self, value):
        return convert_string_to_datetime(value)


class Time(Column):
    """Time column

    ::

        from datetime import time
        from anyblok.declarations import Declarations
        from anyblok.column import Time


        @Declarations.register(Declarations.Model)
        class Test:

            x = Time(default=time())

    """
    sqlalchemy_type = types.Time


class Interval(Column):
    """Datetime interval column

    ::

        from datetime import timedelta
        from anyblok.declarations import Declarations
        from anyblok.column import Interval


        @Declarations.register(Declarations.Model)
        class Test:

            x = Interval(default=timedelta(days=5))

    """
    sqlalchemy_type = types.Interval

    def native_type(self, registry):
        if self.encrypt_key:
            return types.VARCHAR(1024)

        return self.sqlalchemy_type

    def setter_format_value(self, value):
        if self.encrypt_key:
            value = dumps({
                x: getattr(value, x)
                for x in ['days', 'seconds', 'microseconds']})

        return value

    def getter_format_value(self, value):
        if self.encrypt_key:
            value = timedelta(**loads(value))

        return value


class StringType(types.TypeDecorator):

    impl = types.String

    def process_bind_param(self, value, engine):
        if value is False:
            value = ''

        return value

    def process_result_value(self, value, dialect):
        return value


class String(Column):
    """String column

    ::

        from anyblok.declarations import Declarations
        from anyblok.column import String


        @Declarations.register(Declarations.Model)
        class Test:

            x = String(default='test')

    """
    def __init__(self, *args, **kwargs):
        self.size = kwargs.pop('size', 64)
        kwargs.pop('type_', None)
        self.sqlalchemy_type = StringType(self.size)
        super(String, self).__init__(*args, **kwargs)

    def autodoc_get_properties(self):
        """Return properties for autodoc

        :return: autodoc properties
        """
        res = super(String, self).autodoc_get_properties()
        res['size'] = self.size
        return res


class Password(Column):
    """String column

    ::

        from anyblok.declarations import Declarations
        from anyblok.column import Password


        @Declarations.register(Declarations.Model)
        class Test:

            x = Password(crypt_context={'schemes': ['md5_crypt']})

        =========================================

        test = Test.insert()
        test.x = 'mypassword'

        test.x
        ==> Password object with encrypt value, the value can not be read

        test.x == 'mypassword'
        ==> True

    ..warning::

        the column type Password can not be querying::

            Test.query().filter(Test.x == 'mypassword').count()
            ==> 0
    """
    def __init__(self, *args, **kwargs):
        self.size = kwargs.pop('size', 64)
        crypt_context = kwargs.pop('crypt_context', {})
        self.crypt_context = crypt_context
        kwargs.pop('type_', None)

        if 'foreign_key' in kwargs:
            raise FieldException("Column Password can not have a foreign key")

        self.sqlalchemy_type = PasswordType(
            max_length=self.size, **crypt_context)
        super(Password, self).__init__(*args, **kwargs)

    def setter_format_value(self, value):
        """Return formatted value

        :param value:
        :return:
        """
        value = self.sqlalchemy_type.context.encrypt(value).encode('utf8')
        value = SAU_PWD(value, context=self.sqlalchemy_type.context)
        return value

    def autodoc_get_properties(self):
        """Return properties for autodoc

        :return: autodoc properties
        """
        res = super(Password, self).autodoc_get_properties()
        res['size'] = self.size
        res['Crypt context'] = self.crypt_context
        return res


class TextType(types.TypeDecorator):

    impl = types.Text

    def process_bind_param(self, value, engine):
        if value is False:
            value = ''

        return value

    def process_result_value(self, value, dialect):
        return value


class Text(Column):
    """Text column

    ::

        from anyblok.declarations import Declarations
        from anyblok.column import Text


        @Declarations.register(Declarations.Model)
        class Test:

            x = Text(default='test')

    """
    sqlalchemy_type = TextType


class StrSelection(str):
    """Class representing the data of one column Selection """
    selections = {}
    registry = None
    namespace = None

    def get_selections(self):
        """Return a dict of selections

        :return: selections dict
        """
        if isinstance(self.selections, dict):
            return self.selections
        if isinstance(self.selections, str):
            m = self.registry.get(self.namespace)
            return dict(getattr(m, self.selections)())

    def validate(self):
        """Validate if the key is in the selections

        :return: True or False
        """
        a = super(StrSelection, self).__str__()
        return a in self.get_selections().keys()

    @property
    def label(self):
        """Return the label corresponding to the selection key

        :return:
        """
        a = super(StrSelection, self).__str__()
        return self.get_selections()[a]


class SelectionType(types.TypeDecorator):
    """Generic type for Column Selection """

    impl = types.String

    def __init__(self, selections, size, registry=None, namespace=None):
        super(SelectionType, self).__init__(length=size)
        self.size = size
        if isinstance(selections, (dict, str)):
            self.selections = selections
        elif isinstance(selections, (list, tuple)):
            self.selections = dict(selections)
        else:
            raise FieldException(
                "selection wainting 'dict', get %r" % type(selections))

        if isinstance(self.selections, dict):
            for k in self.selections.keys():
                if not isinstance(k, str):
                    raise FieldException('The key must be a str')
                if len(k) > 64:
                    raise Exception(
                        '%r is too long %r, waiting max %s or use size arg' % (
                            k, len(k), size))

        self._StrSelection = type('StrSelection', (StrSelection,),
                                  {'selections': self.selections,
                                   'registry': registry,
                                   'namespace': namespace})

    @property
    def python_type(self):
        return self._StrSelection

    def process_bind_param(self, value, engine):
        if value is not None:
            value = self.python_type(value)

        return value

    def process_result_value(self, value, dialect):
        return value


class Selection(Column):
    """Selection column

    ::

        from anyblok.declarations import Declarations
        from anyblok.column import Selection


        @Declarations.register(Declarations.Model)
        class Test:
            STATUS = (
                (u'draft', u'Draft'),
                (u'done', u'Done'),
            )

            x = Selection(selections=STATUS, size=64, default=u'draft')

    """
    def __init__(self, *args, **kwargs):
        self.selections = tuple()
        if 'selections' in kwargs:
            self.selections = kwargs.pop('selections')

        self.size = kwargs.pop('size', 64)
        self.sqlalchemy_type = 'tmp value for assert'

        super(Selection, self).__init__(*args, **kwargs)

    def autodoc_get_properties(self):
        """Return properties for autodoc

        :return: autodoc properties
        """
        res = super(Selection, self).autodoc_get_properties()
        res['selections'] = self.selections
        res['size'] = self.size
        return res

    def getter_format_value(self, value):
        """Return formatted value

        :param value:
        :return:
        """
        if value is None:
            return None

        return self.sqlalchemy_type.python_type(value)

    def setter_format_value(self, value):
        """Return value or raise exception if the given value is invalid

        :param value:
        :exception FieldException
        :return:
        """
        if value is not None:
            val = self.sqlalchemy_type.python_type(value)
            if not val.validate():
                raise FieldException('%r is not in the selections (%s)' % (
                    value, ', '.join(val.get_selections())))

        return value

    def get_sqlalchemy_mapping(self, registry, namespace, fieldname,
                               properties):
        """Return sqlalchmy mapping

        :param registry: the current registry
        :param namespace: the namespace of the model
        :param fieldname: the fieldname of the model
        :param properties: the properties of the model
        :return: instance of the real field
        """
        self.sqlalchemy_type = SelectionType(
            self.selections, self.size, registry=registry, namespace=namespace)
        return super(Selection, self).get_sqlalchemy_mapping(
            registry, namespace, fieldname, properties)

    def update_description(self, registry, model, res):
        """Update model description

        :param registry: the current registry
        :param model:
        :param res:
        """
        super(Selection, self).update_description(registry, model, res)
        sqlalchemy_type = SelectionType(
            self.selections, self.size, registry=registry, namespace=model)
        values = sqlalchemy_type._StrSelection().get_selections()
        res['selections'] = [(k, v) for k, v in values.items()]

    def must_be_copied_before_declaration(self):
        """Return True if selections is an instance of str.
        In the case of the field selection is a mixin, it must be copied or the
        selection method can fail
        """
        if isinstance(self.selections, str):
            return True
        else:
            return False

    def update_properties(self, registry, namespace, fieldname, properties):
        """Update column properties

        :param registry: the current registry
        :param namespace: the namespace of the model
        :param fieldname: the fieldname of the model
        :param properties: the properties of the model
        """
        super(Selection, self).update_properties(registry, namespace,
                                                 fieldname, properties)
        self.fieldname = fieldname
        properties['add_in_table_args'].append(self)

    def update_table_args(self, Model):
<<<<<<< HEAD
        """Return check constraints to limit the value

        :param Model:
        :return: list of checkConstraint
        """
=======
        """return check constraint to limit the value"""
        if self.encrypt_key:
            # dont add constraint because the state is crypted and nobody
            # can add new entry
            return []

>>>>>>> 45e3989a
        selections = self.sqlalchemy_type.selections
        if isinstance(selections, dict):
            enum = selections.keys()
        else:
            enum = getattr(Model, selections)()
            if isinstance(enum, (list, tuple)):
                enum = dict(enum)

            enum = enum.keys()

        if len(enum) > 1:
            constraint = """"%s" in ('%s')""" % (
                self.fieldname, "', '".join(enum))
        elif enum:
            constraint = """"%s" = '%s'""" % (self.fieldname, list(enum)[0])
        else:
            constraint = None

        if constraint:
            enum = list(enum)
            enum.sort()
            key = md5()
            key.update(str(enum).encode('utf-8'))
            name = self.fieldname + '_' + key.hexdigest() + '_types'
            return [CheckConstraint(constraint, name=name)]

        return []


"""
    Added *process_result_value* at the class *JSON*, because
    this method is necessary for encrypt the column
"""
types.JSON.process_result_value = lambda self, value, dialect: value


class Json(Column):
    """JSON column

    ::

        from anyblok.declarations import Declarations
        from anyblok.column import Json


        @Declarations.register(Declarations.Model)
        class Test:

            x = Json()

    """
    sqlalchemy_type = types.JSON(none_as_null=True)

    def native_type(self, registry):
        """ Return the native SqlAlchemy type """
        if sgdb_in(registry.engine, ['MariaDB']):
            return JSONType

        return self.sqlalchemy_type

    def setter_format_value(self, value):
        if self.encrypt_key:
            value = dumps(value)

        return value

    def getter_format_value(self, value):
        if value is None:
            return None

        if self.encrypt_key:
            value = loads(value)

        return value


class LargeBinary(Column):
    """Large binary column

    ::

        from os import urandom
        from anyblok.declarations import Declarations
        from anyblok.column import LargeBinary


        blob = urandom(100000)


        @Declarations.register(Declarations.Model)
        class Test:

            x = LargeBinary(default=blob)

    """
    sqlalchemy_type = types.LargeBinary

    def native_type(self, registry):
        if self.encrypt_key:
            return types.Text

        return self.sqlalchemy_type

    def setter_format_value(self, value):
        if self.encrypt_key:
            value = b64encode(value).decode('utf-8')

        return value

    def getter_format_value(self, value):
        if self.encrypt_key:
            value = b64decode(value.encode('utf-8'))

        return value


class Sequence(String):
    """Sequence column

    ::

        from anyblok.column import Sequence


        @Declarations.register(Declarations.Model)
        class Test:

            x = Sequence()

    """
    def __init__(self, *args, **kwargs):
        if 'foreign_key' in kwargs:
            raise FieldException("Sequence column can not define a foreign key"
                                 " %r" % kwargs['foreign_key'])
        if 'default' in kwargs:
            raise FieldException("Sequence column can not define a default "
                                 "value")
        kwargs['default'] = ColumnDefaultValue(self.wrap_default)

        self.code = kwargs.pop('code') if 'code' in kwargs else None
        self.formater = kwargs.pop(
            'formater') if 'formater' in kwargs else None

        super(Sequence, self).__init__(*args, **kwargs)

    def autodoc_get_properties(self):
        """Return properties for autodoc

        :return: autodoc properties
        """
        res = super(Sequence, self).autodoc_get_properties()
        res['formater'] = self.formater
        return res

    def wrap_default(self, registry, namespace, fieldname, properties):
        """Return default wrapper

        :param registry: the current registry
        :param namespace: the namespace of the model
        :param fieldname: the fieldname of the model
        :return:
        """
        if not hasattr(registry, '_need_sequence_to_create_if_not_exist'):
            registry._need_sequence_to_create_if_not_exist = []
        elif registry._need_sequence_to_create_if_not_exist is None:
            registry._need_sequence_to_create_if_not_exist = []

        code = self.code if self.code else "%s=>%s" % (namespace, fieldname)
        registry._need_sequence_to_create_if_not_exist.append(
            {'code': code, 'formater': self.formater})

        def default_value():
            """Return next sequence value

            :return:
            """
            return registry.System.Sequence.nextvalBy(code=code)

        return default_value


class Color(Column):
    """Color column.
    `See colour package on pypi <https://pypi.python.org/pypi/colour/>`_

    ::

        from anyblok.declarations import Declarations
        from anyblok.column import Color


        @Declarations.register(Declarations.Model)
        class Test:

            x = Color(default='green')

    """
    def __init__(self, *args, **kwargs):
        self.max_length = max_length = kwargs.pop('size', 20)
        kwargs.pop('type_', None)
        self.sqlalchemy_type = ColorType(max_length)
        super(Color, self).__init__(*args, **kwargs)

    def setter_format_value(self, value):
        """Format the given value

        :param value:
        :return:
        """
        if isinstance(value, str):
            value = self.sqlalchemy_type.python_type(value)

        return value

    def autodoc_get_properties(self):
        """Return properties for autodoc

        :return: autodoc properties
        """
        res = super(Color, self).autodoc_get_properties()
        res['size'] = self.max_length
        return res


class UUID(Column):
    """UUID column

    ::

        from anyblok.column import UUID


        @Declarations.register(Declarations.Model)
        class Test:

            x = UUID()

    """
    def __init__(self, *args, **kwargs):
        uuid_kwargs = {}
        self.binary = None
        self.native = None
        for kwarg in ('binary', 'native'):
            if kwarg in kwargs:
                uuid_kwargs[kwarg] = kwargs.pop(kwarg)
                setattr(self, kwarg, uuid_kwargs[kwarg])

        self.sqlalchemy_type = UUIDType(**uuid_kwargs)
        super(UUID, self).__init__(*args, **kwargs)

    def autodoc_get_properties(self):
        """Return properties for autodoc

        :return: autodoc properties
        """
        res = super(UUID, self).autodoc_get_properties()
        res['binary'] = self.binary
        res['native'] = self.native
        return res


class URL(Column):
    """URL column

    ::

        from anyblok.declarations import Declarations
        from anyblok.column import URL


        @Declarations.register(Declarations.Model)
        class Test:

            x = URL(default='doc.anyblok.org')

    """
    sqlalchemy_type = URLType

    def setter_format_value(self, value):
        """Return formatted url value

        :param value:
        :return:
        """
        from furl import furl

        if value is not None:
            if isinstance(value, str):
                value = furl(value)

        return value


class PhoneNumber(Column):
    """PhoneNumber column

    ::

        from anyblok.declarations import Declarations
        from anyblok.column import PhoneNumber


        @Declarations.register(Declarations.Model)
        class Test:

            x = PhoneNumber(default='+120012301')


    .. note:: ``phonenumbers`` >= **8.9.5** distribution is required

    """
    def __init__(self, region='FR', max_length=20, *args, **kwargs):
        self.region = region
        self.max_length = max_length
        kwargs.pop('type_', None)

        self.sqlalchemy_type = PhoneNumberType(
            region=region, max_length=max_length)
        super(PhoneNumber, self).__init__(*args, **kwargs)

    def setter_format_value(self, value):
        """Return formatted phone number value

        :param value:
        :return:
        """
        if value and isinstance(value, str):
            value = self.sqlalchemy_type.python_type(value, self.region)

        return value

    def autodoc_get_properties(self):
        """Return properties for autodoc

        :return: autodoc properties
        """
        res = super(PhoneNumber, self).autodoc_get_properties()
        res['region'] = self.region
        res['max_length'] = self.max_length
        return res


"""
    Added *process_result_value* at the class *EmailType*, because
    this method is necessary for encrypt the column
"""
EmailType.process_result_value = lambda self, value, dialect: value


class Email(Column):
    """Email column

    ::

        from anyblok.column import Email


        @Declarations.register(Declarations.Model)
        class Test:

            x = Email()

    """
    sqlalchemy_type = EmailType

    def setter_format_value(self, value):
        """Return formatted email value

        :param value:
        :return:
        """
        if value is not None:
            return value.lower()
        return value


class CountryType(types.TypeDecorator, ScalarCoercible):
    """Generic type for Column Country """

    impl = types.Unicode(3)
    python_type = python_pycountry_type

    def process_bind_param(self, value, dialect):
        if value and isinstance(value, self.python_type):
            return value.alpha_3

        return value

    def process_result_value(self, value, dialect):
        if value:
            return pycountry.countries.get(alpha_3=value)

        return value

    def _coerce(self, value):
        if value is not None and not isinstance(value, self.python_type):
            return pycountry.countries.get(alpha_3=value)

        return value


class Country(Column):
    """Country column.

    ::

        from anyblok.declarations import Declarations
        from anyblok.column import Country
        from pycountry import countries


        @Declarations.register(Declarations.Model)
        class Test:

            x = Country(default=countries.get(alpha_2='FR'))

    """
    sqlalchemy_type = CountryType

    def __init__(self, mode='alpha_2', *args, **kwargs):
        self.mode = mode
        if pycountry is None:
            raise FieldException(
                "'pycountry' package is required for use 'CountryType'")

        self.choices = {getattr(country, mode): country.name
                        for country in pycountry.countries}
        super(Country, self).__init__(*args, **kwargs)

    def setter_format_value(self, value):
        """Return formatted country value

        :param value:
        :return:
        """
        if value and not isinstance(value, self.sqlalchemy_type.python_type):
            value = pycountry.countries.get(
                **{
                    self.mode: value,
                    'default': pycountry.countries.lookup(value)
                })

        return value

    def autodoc_get_properties(self):
        """Return properties for autodoc

        :return: autodoc properties
        """
        res = super(Country, self).autodoc_get_properties()
        res['mode'] = self.mode
        res['choices'] = self.choices
        return res

    def update_properties(self, registry, namespace, fieldname, properties):
        """Update column properties

        :param registry: the current registry
        :param namespace: the namespace of the model
        :param fieldname: the fieldname of the model
        :param properties: the properties of the model
        """
        super(Country, self).update_properties(registry, namespace,
                                               fieldname, properties)
        self.fieldname = fieldname
        properties['add_in_table_args'].append(self)

    def update_table_args(self, Model):
<<<<<<< HEAD
        """Return check constraints to limit the value

        :return: list of checkConstraint
        """
=======
        """return check constraint to limit the value"""
        if self.encrypt_key:
            # dont add constraint because the state is crypted and nobody
            # can add new entry
            return []

>>>>>>> 45e3989a
        enum = [country.alpha_3 for country in pycountry.countries]
        constraint = """"%s" in ('%s')""" % (self.fieldname, "', '".join(enum))
        enum.sort()
        key = md5()
        key.update(str(enum).encode('utf-8'))
        name = self.fieldname + '_' + key.hexdigest() + '_types'
        return [CheckConstraint(constraint, name=name)]<|MERGE_RESOLUTION|>--- conflicted
+++ resolved
@@ -172,18 +172,12 @@
         ('is crypted', False),
     ))
 
-<<<<<<< HEAD
-    def native_type(cls):
+    def native_type(self, registry):
         """Return the native SqlAlchemy type
 
         :rtype: sqlalchemy native type
         """
-        return cls.sqlalchemy_type
-=======
-    def native_type(self, registry):
-        """ Return the native SqlAlchemy type """
         return self.sqlalchemy_type
->>>>>>> 45e3989a
 
     def format_foreign_key(self, registry, args, kwargs):
         """Format a foreign key
@@ -967,20 +961,16 @@
         properties['add_in_table_args'].append(self)
 
     def update_table_args(self, Model):
-<<<<<<< HEAD
         """Return check constraints to limit the value
 
         :param Model:
         :return: list of checkConstraint
         """
-=======
-        """return check constraint to limit the value"""
         if self.encrypt_key:
             # dont add constraint because the state is crypted and nobody
             # can add new entry
             return []
 
->>>>>>> 45e3989a
         selections = self.sqlalchemy_type.selections
         if isinstance(selections, dict):
             enum = selections.keys()
@@ -1449,19 +1439,15 @@
         properties['add_in_table_args'].append(self)
 
     def update_table_args(self, Model):
-<<<<<<< HEAD
         """Return check constraints to limit the value
 
         :return: list of checkConstraint
         """
-=======
-        """return check constraint to limit the value"""
         if self.encrypt_key:
             # dont add constraint because the state is crypted and nobody
             # can add new entry
             return []
-
->>>>>>> 45e3989a
+          
         enum = [country.alpha_3 for country in pycountry.countries]
         constraint = """"%s" in ('%s')""" % (self.fieldname, "', '".join(enum))
         enum.sort()
