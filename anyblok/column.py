# This file is a part of the AnyBlok project
#
#    Copyright (C) 2016 Jean-Sebastien SUZANNE <jssuzanne@anybox.fr>
#    Copyright (C) 2017 Jean-Sebastien SUZANNE <jssuzanne@anybox.fr>
#    Copyright (C) 2018 Jean-Sebastien SUZANNE <jssuzanne@anybox.fr>
#    Copyright (C) 2019 Jean-Sebastien SUZANNE <js.suzanne@gmail.com>
#
# This Source Code Form is subject to the terms of the Mozilla Public License,
# v. 2.0. If a copy of the MPL was not distributed with this file,You can
# obtain one at http://mozilla.org/MPL/2.0/.
from base64 import b64encode, b64decode
from .field import Field, FieldException
from .mapper import ModelAttributeAdapter
from sqlalchemy.schema import Sequence as SA_Sequence, Column as SA_Column
from sqlalchemy import types, CheckConstraint
from sqlalchemy_utils.types.color import ColorType
from sqlalchemy_utils.types.encrypted.encrypted_type import EncryptedType
from sqlalchemy_utils.types.password import PasswordType, Password as SAU_PWD
from sqlalchemy_utils.types.uuid import UUIDType
from sqlalchemy_utils.types.url import URLType
from sqlalchemy_utils.types.phone_number import PhoneNumberType
from sqlalchemy_utils.types.email import EmailType
from sqlalchemy_utils.types.scalar_coercible import ScalarCoercible
from sqlalchemy_utils import JSONType
from datetime import datetime, date, timedelta
from dateutil.parser import parse
from inspect import ismethod
from anyblok.config import Configuration
from .common import sgdb_in
from json import dumps, loads
import time
import pytz
import decimal
from logging import getLogger
from hashlib import md5


pycountry = None
python_pycountry_type = None
try:
    import pycountry
    if not pycountry.countries._is_loaded:
        pycountry.countries._load()

    python_pycountry_type = pycountry.countries.data_class
except ImportError:
    pass


logger = getLogger(__name__)


class MsSQLEncryptedType(EncryptedType):
    """In MsSQL the column must be a Text"""
    impl = types.Text


def wrap_default(registry, namespace, default_val):
    """Return default wrapper

    :param registry: the current registry
    :param namespace: the namespace of the model
    :param default_val:
    :return: default wrapper
    """
    def wrapper():
        """Return wrapper

        :return: default val
        """
        Model = registry.get(namespace)
        if hasattr(Model, default_val):
            func = getattr(Model, default_val)
            if ismethod(func):
                if default_val not in Model.loaded_columns:
                    if default_val not in Model.loaded_fields:
                        return func()
                    else:
                        logger.warning(
                            "The attribute %r is already declared as a default "
                            "value on the Model %r, a field with the same name "
                            "already exists" % (default_val, namespace))
                else:
                    logger.warning(
                        "The attribute %r is already declared as a default "
                        "value on the Model %r, a column with the same name "
                        "already exists" % (default_val, namespace))
            else:
                logger.warning(
                    "The attribute %r is already declared as a default "
                    "value on the Model %r, an instance method with the same "
                    "name already exists" % (default_val, namespace))

        return default_val

    return wrapper


class ColumnDefaultValue:

    def __init__(self, callable):
        self.callable = callable

    def get_default_callable(self, registry, namespace, fieldname, properties):
        """Get default callable

        :param registry: the current registry
        :param namespace: the namespace of the model
        :param fieldname: the fieldname of the model
        :param properties: the properties of the model
        :return: default callable
        """
        return self.callable(registry, namespace, fieldname, properties)


class NoDefaultValue:
    pass


class Column(Field):
    """Column class

    This class can't be instantiated
    """

    use_hybrid_property = True
    foreign_key = None
    sqlalchemy_type = None
    type = None

    def __init__(self, *args, **kwargs):
        """Initialize the column

        :param label: label of this field
        :type label: str
        """
        self.forbid_instance(Column)
        assert self.sqlalchemy_type
        self.sequence = None

        if 'type_' in kwargs:
            del kwargs['type_']

        if 'foreign_key' in kwargs:
            self.foreign_key = ModelAttributeAdapter(kwargs.pop('foreign_key'))

        if 'sequence' in kwargs:
            self.sequence = SA_Sequence(kwargs.pop('sequence'))

        self.db_column_name = None
        if 'db_column_name' in kwargs:
            self.db_column_name = kwargs.pop('db_column_name')

        self.default_val = NoDefaultValue
        if 'default' in kwargs:
            self.default_val = kwargs.pop('default')

        self.encrypt_key = kwargs.pop('encrypt_key', None)
        super(Column, self).__init__(*args, **kwargs)

    def autodoc_get_properties(self):
        """Return properties list for autodoc

        :return: autodoc properties
        """
        res = super(Column, self).autodoc_get_properties()
        res['foreign_key'] = self.foreign_key
        res['DB column name'] = self.db_column_name
        res['default'] = self.default_val
        res['is crypted'] = True if self.encrypt_key else False
        return res

    autodoc_omit_property_values = Field.autodoc_omit_property_values.union((
        ('foreign_key', None),
        ('DB column name', None),
        ('default', None),
        ('is crypted', False),
    ))

    def native_type(self, registry):
        """Return the native SqlAlchemy type

        :param registry:
        :rtype: sqlalchemy native type
        """
        return self.sqlalchemy_type

    def format_foreign_key(self, registry, args, kwargs):
        """Format a foreign key

        :param registry: the current registry
        :param args:
        :param kwargs:
        :return:
        """
        if self.foreign_key:
            args = args + (self.foreign_key.get_fk(registry),)
            kwargs['info'].update({
                'foreign_key': self.foreign_key.get_fk_name(registry),
                'remote_model': self.foreign_key.model_name,
            })

        return args

    def get_sqlalchemy_mapping(self, registry, namespace, fieldname,
                               properties):
        """Return the instance of the real field

        :param registry: current registry
        :param namespace: name of the model
        :param fieldname: name of the field
        :param properties: known properties of the model
        :rtype: sqlalchemy column instance
        """
        self.format_label(fieldname)
        args = self.args
        kwargs = self.kwargs.copy()
        if 'info' not in kwargs:
            kwargs['info'] = {}
        args = self.format_foreign_key(registry, args, kwargs)
        kwargs['info']['label'] = self.label
        if self.sequence:
            args = (self.sequence,) + args

        if self.db_column_name:
            db_column_name = self.db_column_name
        else:
            db_column_name = fieldname

        if self.default_val is not NoDefaultValue:
            if isinstance(self.default_val, str):
                kwargs['default'] = wrap_default(registry, namespace,
                                                 self.default_val)
            elif isinstance(self.default_val, ColumnDefaultValue):
                kwargs['default'] = self.default_val.get_default_callable(
                    registry, namespace, fieldname, properties)
            else:
                kwargs['default'] = self.default_val

        sqlalchemy_type = self.native_type(registry)
        if self.encrypt_key:
            encrypt_key = self.format_encrypt_key(registry, namespace)
            if sgdb_in(registry.engine, ['MsSQL']):
                sqlalchemy_type = MsSQLEncryptedType(
                    sqlalchemy_type, encrypt_key)
            else:
                sqlalchemy_type = EncryptedType(sqlalchemy_type, encrypt_key)

        return SA_Column(db_column_name, sqlalchemy_type, *args, **kwargs)

    def format_encrypt_key(self, registry, namespace):
        """Format and return the encyption key

        :param registry: the current registry
        :param namespace: the namespace of the model
        :return: encrypt key
        """
        encrypt_key = self.encrypt_key
        if encrypt_key is True:
            encrypt_key = Configuration.get('default_encrypt_key')

        if not encrypt_key:
            raise FieldException("No encrypt_key defined in the "
                                 "configuration")

        def wrapper():
            """Return encrypt_key wrapper

            :return:
            """
            Model = registry.get(namespace)
            if hasattr(Model, encrypt_key):
                func = getattr(Model, encrypt_key)
                if ismethod(func):
                    if encrypt_key not in Model.loaded_columns:
                        if encrypt_key not in Model.loaded_fields:
                            return func()

            return encrypt_key

        return wrapper

    def must_be_declared_as_attr(self):
        """Return True if the column have a foreign key to a remote column """
        if self.foreign_key is not None:
            return True

        return False


class Integer(Column):
    """Integer column

    ::

        from anyblok.declarations import Declarations
        from anyblok.column import Integer


        @Declarations.register(Declarations.Model)
        class Test:

            x = Integer(default=1)

    """

    def __init__(self, *args, **kwargs):
        super(Integer, self).__init__(*args, **kwargs)
        if self.kwargs.get('primary_key') is True:
            if 'autoincrement' not in self.kwargs:
                self.kwargs['autoincrement'] = True

    sqlalchemy_type = types.Integer


class BigInteger(Column):
    """Big integer column

    ::

        from anyblok.declarations import Declarations
        from anyblok.column import BigInteger


        @Declarations.register(Declarations.Model)
        class Test:

            x = BigInteger(default=1)

    """
    sqlalchemy_type = types.BigInteger


class Boolean(Column):
    """Boolean column

    ::

        from anyblok.declarations import Declarations
        from anyblok.column import Boolean


        @Declarations.register(Declarations.Model)
        class Test:

            x = Boolean(default=True)

    """
    sqlalchemy_type = types.Boolean


class Float(Column):
    """Float column

    ::

        from anyblok.declarations import Declarations
        from anyblok.column import Float


        @Declarations.register(Declarations.Model)
        class Test:

            x = Float(default=1.0)

    """
    sqlalchemy_type = types.Float


"""
    Added *process_result_value* at the class *DECIMAL*, because
    this method is necessary for encrypt the column
"""
types.DECIMAL.process_result_value = lambda self, value, dialect: value


class Decimal(Column):
    """Decimal column

    ::

        from decimal import Decimal as D
        from anyblok.declarations import Declarations
        from anyblok.column import Decimal


        @Declarations.register(Declarations.Model)
        class Test:

            x = Decimal(default=D('1.1'))

    """
    sqlalchemy_type = types.DECIMAL

    def setter_format_value(self, value):
        """Format the given value to decimal if needed

        :param value:
        :return: decimal value
        """
        if value is not None:
            if self.encrypt_key:
                value = str(value)
            elif not isinstance(value, decimal.Decimal):
                value = decimal.Decimal(value)

        return value

    def getter_format_value(self, value):
        if value is None:
            return None

        if self.encrypt_key:
            value = decimal.Decimal(value)

        return value


class Date(Column):
    """Date column

    ::

        from datetime import date
        from anyblok.declarations import Declarations
        from anyblok.column import Date


        @Declarations.register(Declarations.Model)
        class Test:

            x = Date(default=date.today())

    """
    sqlalchemy_type = types.Date


def convert_string_to_datetime(value):
    """Convert a given value to datetime

    :param value:
    :return: datetime value
    """
    if value is None:
        return None
    elif isinstance(value, datetime):
        return value
    elif isinstance(value, date):
        return datetime.combine(value, datetime.min.time())
    elif isinstance(value, str):
        return parse(value)

    return value


def add_timezone_on_datetime(dt, default_timezone):
    """Convert a datetime considering the default timezone

    :param dt:
    :param default_timezone:
    :return:
    """
    if dt is not None:
        if dt.tzinfo is None:
            dt = default_timezone.localize(dt)

    return dt


class DateTimeType(types.TypeDecorator):

    impl = types.DateTime(timezone=True)

    def __init__(self, field):
        self.default_timezone = field.default_timezone
        self.field = field

    def process_bind_param(self, value, engine):
        value = convert_string_to_datetime(value)
        value = add_timezone_on_datetime(value, self.default_timezone)
        if self.field.encrypt_key:
            return value.isoformat()

        return value

    def process_result_value(self, value, dialect):
        if self.field.encrypt_key:
            return convert_string_to_datetime(value)

        return value

    @property
    def python_type(self):
        return datetime


class DateTime(Column):
    """DateTime column

    ::

        from datetime import datetime
        from anyblok.declarations import Declarations
        from anyblok.column import DateTime


        @Declarations.register(Declarations.Model)
        class Test:

            x = DateTime(default=datetime.now)

    """

    def __init__(self, *args, **kwargs):
        self.auto_update = kwargs.pop('auto_update', False)
        default_timezone = kwargs.pop(
            'default_timezone',
            Configuration.get('default_timezone')
        )
        if not default_timezone:
            default_timezone = time.tzname[0]

        if isinstance(default_timezone, str):
            default_timezone = pytz.timezone(default_timezone)

        self.default_timezone = default_timezone
        self.sqlalchemy_type = DateTimeType(self)
        super(DateTime, self).__init__(*args, **kwargs)

    def setter_format_value(self, value):
        """Return converted and formatted value

        :param value:
        :return:
        """
        value = convert_string_to_datetime(value)
        return add_timezone_on_datetime(value, self.default_timezone)

    def autodoc_get_properties(self):
        """Return properties for autodoc

        :return: autodoc properties
        """
        res = super(Column, self).autodoc_get_properties()
        res['is auto updated'] = self.auto_update
        if self.default_timezone:
            res['default timezone'] = self.default_timezone

        return res


class TimeStamp(DateTime):
    """ TimeStamp column

    ::

        from datetime import datetime
        from anyblok.declarations import Declarations
        from anyblok.column import DateTime


        @Declarations.register(Declarations.Model)
        class Test:

            x = TimeStamp(default=datetime.now)

    """

    def __init__(self, *args, **kwargs):
        super(TimeStamp, self).__init__(*args, **kwargs)
        self.sqlalchemy_type = types.TIMESTAMP(timezone=True)

    def getter_format_value(self, value):
        return convert_string_to_datetime(value)


class Time(Column):
    """Time column

    ::

        from datetime import time
        from anyblok.declarations import Declarations
        from anyblok.column import Time


        @Declarations.register(Declarations.Model)
        class Test:

            x = Time(default=time())

    """
    sqlalchemy_type = types.Time


class Interval(Column):
    """Datetime interval column

    ::

        from datetime import timedelta
        from anyblok.declarations import Declarations
        from anyblok.column import Interval


        @Declarations.register(Declarations.Model)
        class Test:

            x = Interval(default=timedelta(days=5))

    """
    sqlalchemy_type = types.Interval

    def native_type(self, registry):
        if self.encrypt_key:
            return types.VARCHAR(1024)

        return self.sqlalchemy_type

    def setter_format_value(self, value):
        if self.encrypt_key:
            value = dumps({
                x: getattr(value, x)
                for x in ['days', 'seconds', 'microseconds']})

        return value

    def getter_format_value(self, value):
        if self.encrypt_key:
            value = timedelta(**loads(value))

        return value


class StringType(types.TypeDecorator):

    impl = types.String

    def process_bind_param(self, value, engine):
        if value is False:
            value = ''

        return value

    def process_result_value(self, value, dialect):
        return value


class String(Column):
    """String column

    ::

        from anyblok.declarations import Declarations
        from anyblok.column import String


        @Declarations.register(Declarations.Model)
        class Test:

            x = String(default='test')

    """
    def __init__(self, *args, **kwargs):
        self.size = kwargs.pop('size', 64)
        kwargs.pop('type_', None)
        self.sqlalchemy_type = StringType(self.size)
        super(String, self).__init__(*args, **kwargs)

    def autodoc_get_properties(self):
        """Return properties for autodoc

        :return: autodoc properties
        """
        res = super(String, self).autodoc_get_properties()
        res['size'] = self.size
        return res


class MsSQLPasswordType(PasswordType):
    impl = types.VARCHAR(1024)

    def load_dialect_impl(self, dialect):
        if dialect.name == 'mssql':
            # Use a BLOB type for sqlite
            return dialect.type_descriptor(types.VARCHAR(self.length))

        return super(MsSQLPasswordType, self).load_dialect_impl(dialect)


class Password(Column):
    """String column

    ::

        from anyblok.declarations import Declarations
        from anyblok.column import Password


        @Declarations.register(Declarations.Model)
        class Test:

            x = Password(crypt_context={'schemes': ['md5_crypt']})

        =========================================

        test = Test.insert()
        test.x = 'mypassword'

        test.x
        ==> Password object with encrypt value, the value can not be read

        test.x == 'mypassword'
        ==> True

    ..warning::

        the column type Password can not be querying::

            Test.query().filter(Test.x == 'mypassword').count()
            ==> 0
    """
    def __init__(self, *args, **kwargs):
        self.size = kwargs.pop('size', 64)
        crypt_context = kwargs.pop('crypt_context', {})
        self.crypt_context = crypt_context
        kwargs.pop('type_', None)

        if 'foreign_key' in kwargs:
            raise FieldException("Column Password can not have a foreign key")

        self.sqlalchemy_type = PasswordType(
            max_length=self.size, **crypt_context)
        super(Password, self).__init__(*args, **kwargs)

    def setter_format_value(self, value):
        """Return formatted value

        :param value:
        :return:
        """
        value = self.sqlalchemy_type.context.encrypt(value).encode('utf8')
        value = SAU_PWD(value, context=self.sqlalchemy_type.context)
        return value

    def native_type(self, registry):
        """ Return the native SqlAlchemy type """
        if sgdb_in(registry.engine, ['MsSQL']):
            return MsSQLPasswordType(max_length=self.size, **self.crypt_context)

        return self.sqlalchemy_type

    def autodoc_get_properties(self):
        """Return properties for autodoc

        :return: autodoc properties
        """
        res = super(Password, self).autodoc_get_properties()
        res['size'] = self.size
        res['Crypt context'] = self.crypt_context
        return res


class TextType(types.TypeDecorator):

    impl = types.Text

    def process_bind_param(self, value, engine):
        if value is False:
            value = ''

        return value

    def process_result_value(self, value, dialect):
        return value


class Text(Column):
    """Text column

    ::

        from anyblok.declarations import Declarations
        from anyblok.column import Text


        @Declarations.register(Declarations.Model)
        class Test:

            x = Text(default='test')

    """
    sqlalchemy_type = TextType


class StrSelection(str):
    """Class representing the data of one column Selection """
    selections = {}
    registry = None
    namespace = None

    def get_selections(self):
        """Return a dict of selections

        :return: selections dict
        """
        if isinstance(self.selections, dict):
            return self.selections
        if isinstance(self.selections, str):
            m = self.registry.get(self.namespace)
            return dict(getattr(m, self.selections)())

    def validate(self):
        """Validate if the key is in the selections

        :return: True or False
        """
        a = super(StrSelection, self).__str__()
        return a in self.get_selections().keys()

    @property
    def label(self):
        """Return the label corresponding to the selection key

        :return:
        """
        a = super(StrSelection, self).__str__()
        return self.get_selections()[a]


class SelectionType(types.TypeDecorator):
    """Generic type for Column Selection """

    impl = types.String

    def __init__(self, selections, size, registry=None, namespace=None):
        super(SelectionType, self).__init__(length=size)
        self.size = size
        if isinstance(selections, (dict, str)):
            self.selections = selections
        elif isinstance(selections, (list, tuple)):
            self.selections = dict(selections)
        else:
            raise FieldException(
                "selection wainting 'dict', get %r" % type(selections))

        if isinstance(self.selections, dict):
            for k in self.selections.keys():
                if not isinstance(k, str):
                    raise FieldException('The key must be a str')
                if len(k) > 64:
                    raise Exception(
                        '%r is too long %r, waiting max %s or use size arg' % (
                            k, len(k), size))

        self._StrSelection = type('StrSelection', (StrSelection,),
                                  {'selections': self.selections,
                                   'registry': registry,
                                   'namespace': namespace})

    @property
    def python_type(self):
        return self._StrSelection

    def process_bind_param(self, value, engine):
        if value is not None:
            value = self.python_type(value)

        return value

    def process_result_value(self, value, dialect):
        return value


class Selection(Column):
    """Selection column

    ::

        from anyblok.declarations import Declarations
        from anyblok.column import Selection


        @Declarations.register(Declarations.Model)
        class Test:
            STATUS = (
                (u'draft', u'Draft'),
                (u'done', u'Done'),
            )

            x = Selection(selections=STATUS, size=64, default=u'draft')

    """
    def __init__(self, *args, **kwargs):
        self.selections = tuple()
        if 'selections' in kwargs:
            self.selections = kwargs.pop('selections')

        self.size = kwargs.pop('size', 64)
        self.sqlalchemy_type = 'tmp value for assert'

        super(Selection, self).__init__(*args, **kwargs)

    def autodoc_get_properties(self):
        """Return properties for autodoc

        :return: autodoc properties
        """
        res = super(Selection, self).autodoc_get_properties()
        res['selections'] = self.selections
        res['size'] = self.size
        return res

    def getter_format_value(self, value):
        """Return formatted value

        :param value:
        :return:
        """
        if value is None:
            return None

        return self.sqlalchemy_type.python_type(value)

    def setter_format_value(self, value):
        """Return value or raise exception if the given value is invalid

        :param value:
        :exception FieldException
        :return:
        """
        if value is not None:
            val = self.sqlalchemy_type.python_type(value)
            if not val.validate():
                raise FieldException('%r is not in the selections (%s)' % (
                    value, ', '.join(val.get_selections())))

        return value

    def get_sqlalchemy_mapping(self, registry, namespace, fieldname,
                               properties):
        """Return sqlalchmy mapping

        :param registry: the current registry
        :param namespace: the namespace of the model
        :param fieldname: the fieldname of the model
        :param properties: the properties of the model
        :return: instance of the real field
        """
        self.sqlalchemy_type = SelectionType(
            self.selections, self.size, registry=registry, namespace=namespace)
        return super(Selection, self).get_sqlalchemy_mapping(
            registry, namespace, fieldname, properties)

    def update_description(self, registry, model, res):
        """Update model description

        :param registry: the current registry
        :param model:
        :param res:
        """
        super(Selection, self).update_description(registry, model, res)
        sqlalchemy_type = SelectionType(
            self.selections, self.size, registry=registry, namespace=model)
        values = sqlalchemy_type._StrSelection().get_selections()
        res['selections'] = [(k, v) for k, v in values.items()]

    def must_be_copied_before_declaration(self):
        """Return True if selections is an instance of str.
        In the case of the field selection is a mixin, it must be copied or the
        selection method can fail
        """
        if isinstance(self.selections, str):
            return True
        else:
            return False

    def update_properties(self, registry, namespace, fieldname, properties):
        """Update column properties

        :param registry: the current registry
        :param namespace: the namespace of the model
        :param fieldname: the fieldname of the model
        :param properties: the properties of the model
        """
        super(Selection, self).update_properties(registry, namespace,
                                                 fieldname, properties)
        self.fieldname = fieldname
        properties['add_in_table_args'].append(self)

    def update_table_args(self, registry, Model):
<<<<<<< HEAD
=======

>>>>>>> 45fc8e26
        """Return check constraints to limit the value

        :param registry:
        :param Model:
        :return: list of checkConstraint
        """
        if self.encrypt_key:
            # dont add constraint because the state is crypted and nobody
            # can add new entry
            return []

<<<<<<< HEAD
        if sgdb_in(registry.engine, ['MariaDB', 'MsSQL']):
            # No check constraint in MariaDB
=======
        if sgdb_in(registry.engine, ['MariaDB']):
>>>>>>> 45fc8e26
            return []

        selections = self.sqlalchemy_type.selections
        if isinstance(selections, dict):
            enum = selections.keys()
        else:
            enum = getattr(Model, selections)()
            if isinstance(enum, (list, tuple)):
                enum = dict(enum)

            enum = enum.keys()

        if len(enum) > 1:
            constraint = """"%s" in ('%s')""" % (
                self.fieldname, "', '".join(enum))
        elif enum:
            constraint = """"%s" = '%s'""" % (self.fieldname, list(enum)[0])
        else:
            constraint = None

        if constraint:
            enum = list(enum)
            enum.sort()
            key = md5()
            key.update(str(enum).encode('utf-8'))
            name = self.fieldname + '_' + key.hexdigest() + '_types'
            return [CheckConstraint(constraint, name=name)]

        return []


"""
    Added *process_result_value* at the class *JSON*, because
    this method is necessary for encrypt the column
"""
types.JSON.process_result_value = lambda self, value, dialect: value


class Json(Column):
    """JSON column

    ::

        from anyblok.declarations import Declarations
        from anyblok.column import Json


        @Declarations.register(Declarations.Model)
        class Test:

            x = Json()

    """
    sqlalchemy_type = types.JSON(none_as_null=True)

    def native_type(self, registry):
        """ Return the native SqlAlchemy type """
        if sgdb_in(registry.engine, ['MariaDB', 'MsSQL']):
            return JSONType

        return self.sqlalchemy_type

    def setter_format_value(self, value):
        if self.encrypt_key:
            value = dumps(value)

        return value

    def getter_format_value(self, value):
        if value is None:
            return None

        if self.encrypt_key:
            value = loads(value)

        return value
      

class LargeBinary(Column):
    """Large binary column

    ::

        from os import urandom
        from anyblok.declarations import Declarations
        from anyblok.column import LargeBinary


        blob = urandom(100000)


        @Declarations.register(Declarations.Model)
        class Test:

            x = LargeBinary(default=blob)

    """
    sqlalchemy_type = types.LargeBinary

    def native_type(self, registry):
        if self.encrypt_key:
            return types.Text

        return self.sqlalchemy_type

    def setter_format_value(self, value):
        if self.encrypt_key:
            value = b64encode(value).decode('utf-8')

        return value

    def getter_format_value(self, value):
        if self.encrypt_key:
            value = b64decode(value.encode('utf-8'))

        return value


class Sequence(String):
    """Sequence column

    ::

        from anyblok.column import Sequence


        @Declarations.register(Declarations.Model)
        class Test:

            x = Sequence()

    """
    def __init__(self, *args, **kwargs):
        if 'foreign_key' in kwargs:
            raise FieldException("Sequence column can not define a foreign key"
                                 " %r" % kwargs['foreign_key'])
        if 'default' in kwargs:
            raise FieldException("Sequence column can not define a default "
                                 "value")
        kwargs['default'] = ColumnDefaultValue(self.wrap_default)

        self.code = kwargs.pop('code') if 'code' in kwargs else None
        self.formater = kwargs.pop(
            'formater') if 'formater' in kwargs else None

        super(Sequence, self).__init__(*args, **kwargs)

    def autodoc_get_properties(self):
        """Return properties for autodoc

        :return: autodoc properties
        """
        res = super(Sequence, self).autodoc_get_properties()
        res['formater'] = self.formater
        return res

    def wrap_default(self, registry, namespace, fieldname, properties):
        """Return default wrapper

        :param registry: the current registry
        :param namespace: the namespace of the model
        :param fieldname: the fieldname of the model
        :return:
        """
        if not hasattr(registry, '_need_sequence_to_create_if_not_exist'):
            registry._need_sequence_to_create_if_not_exist = []
        elif registry._need_sequence_to_create_if_not_exist is None:
            registry._need_sequence_to_create_if_not_exist = []

        code = self.code if self.code else "%s=>%s" % (namespace, fieldname)
        registry._need_sequence_to_create_if_not_exist.append(
            {'code': code, 'formater': self.formater})

        def default_value():
            """Return next sequence value

            :return:
            """
            return registry.System.Sequence.nextvalBy(code=code)

        return default_value


class Color(Column):
    """Color column.
    `See colour package on pypi <https://pypi.python.org/pypi/colour/>`_

    ::

        from anyblok.declarations import Declarations
        from anyblok.column import Color


        @Declarations.register(Declarations.Model)
        class Test:

            x = Color(default='green')

    """
    def __init__(self, *args, **kwargs):
        self.max_length = max_length = kwargs.pop('size', 20)
        kwargs.pop('type_', None)
        self.sqlalchemy_type = ColorType(max_length)
        super(Color, self).__init__(*args, **kwargs)

    def setter_format_value(self, value):
        """Format the given value

        :param value:
        :return:
        """
        if isinstance(value, str):
            value = self.sqlalchemy_type.python_type(value)

        return value

    def autodoc_get_properties(self):
        """Return properties for autodoc

        :return: autodoc properties
        """
        res = super(Color, self).autodoc_get_properties()
        res['size'] = self.max_length
        return res


class UUID(Column):
    """UUID column

    ::

        from anyblok.column import UUID


        @Declarations.register(Declarations.Model)
        class Test:

            x = UUID()

    """
    def __init__(self, *args, **kwargs):
        uuid_kwargs = {}
        self.binary = None
        self.native = None
        for kwarg in ('binary', 'native'):
            if kwarg in kwargs:
                uuid_kwargs[kwarg] = kwargs.pop(kwarg)
                setattr(self, kwarg, uuid_kwargs[kwarg])

        self.sqlalchemy_type = UUIDType(**uuid_kwargs)
        super(UUID, self).__init__(*args, **kwargs)

    def autodoc_get_properties(self):
        """Return properties for autodoc

        :return: autodoc properties
        """
        res = super(UUID, self).autodoc_get_properties()
        res['binary'] = self.binary
        res['native'] = self.native
        return res


class URL(Column):
    """URL column

    ::

        from anyblok.declarations import Declarations
        from anyblok.column import URL


        @Declarations.register(Declarations.Model)
        class Test:

            x = URL(default='doc.anyblok.org')

    """
    sqlalchemy_type = URLType

    def setter_format_value(self, value):
        """Return formatted url value

        :param value:
        :return:
        """
        from furl import furl

        if value is not None:
            if isinstance(value, str):
                value = furl(value)

        return value


class PhoneNumber(Column):
    """PhoneNumber column

    ::

        from anyblok.declarations import Declarations
        from anyblok.column import PhoneNumber


        @Declarations.register(Declarations.Model)
        class Test:

            x = PhoneNumber(default='+120012301')


    .. note:: ``phonenumbers`` >= **8.9.5** distribution is required

    """
    def __init__(self, region='FR', max_length=20, *args, **kwargs):
        self.region = region
        self.max_length = max_length
        kwargs.pop('type_', None)

        self.sqlalchemy_type = PhoneNumberType(
            region=region, max_length=max_length)
        super(PhoneNumber, self).__init__(*args, **kwargs)

    def setter_format_value(self, value):
        """Return formatted phone number value

        :param value:
        :return:
        """
        if value and isinstance(value, str):
            value = self.sqlalchemy_type.python_type(value, self.region)

        return value

    def autodoc_get_properties(self):
        """Return properties for autodoc

        :return: autodoc properties
        """
        res = super(PhoneNumber, self).autodoc_get_properties()
        res['region'] = self.region
        res['max_length'] = self.max_length
        return res


"""
    Added *process_result_value* at the class *EmailType*, because
    this method is necessary for encrypt the column
"""
EmailType.process_result_value = lambda self, value, dialect: value


class Email(Column):
    """Email column

    ::

        from anyblok.column import Email


        @Declarations.register(Declarations.Model)
        class Test:

            x = Email()

    """
    sqlalchemy_type = EmailType

    def setter_format_value(self, value):
        """Return formatted email value

        :param value:
        :return:
        """
        if value is not None:
            return value.lower()
        return value


class CountryType(types.TypeDecorator, ScalarCoercible):
    """Generic type for Column Country """

    impl = types.Unicode(3)
    python_type = python_pycountry_type

    def process_bind_param(self, value, dialect):
        if value and isinstance(value, self.python_type):
            return value.alpha_3

        return value

    def process_result_value(self, value, dialect):
        if value:
            return pycountry.countries.get(alpha_3=value)

        return value

    def _coerce(self, value):
        if value is not None and not isinstance(value, self.python_type):
            return pycountry.countries.get(alpha_3=value)

        return value


class Country(Column):
    """Country column.

    ::

        from anyblok.declarations import Declarations
        from anyblok.column import Country
        from pycountry import countries


        @Declarations.register(Declarations.Model)
        class Test:

            x = Country(default=countries.get(alpha_2='FR'))

    """
    sqlalchemy_type = CountryType

    def __init__(self, mode='alpha_2', *args, **kwargs):
        self.mode = mode
        if pycountry is None:
            raise FieldException(
                "'pycountry' package is required for use 'CountryType'")

        self.choices = {getattr(country, mode): country.name
                        for country in pycountry.countries}
        super(Country, self).__init__(*args, **kwargs)

    def setter_format_value(self, value):
        """Return formatted country value

        :param value:
        :return:
        """
        if value and not isinstance(value, self.sqlalchemy_type.python_type):
            value = pycountry.countries.get(
                **{
                    self.mode: value,
                    'default': pycountry.countries.lookup(value)
                })

        return value

    def autodoc_get_properties(self):
        """Return properties for autodoc

        :return: autodoc properties
        """
        res = super(Country, self).autodoc_get_properties()
        res['mode'] = self.mode
        res['choices'] = self.choices
        return res

    def update_properties(self, registry, namespace, fieldname, properties):
        """Update column properties

        :param registry: the current registry
        :param namespace: the namespace of the model
        :param fieldname: the fieldname of the model
        :param properties: the properties of the model
        """
        super(Country, self).update_properties(registry, namespace,
                                               fieldname, properties)
        self.fieldname = fieldname
        properties['add_in_table_args'].append(self)

    def update_table_args(self, registry, Model):
<<<<<<< HEAD

=======
>>>>>>> 45fc8e26
        """Return check constraints to limit the value

        :param registry:
        :param Model:
        :return: list of checkConstraint
        """
        if self.encrypt_key:
            # dont add constraint because the state is crypted and nobody
            # can add new entry
            return []

<<<<<<< HEAD
        if sgdb_in(registry.engine, ['MariaDB', 'MsSQL']):
            # No Check constraint in MariaDB
=======
        if sgdb_in(registry.engine, ['MariaDB']):
>>>>>>> 45fc8e26
            return []

        enum = [country.alpha_3 for country in pycountry.countries]
        constraint = """"%s" in ('%s')""" % (self.fieldname, "', '".join(enum))
        enum.sort()
        key = md5()
        key.update(str(enum).encode('utf-8'))
        name = self.fieldname + '_' + key.hexdigest() + '_types'
        return [CheckConstraint(constraint, name=name)]<|MERGE_RESOLUTION|>--- conflicted
+++ resolved
@@ -989,10 +989,6 @@
         properties['add_in_table_args'].append(self)
 
     def update_table_args(self, registry, Model):
-<<<<<<< HEAD
-=======
-
->>>>>>> 45fc8e26
         """Return check constraints to limit the value
 
         :param registry:
@@ -1004,12 +1000,8 @@
             # can add new entry
             return []
 
-<<<<<<< HEAD
         if sgdb_in(registry.engine, ['MariaDB', 'MsSQL']):
             # No check constraint in MariaDB
-=======
-        if sgdb_in(registry.engine, ['MariaDB']):
->>>>>>> 45fc8e26
             return []
 
         selections = self.sqlalchemy_type.selections
@@ -1480,10 +1472,6 @@
         properties['add_in_table_args'].append(self)
 
     def update_table_args(self, registry, Model):
-<<<<<<< HEAD
-
-=======
->>>>>>> 45fc8e26
         """Return check constraints to limit the value
 
         :param registry:
@@ -1495,12 +1483,8 @@
             # can add new entry
             return []
 
-<<<<<<< HEAD
         if sgdb_in(registry.engine, ['MariaDB', 'MsSQL']):
             # No Check constraint in MariaDB
-=======
-        if sgdb_in(registry.engine, ['MariaDB']):
->>>>>>> 45fc8e26
             return []
 
         enum = [country.alpha_3 for country in pycountry.countries]
