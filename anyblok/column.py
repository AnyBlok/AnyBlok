--- conflicted
+++ resolved
@@ -1124,11 +1124,7 @@
             # can add new entry
             return []
 
-<<<<<<< HEAD
-        if sgdb_in(Model.get_engine(), ['MariaDB', 'MsSQL']):
-=======
         if sgdb_in(registry.engine, ['MariaDB', 'MsSQL', 'MySQL']):
->>>>>>> a0d6801a
             # No check constraint in MariaDB
             return []
 
