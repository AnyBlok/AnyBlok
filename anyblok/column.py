# This file is a part of the AnyBlok project
#
#    Copyright (C) 2016 Jean-Sebastien SUZANNE <jssuzanne@anybox.fr>
#    Copyright (C) 2017 Jean-Sebastien SUZANNE <jssuzanne@anybox.fr>
#    Copyright (C) 2018 Jean-Sebastien SUZANNE <jssuzanne@anybox.fr>
#    Copyright (C) 2019 Jean-Sebastien SUZANNE <js.suzanne@gmail.com>
#
# This Source Code Form is subject to the terms of the Mozilla Public License,
# v. 2.0. If a copy of the MPL was not distributed with this file,You can
# obtain one at http://mozilla.org/MPL/2.0/.
from base64 import b64encode, b64decode
from .field import Field, FieldException
from .mapper import ModelAttributeAdapter
from sqlalchemy.schema import Sequence as SA_Sequence, Column as SA_Column
from sqlalchemy import types, CheckConstraint
from sqlalchemy_utils.types.color import ColorType
from sqlalchemy_utils.types.encrypted.encrypted_type import EncryptedType
from sqlalchemy_utils.types.password import PasswordType, Password as SAU_PWD
from sqlalchemy_utils.types.uuid import UUIDType
from sqlalchemy_utils.types.url import URLType
from sqlalchemy_utils.types.phone_number import PhoneNumberType
from sqlalchemy_utils.types.email import EmailType
from sqlalchemy_utils.types.scalar_coercible import ScalarCoercible
from sqlalchemy_utils import JSONType
from datetime import datetime, date, timedelta
from dateutil.parser import parse
from inspect import ismethod
from anyblok.config import Configuration
from .common import sgdb_in
<<<<<<< HEAD
=======
from json import dumps, loads
>>>>>>> 5b1737e6
import time
import pytz
import decimal
from logging import getLogger
from hashlib import md5


pycountry = None
python_pycountry_type = None
try:
    import pycountry
    if not pycountry.countries._is_loaded:
        pycountry.countries._load()

    python_pycountry_type = pycountry.countries.data_class
except ImportError:
    pass


logger = getLogger(__name__)


def wrap_default(registry, namespace, default_val):
    """Return default wrapper

    :param registry: the current registry
    :param namespace: the namespace of the model
    :param default_val:
    :return: default wrapper
    """
    def wrapper():
        """Return wrapper

        :return: default val
        """
        Model = registry.get(namespace)
        if hasattr(Model, default_val):
            func = getattr(Model, default_val)
            if ismethod(func):
                if default_val not in Model.loaded_columns:
                    if default_val not in Model.loaded_fields:
                        return func()
                    else:
                        logger.warning(
                            "The attribute %r is already declared as a default "
                            "value on the Model %r, a field with the same name "
                            "already exists" % (default_val, namespace))
                else:
                    logger.warning(
                        "The attribute %r is already declared as a default "
                        "value on the Model %r, a column with the same name "
                        "already exists" % (default_val, namespace))
            else:
                logger.warning(
                    "The attribute %r is already declared as a default "
                    "value on the Model %r, an instance method with the same "
                    "name already exists" % (default_val, namespace))

        return default_val

    return wrapper


class ColumnDefaultValue:

    def __init__(self, callable):
        self.callable = callable

    def get_default_callable(self, registry, namespace, fieldname, properties):
        """Get default callable

        :param registry: the current registry
        :param namespace: the namespace of the model
        :param fieldname: the fieldname of the model
        :param properties: the properties of the model
        :return: default callable
        """
        return self.callable(registry, namespace, fieldname, properties)


class NoDefaultValue:
    pass


class Column(Field):
    """Column class

    This class can't be instantiated
    """

    use_hybrid_property = True
    foreign_key = None
    sqlalchemy_type = None
    type = None

    def __init__(self, *args, **kwargs):
        """Initialize the column

        :param label: label of this field
        :type label: str
        """
        self.forbid_instance(Column)
        assert self.sqlalchemy_type
        self.sequence = None

        if 'type_' in kwargs:
            del kwargs['type_']

        if 'foreign_key' in kwargs:
            self.foreign_key = ModelAttributeAdapter(kwargs.pop('foreign_key'))

        if 'sequence' in kwargs:
            self.sequence = SA_Sequence(kwargs.pop('sequence'))

        self.db_column_name = None
        if 'db_column_name' in kwargs:
            self.db_column_name = kwargs.pop('db_column_name')

        self.default_val = NoDefaultValue
        if 'default' in kwargs:
            self.default_val = kwargs.pop('default')

        self.encrypt_key = kwargs.pop('encrypt_key', None)
        super(Column, self).__init__(*args, **kwargs)

    def autodoc_get_properties(self):
        """Return properties list for autodoc

        :return: autodoc properties
        """
        res = super(Column, self).autodoc_get_properties()
        res['foreign_key'] = self.foreign_key
        res['DB column name'] = self.db_column_name
        res['default'] = self.default_val
        res['is crypted'] = True if self.encrypt_key else False
        return res

    autodoc_omit_property_values = Field.autodoc_omit_property_values.union((
        ('foreign_key', None),
        ('DB column name', None),
        ('default', None),
        ('is crypted', False),
    ))

    def native_type(self, registry):
        """Return the native SqlAlchemy type

        :rtype: sqlalchemy native type
        """
        return self.sqlalchemy_type

    def format_foreign_key(self, registry, args, kwargs):
        """Format a foreign key

        :param registry: the current registry
        :param args:
        :param kwargs:
        :return:
        """
        if self.foreign_key:
            args = args + (self.foreign_key.get_fk(registry),)
            kwargs['info'].update({
                'foreign_key': self.foreign_key.get_fk_name(registry),
                'remote_model': self.foreign_key.model_name,
            })

        return args

    def get_sqlalchemy_mapping(self, registry, namespace, fieldname,
                               properties):
        """Return the instance of the real field

        :param registry: current registry
        :param namespace: name of the model
        :param fieldname: name of the field
        :param properties: known properties of the model
        :rtype: sqlalchemy column instance
        """
        self.format_label(fieldname)
        args = self.args
        kwargs = self.kwargs.copy()
        if 'info' not in kwargs:
            kwargs['info'] = {}
        args = self.format_foreign_key(registry, args, kwargs)
        kwargs['info']['label'] = self.label
        if self.sequence:
            args = (self.sequence,) + args

        if self.db_column_name:
            db_column_name = self.db_column_name
        else:
            db_column_name = fieldname

        if self.default_val is not NoDefaultValue:
            if isinstance(self.default_val, str):
                kwargs['default'] = wrap_default(registry, namespace,
                                                 self.default_val)
            elif isinstance(self.default_val, ColumnDefaultValue):
                kwargs['default'] = self.default_val.get_default_callable(
                    registry, namespace, fieldname, properties)
            else:
                kwargs['default'] = self.default_val

        sqlalchemy_type = self.native_type(registry)
        if self.encrypt_key:
            encrypt_key = self.format_encrypt_key(registry, namespace)
            sqlalchemy_type = EncryptedType(sqlalchemy_type, encrypt_key)

        return SA_Column(db_column_name, sqlalchemy_type, *args, **kwargs)

    def format_encrypt_key(self, registry, namespace):
        """Format and return the encyption key

        :param registry: the current registry
        :param namespace: the namespace of the model
        :return: encrypt key
        """
        encrypt_key = self.encrypt_key
        if encrypt_key is True:
            encrypt_key = Configuration.get('default_encrypt_key')

        if not encrypt_key:
            raise FieldException("No encrypt_key defined in the "
                                 "configuration")

        def wrapper():
            """Return encrypt_key wrapper

            :return:
            """
            Model = registry.get(namespace)
            if hasattr(Model, encrypt_key):
                func = getattr(Model, encrypt_key)
                if ismethod(func):
                    if encrypt_key not in Model.loaded_columns:
                        if encrypt_key not in Model.loaded_fields:
                            return func()

            return encrypt_key

        return wrapper

    def must_be_declared_as_attr(self):
        """Return True if the column have a foreign key to a remote column """
        if self.foreign_key is not None:
            return True

        return False


class Integer(Column):
    """Integer column

    ::

        from anyblok.declarations import Declarations
        from anyblok.column import Integer


        @Declarations.register(Declarations.Model)
        class Test:

            x = Integer(default=1)

    """

    def __init__(self, *args, **kwargs):
        super(Integer, self).__init__(*args, **kwargs)
        if self.kwargs.get('primary_key') is True:
            if 'autoincrement' not in self.kwargs:
                self.kwargs['autoincrement'] = True

    sqlalchemy_type = types.Integer


class BigInteger(Column):
    """Big integer column

    ::

        from anyblok.declarations import Declarations
        from anyblok.column import BigInteger


        @Declarations.register(Declarations.Model)
        class Test:

            x = BigInteger(default=1)

    """
    sqlalchemy_type = types.BigInteger


class Boolean(Column):
    """Boolean column

    ::

        from anyblok.declarations import Declarations
        from anyblok.column import Boolean


        @Declarations.register(Declarations.Model)
        class Test:

            x = Boolean(default=True)

    """
    sqlalchemy_type = types.Boolean


class Float(Column):
    """Float column

    ::

        from anyblok.declarations import Declarations
        from anyblok.column import Float


        @Declarations.register(Declarations.Model)
        class Test:

            x = Float(default=1.0)

    """
    sqlalchemy_type = types.Float


"""
    Added *process_result_value* at the class *DECIMAL*, because
    this method is necessary for encrypt the column
"""
types.DECIMAL.process_result_value = lambda self, value, dialect: value


class Decimal(Column):
    """Decimal column

    ::

        from decimal import Decimal as D
        from anyblok.declarations import Declarations
        from anyblok.column import Decimal


        @Declarations.register(Declarations.Model)
        class Test:

            x = Decimal(default=D('1.1'))

    """
    sqlalchemy_type = types.DECIMAL

    def setter_format_value(self, value):
        """Format the given value to decimal if needed

        :param value:
        :return: decimal value
        """
        if value is not None:
            if self.encrypt_key:
                value = str(value)
            elif not isinstance(value, decimal.Decimal):
                value = decimal.Decimal(value)

        return value

    def getter_format_value(self, value):
        if value is None:
            return None

        if self.encrypt_key:
            value = decimal.Decimal(value)

        return value


class Date(Column):
    """Date column

    ::

        from datetime import date
        from anyblok.declarations import Declarations
        from anyblok.column import Date


        @Declarations.register(Declarations.Model)
        class Test:

            x = Date(default=date.today())

    """
    sqlalchemy_type = types.Date


def convert_string_to_datetime(value):
    """Convert a given value to datetime

    :param value:
    :return: datetime value
    """
    if value is None:
        return None
    elif isinstance(value, datetime):
        return value
    elif isinstance(value, date):
        return datetime.combine(value, datetime.min.time())
    elif isinstance(value, str):
        return parse(value)

    return value


def add_timezone_on_datetime(dt, default_timezone):
    """Convert a datetime considering the default timezone

    :param dt:
    :param default_timezone:
    :return:
    """
    if dt is not None:
        if dt.tzinfo is None:
            dt = default_timezone.localize(dt)

    return dt


class DateTimeType(types.TypeDecorator):

    impl = types.DateTime(timezone=True)

    def __init__(self, field):
        self.default_timezone = field.default_timezone
        self.field = field

    def process_bind_param(self, value, engine):
        value = convert_string_to_datetime(value)
        value = add_timezone_on_datetime(value, self.default_timezone)
        if self.field.encrypt_key:
            return value.isoformat()

        return value

    def process_result_value(self, value, dialect):
        if self.field.encrypt_key:
            return convert_string_to_datetime(value)

        return value

    @property
    def python_type(self):
        return datetime


class DateTime(Column):
    """DateTime column

    ::

        from datetime import datetime
        from anyblok.declarations import Declarations
        from anyblok.column import DateTime


        @Declarations.register(Declarations.Model)
        class Test:

            x = DateTime(default=datetime.now)

    """

    def __init__(self, *args, **kwargs):
        self.auto_update = kwargs.pop('auto_update', False)
        default_timezone = kwargs.pop(
            'default_timezone',
            Configuration.get('default_timezone')
        )
        if not default_timezone:
            default_timezone = time.tzname[0]

        if isinstance(default_timezone, str):
            default_timezone = pytz.timezone(default_timezone)

        self.default_timezone = default_timezone
        self.sqlalchemy_type = DateTimeType(self)
        super(DateTime, self).__init__(*args, **kwargs)

    def setter_format_value(self, value):
        """Return converted and formatted value

        :param value:
        :return:
        """
        value = convert_string_to_datetime(value)
        return add_timezone_on_datetime(value, self.default_timezone)

    def autodoc_get_properties(self):
        """Return properties for autodoc

        :return: autodoc properties
        """
        res = super(Column, self).autodoc_get_properties()
        res['is auto updated'] = self.auto_update
        if self.default_timezone:
            res['default timezone'] = self.default_timezone

        return res


class TimeStamp(DateTime):
    """ TimeStamp column

    ::

        from datetime import datetime
        from anyblok.declarations import Declarations
        from anyblok.column import DateTime


        @Declarations.register(Declarations.Model)
        class Test:

            x = TimeStamp(default=datetime.now)

    """

    def __init__(self, *args, **kwargs):
        super(TimeStamp, self).__init__(*args, **kwargs)
        self.sqlalchemy_type = types.TIMESTAMP(timezone=True)

    def getter_format_value(self, value):
        return convert_string_to_datetime(value)


class Time(Column):
    """Time column

    ::

        from datetime import time
        from anyblok.declarations import Declarations
        from anyblok.column import Time


        @Declarations.register(Declarations.Model)
        class Test:

            x = Time(default=time())

    """
    sqlalchemy_type = types.Time


class Interval(Column):
    """Datetime interval column

    ::

        from datetime import timedelta
        from anyblok.declarations import Declarations
        from anyblok.column import Interval


        @Declarations.register(Declarations.Model)
        class Test:

            x = Interval(default=timedelta(days=5))

    """
    sqlalchemy_type = types.Interval

    def native_type(self, registry):
        if self.encrypt_key:
            return types.VARCHAR(1024)

        return self.sqlalchemy_type

    def setter_format_value(self, value):
        if self.encrypt_key:
            value = dumps({
                x: getattr(value, x)
                for x in ['days', 'seconds', 'microseconds']})

        return value

    def getter_format_value(self, value):
        if self.encrypt_key:
            value = timedelta(**loads(value))

        return value


class StringType(types.TypeDecorator):

    impl = types.String

    def process_bind_param(self, value, engine):
        if value is False:
            value = ''

        return value

    def process_result_value(self, value, dialect):
        return value


class String(Column):
    """String column

    ::

        from anyblok.declarations import Declarations
        from anyblok.column import String


        @Declarations.register(Declarations.Model)
        class Test:

            x = String(default='test')

    """
    def __init__(self, *args, **kwargs):
        self.size = kwargs.pop('size', 64)
        kwargs.pop('type_', None)
        self.sqlalchemy_type = StringType(self.size)
        super(String, self).__init__(*args, **kwargs)

    def autodoc_get_properties(self):
        """Return properties for autodoc

        :return: autodoc properties
        """
        res = super(String, self).autodoc_get_properties()
        res['size'] = self.size
        return res


class Password(Column):
    """String column

    ::

        from anyblok.declarations import Declarations
        from anyblok.column import Password


        @Declarations.register(Declarations.Model)
        class Test:

            x = Password(crypt_context={'schemes': ['md5_crypt']})

        =========================================

        test = Test.insert()
        test.x = 'mypassword'

        test.x
        ==> Password object with encrypt value, the value can not be read

        test.x == 'mypassword'
        ==> True

    ..warning::

        the column type Password can not be querying::

            Test.query().filter(Test.x == 'mypassword').count()
            ==> 0
    """
    def __init__(self, *args, **kwargs):
        self.size = kwargs.pop('size', 64)
        crypt_context = kwargs.pop('crypt_context', {})
        self.crypt_context = crypt_context
        kwargs.pop('type_', None)

        if 'foreign_key' in kwargs:
            raise FieldException("Column Password can not have a foreign key")

        self.sqlalchemy_type = PasswordType(
            max_length=self.size, **crypt_context)
        super(Password, self).__init__(*args, **kwargs)

    def setter_format_value(self, value):
        """Return formatted value

        :param value:
        :return:
        """
        value = self.sqlalchemy_type.context.encrypt(value).encode('utf8')
        value = SAU_PWD(value, context=self.sqlalchemy_type.context)
        return value

    def autodoc_get_properties(self):
        """Return properties for autodoc

        :return: autodoc properties
        """
        res = super(Password, self).autodoc_get_properties()
        res['size'] = self.size
        res['Crypt context'] = self.crypt_context
        return res


class TextType(types.TypeDecorator):

    impl = types.Text

    def process_bind_param(self, value, engine):
        if value is False:
            value = ''

        return value

    def process_result_value(self, value, dialect):
        return value


class Text(Column):
    """Text column

    ::

        from anyblok.declarations import Declarations
        from anyblok.column import Text


        @Declarations.register(Declarations.Model)
        class Test:

            x = Text(default='test')

    """
    sqlalchemy_type = TextType


class StrSelection(str):
    """Class representing the data of one column Selection """
    selections = {}
    registry = None
    namespace = None

    def get_selections(self):
        """Return a dict of selections

        :return: selections dict
        """
        if isinstance(self.selections, dict):
            return self.selections
        if isinstance(self.selections, str):
            m = self.registry.get(self.namespace)
            return dict(getattr(m, self.selections)())

    def validate(self):
        """Validate if the key is in the selections

        :return: True or False
        """
        a = super(StrSelection, self).__str__()
        return a in self.get_selections().keys()

    @property
    def label(self):
        """Return the label corresponding to the selection key

        :return:
        """
        a = super(StrSelection, self).__str__()
        return self.get_selections()[a]


class SelectionType(types.TypeDecorator):
    """Generic type for Column Selection """

    impl = types.String

    def __init__(self, selections, size, registry=None, namespace=None):
        super(SelectionType, self).__init__(length=size)
        self.size = size
        if isinstance(selections, (dict, str)):
            self.selections = selections
        elif isinstance(selections, (list, tuple)):
            self.selections = dict(selections)
        else:
            raise FieldException(
                "selection wainting 'dict', get %r" % type(selections))

        if isinstance(self.selections, dict):
            for k in self.selections.keys():
                if not isinstance(k, str):
                    raise FieldException('The key must be a str')
                if len(k) > 64:
                    raise Exception(
                        '%r is too long %r, waiting max %s or use size arg' % (
                            k, len(k), size))

        self._StrSelection = type('StrSelection', (StrSelection,),
                                  {'selections': self.selections,
                                   'registry': registry,
                                   'namespace': namespace})

    @property
    def python_type(self):
        return self._StrSelection

    def process_bind_param(self, value, engine):
        if value is not None:
            value = self.python_type(value)

        return value

    def process_result_value(self, value, dialect):
        return value


class Selection(Column):
    """Selection column

    ::

        from anyblok.declarations import Declarations
        from anyblok.column import Selection


        @Declarations.register(Declarations.Model)
        class Test:
            STATUS = (
                (u'draft', u'Draft'),
                (u'done', u'Done'),
            )

            x = Selection(selections=STATUS, size=64, default=u'draft')

    """
    def __init__(self, *args, **kwargs):
        self.selections = tuple()
        if 'selections' in kwargs:
            self.selections = kwargs.pop('selections')

        self.size = kwargs.pop('size', 64)
        self.sqlalchemy_type = 'tmp value for assert'

        super(Selection, self).__init__(*args, **kwargs)

    def autodoc_get_properties(self):
        """Return properties for autodoc

        :return: autodoc properties
        """
        res = super(Selection, self).autodoc_get_properties()
        res['selections'] = self.selections
        res['size'] = self.size
        return res

    def getter_format_value(self, value):
        """Return formatted value

        :param value:
        :return:
        """
        if value is None:
            return None

        return self.sqlalchemy_type.python_type(value)

    def setter_format_value(self, value):
        """Return value or raise exception if the given value is invalid

        :param value:
        :exception FieldException
        :return:
        """
        if value is not None:
            val = self.sqlalchemy_type.python_type(value)
            if not val.validate():
                raise FieldException('%r is not in the selections (%s)' % (
                    value, ', '.join(val.get_selections())))

        return value

    def get_sqlalchemy_mapping(self, registry, namespace, fieldname,
                               properties):
        """Return sqlalchmy mapping

        :param registry: the current registry
        :param namespace: the namespace of the model
        :param fieldname: the fieldname of the model
        :param properties: the properties of the model
        :return: instance of the real field
        """
        self.sqlalchemy_type = SelectionType(
            self.selections, self.size, registry=registry, namespace=namespace)
        return super(Selection, self).get_sqlalchemy_mapping(
            registry, namespace, fieldname, properties)

    def update_description(self, registry, model, res):
        """Update model description

        :param registry: the current registry
        :param model:
        :param res:
        """
        super(Selection, self).update_description(registry, model, res)
        sqlalchemy_type = SelectionType(
            self.selections, self.size, registry=registry, namespace=model)
        values = sqlalchemy_type._StrSelection().get_selections()
        res['selections'] = [(k, v) for k, v in values.items()]

    def must_be_copied_before_declaration(self):
        """Return True if selections is an instance of str.
        In the case of the field selection is a mixin, it must be copied or the
        selection method can fail
        """
        if isinstance(self.selections, str):
            return True
        else:
            return False

    def update_properties(self, registry, namespace, fieldname, properties):
        """Update column properties

        :param registry: the current registry
        :param namespace: the namespace of the model
        :param fieldname: the fieldname of the model
        :param properties: the properties of the model
        """
        super(Selection, self).update_properties(registry, namespace,
                                                 fieldname, properties)
        self.fieldname = fieldname
        properties['add_in_table_args'].append(self)

<<<<<<< HEAD
    def update_table_args(self, registry, Model):
        """return check constraint to limit the value"""
        if sgdb_in(registry.engine, ['MariaDB']):
=======
    def update_table_args(self, Model):
        """Return check constraints to limit the value

        :param Model:
        :return: list of checkConstraint
        """
        if self.encrypt_key:
            # dont add constraint because the state is crypted and nobody
            # can add new entry
>>>>>>> 5b1737e6
            return []

        selections = self.sqlalchemy_type.selections
        if isinstance(selections, dict):
            enum = selections.keys()
        else:
            enum = getattr(Model, selections)()
            if isinstance(enum, (list, tuple)):
                enum = dict(enum)

            enum = enum.keys()

        if len(enum) > 1:
            constraint = """"%s" in ('%s')""" % (
                self.fieldname, "', '".join(enum))
        elif enum:
            constraint = """"%s" = '%s'""" % (self.fieldname, list(enum)[0])
        else:
            constraint = None

        if constraint:
            enum = list(enum)
            enum.sort()
            key = md5()
            key.update(str(enum).encode('utf-8'))
            name = self.fieldname + '_' + key.hexdigest() + '_types'
            return [CheckConstraint(constraint, name=name)]

        return []


"""
    Added *process_result_value* at the class *JSON*, because
    this method is necessary for encrypt the column
"""
types.JSON.process_result_value = lambda self, value, dialect: value


class Json(Column):
    """JSON column

    ::

        from anyblok.declarations import Declarations
        from anyblok.column import Json


        @Declarations.register(Declarations.Model)
        class Test:

            x = Json()

    """
    sqlalchemy_type = types.JSON(none_as_null=True)

    def native_type(self, registry):
        """ Return the native SqlAlchemy type """
        if sgdb_in(registry.engine, ['MariaDB']):
            return JSONType

        return self.sqlalchemy_type

    def setter_format_value(self, value):
        if self.encrypt_key:
            value = dumps(value)

        return value

    def getter_format_value(self, value):
        if value is None:
            return None

        if self.encrypt_key:
            value = loads(value)

        return value


class LargeBinary(Column):
    """Large binary column

    ::

        from os import urandom
        from anyblok.declarations import Declarations
        from anyblok.column import LargeBinary


        blob = urandom(100000)


        @Declarations.register(Declarations.Model)
        class Test:

            x = LargeBinary(default=blob)

    """
    sqlalchemy_type = types.LargeBinary

    def native_type(self, registry):
        if self.encrypt_key:
            return types.Text

        return self.sqlalchemy_type

    def setter_format_value(self, value):
        if self.encrypt_key:
            value = b64encode(value).decode('utf-8')

        return value

    def getter_format_value(self, value):
        if self.encrypt_key:
            value = b64decode(value.encode('utf-8'))

        return value


class Sequence(String):
    """Sequence column

    ::

        from anyblok.column import Sequence


        @Declarations.register(Declarations.Model)
        class Test:

            x = Sequence()

    """
    def __init__(self, *args, **kwargs):
        if 'foreign_key' in kwargs:
            raise FieldException("Sequence column can not define a foreign key"
                                 " %r" % kwargs['foreign_key'])
        if 'default' in kwargs:
            raise FieldException("Sequence column can not define a default "
                                 "value")
        kwargs['default'] = ColumnDefaultValue(self.wrap_default)

        self.code = kwargs.pop('code') if 'code' in kwargs else None
        self.formater = kwargs.pop(
            'formater') if 'formater' in kwargs else None

        super(Sequence, self).__init__(*args, **kwargs)

    def autodoc_get_properties(self):
        """Return properties for autodoc

        :return: autodoc properties
        """
        res = super(Sequence, self).autodoc_get_properties()
        res['formater'] = self.formater
        return res

    def wrap_default(self, registry, namespace, fieldname, properties):
        """Return default wrapper

        :param registry: the current registry
        :param namespace: the namespace of the model
        :param fieldname: the fieldname of the model
        :return:
        """
        if not hasattr(registry, '_need_sequence_to_create_if_not_exist'):
            registry._need_sequence_to_create_if_not_exist = []
        elif registry._need_sequence_to_create_if_not_exist is None:
            registry._need_sequence_to_create_if_not_exist = []

        code = self.code if self.code else "%s=>%s" % (namespace, fieldname)
        registry._need_sequence_to_create_if_not_exist.append(
            {'code': code, 'formater': self.formater})

        def default_value():
            """Return next sequence value

            :return:
            """
            return registry.System.Sequence.nextvalBy(code=code)

        return default_value


class Color(Column):
    """Color column.
    `See colour package on pypi <https://pypi.python.org/pypi/colour/>`_

    ::

        from anyblok.declarations import Declarations
        from anyblok.column import Color


        @Declarations.register(Declarations.Model)
        class Test:

            x = Color(default='green')

    """
    def __init__(self, *args, **kwargs):
        self.max_length = max_length = kwargs.pop('size', 20)
        kwargs.pop('type_', None)
        self.sqlalchemy_type = ColorType(max_length)
        super(Color, self).__init__(*args, **kwargs)

    def setter_format_value(self, value):
        """Format the given value

        :param value:
        :return:
        """
        if isinstance(value, str):
            value = self.sqlalchemy_type.python_type(value)

        return value

    def autodoc_get_properties(self):
        """Return properties for autodoc

        :return: autodoc properties
        """
        res = super(Color, self).autodoc_get_properties()
        res['size'] = self.max_length
        return res


class UUID(Column):
    """UUID column

    ::

        from anyblok.column import UUID


        @Declarations.register(Declarations.Model)
        class Test:

            x = UUID()

    """
    def __init__(self, *args, **kwargs):
        uuid_kwargs = {}
        self.binary = None
        self.native = None
        for kwarg in ('binary', 'native'):
            if kwarg in kwargs:
                uuid_kwargs[kwarg] = kwargs.pop(kwarg)
                setattr(self, kwarg, uuid_kwargs[kwarg])

        self.sqlalchemy_type = UUIDType(**uuid_kwargs)
        super(UUID, self).__init__(*args, **kwargs)

    def autodoc_get_properties(self):
        """Return properties for autodoc

        :return: autodoc properties
        """
        res = super(UUID, self).autodoc_get_properties()
        res['binary'] = self.binary
        res['native'] = self.native
        return res


class URL(Column):
    """URL column

    ::

        from anyblok.declarations import Declarations
        from anyblok.column import URL


        @Declarations.register(Declarations.Model)
        class Test:

            x = URL(default='doc.anyblok.org')

    """
    sqlalchemy_type = URLType

    def setter_format_value(self, value):
        """Return formatted url value

        :param value:
        :return:
        """
        from furl import furl

        if value is not None:
            if isinstance(value, str):
                value = furl(value)

        return value


class PhoneNumber(Column):
    """PhoneNumber column

    ::

        from anyblok.declarations import Declarations
        from anyblok.column import PhoneNumber


        @Declarations.register(Declarations.Model)
        class Test:

            x = PhoneNumber(default='+120012301')


    .. note:: ``phonenumbers`` >= **8.9.5** distribution is required

    """
    def __init__(self, region='FR', max_length=20, *args, **kwargs):
        self.region = region
        self.max_length = max_length
        kwargs.pop('type_', None)

        self.sqlalchemy_type = PhoneNumberType(
            region=region, max_length=max_length)
        super(PhoneNumber, self).__init__(*args, **kwargs)

    def setter_format_value(self, value):
        """Return formatted phone number value

        :param value:
        :return:
        """
        if value and isinstance(value, str):
            value = self.sqlalchemy_type.python_type(value, self.region)

        return value

    def autodoc_get_properties(self):
        """Return properties for autodoc

        :return: autodoc properties
        """
        res = super(PhoneNumber, self).autodoc_get_properties()
        res['region'] = self.region
        res['max_length'] = self.max_length
        return res


"""
    Added *process_result_value* at the class *EmailType*, because
    this method is necessary for encrypt the column
"""
EmailType.process_result_value = lambda self, value, dialect: value


class Email(Column):
    """Email column

    ::

        from anyblok.column import Email


        @Declarations.register(Declarations.Model)
        class Test:

            x = Email()

    """
    sqlalchemy_type = EmailType

    def setter_format_value(self, value):
        """Return formatted email value

        :param value:
        :return:
        """
        if value is not None:
            return value.lower()
        return value


class CountryType(types.TypeDecorator, ScalarCoercible):
    """Generic type for Column Country """

    impl = types.Unicode(3)
    python_type = python_pycountry_type

    def process_bind_param(self, value, dialect):
        if value and isinstance(value, self.python_type):
            return value.alpha_3

        return value

    def process_result_value(self, value, dialect):
        if value:
            return pycountry.countries.get(alpha_3=value)

        return value

    def _coerce(self, value):
        if value is not None and not isinstance(value, self.python_type):
            return pycountry.countries.get(alpha_3=value)

        return value


class Country(Column):
    """Country column.

    ::

        from anyblok.declarations import Declarations
        from anyblok.column import Country
        from pycountry import countries


        @Declarations.register(Declarations.Model)
        class Test:

            x = Country(default=countries.get(alpha_2='FR'))

    """
    sqlalchemy_type = CountryType

    def __init__(self, mode='alpha_2', *args, **kwargs):
        self.mode = mode
        if pycountry is None:
            raise FieldException(
                "'pycountry' package is required for use 'CountryType'")

        self.choices = {getattr(country, mode): country.name
                        for country in pycountry.countries}
        super(Country, self).__init__(*args, **kwargs)

    def setter_format_value(self, value):
        """Return formatted country value

        :param value:
        :return:
        """
        if value and not isinstance(value, self.sqlalchemy_type.python_type):
            value = pycountry.countries.get(
                **{
                    self.mode: value,
                    'default': pycountry.countries.lookup(value)
                })

        return value

    def autodoc_get_properties(self):
        """Return properties for autodoc

        :return: autodoc properties
        """
        res = super(Country, self).autodoc_get_properties()
        res['mode'] = self.mode
        res['choices'] = self.choices
        return res

    def update_properties(self, registry, namespace, fieldname, properties):
        """Update column properties

        :param registry: the current registry
        :param namespace: the namespace of the model
        :param fieldname: the fieldname of the model
        :param properties: the properties of the model
        """
        super(Country, self).update_properties(registry, namespace,
                                               fieldname, properties)
        self.fieldname = fieldname
        properties['add_in_table_args'].append(self)

<<<<<<< HEAD
    def update_table_args(self, registry, Model):
        """return check constraint to limit the value"""
        if sgdb_in(registry.engine, ['MariaDB']):
            return []

=======
    def update_table_args(self, Model):
        """Return check constraints to limit the value

        :return: list of checkConstraint
        """
        if self.encrypt_key:
            # dont add constraint because the state is crypted and nobody
            # can add new entry
            return []
          
>>>>>>> 5b1737e6
        enum = [country.alpha_3 for country in pycountry.countries]
        constraint = """"%s" in ('%s')""" % (self.fieldname, "', '".join(enum))
        enum.sort()
        key = md5()
        key.update(str(enum).encode('utf-8'))
        name = self.fieldname + '_' + key.hexdigest() + '_types'
        return [CheckConstraint(constraint, name=name)]<|MERGE_RESOLUTION|>--- conflicted
+++ resolved
@@ -27,10 +27,7 @@
 from inspect import ismethod
 from anyblok.config import Configuration
 from .common import sgdb_in
-<<<<<<< HEAD
-=======
 from json import dumps, loads
->>>>>>> 5b1737e6
 import time
 import pytz
 import decimal
@@ -963,21 +960,20 @@
         self.fieldname = fieldname
         properties['add_in_table_args'].append(self)
 
-<<<<<<< HEAD
     def update_table_args(self, registry, Model):
-        """return check constraint to limit the value"""
-        if sgdb_in(registry.engine, ['MariaDB']):
-=======
-    def update_table_args(self, Model):
+
         """Return check constraints to limit the value
 
+        :param registry:
         :param Model:
         :return: list of checkConstraint
         """
         if self.encrypt_key:
             # dont add constraint because the state is crypted and nobody
             # can add new entry
->>>>>>> 5b1737e6
+            return []
+
+        if sgdb_in(registry.engine, ['MariaDB']):
             return []
 
         selections = self.sqlalchemy_type.selections
@@ -1446,17 +1442,12 @@
                                                fieldname, properties)
         self.fieldname = fieldname
         properties['add_in_table_args'].append(self)
-
-<<<<<<< HEAD
+        
     def update_table_args(self, registry, Model):
-        """return check constraint to limit the value"""
-        if sgdb_in(registry.engine, ['MariaDB']):
-            return []
-
-=======
-    def update_table_args(self, Model):
         """Return check constraints to limit the value
 
+        :param registry:
+        :param Model:
         :return: list of checkConstraint
         """
         if self.encrypt_key:
@@ -1464,7 +1455,9 @@
             # can add new entry
             return []
           
->>>>>>> 5b1737e6
+        if sgdb_in(registry.engine, ['MariaDB']):
+            return []
+
         enum = [country.alpha_3 for country in pycountry.countries]
         constraint = """"%s" in ('%s')""" % (self.fieldname, "', '".join(enum))
         enum.sort()
