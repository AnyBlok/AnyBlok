--- conflicted
+++ resolved
@@ -1107,11 +1107,7 @@
             # can add new entry
             return []
 
-<<<<<<< HEAD
-        if sgdb_in(Model.get_engine(), ['MariaDB', 'MsSQL']):
-=======
         if sgdb_in(registry.engine, ['MariaDB', 'MsSQL', 'MySQL']):
->>>>>>> e318d73d
             # No check constraint in MariaDB
             return []
 
