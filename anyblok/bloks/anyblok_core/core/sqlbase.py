# This file is a part of the AnyBlok project
#
#    Copyright (C) 2014 Jean-Sebastien SUZANNE <jssuzanne@anybox.fr>
#    Copyright (C) 2019 Jean-Sebastien SUZANNE <js.suzanne@gmail.com>
#    Copyright (C) 2021 Jean-Sebastien SUZANNE <js.suzanne@gmail.com>
#
# This Source Code Form is subject to the terms of the Mozilla Public License,
# v. 2.0. If a copy of the MPL was not distributed with this file,You can
# obtain one at http://mozilla.org/MPL/2.0/.
from anyblok.declarations import Declarations, classmethod_cache
from anyblok.field import FieldException
from anyblok.column import Column
from anyblok.mapper import FakeColumn, FakeRelationShip
from anyblok.relationship import RelationShip, Many2Many
from anyblok.common import anyblok_column_prefix
from ..exceptions import SqlBaseException
from sqlalchemy.orm import aliased, ColumnProperty, load_only
from sqlalchemy.sql.expression import true
from sqlalchemy import or_, and_, inspect
from sqlalchemy_utils.models import NO_VALUE, NOT_LOADED_REPR
from sqlalchemy.orm.session import object_state
from sqlalchemy import delete, select, update as sqla_update


class uniquedict(dict):

    def add_in_res(self, key, attrs):
        if key not in self:
            self[key] = []

        for attr in attrs:
            if attr not in self[key]:
                self[key].append(attr)


class SqlMixin:

    __db_schema__ = None

    def __repr__(self):
        state = inspect(self)
        field_reprs = []
        fields_description = self.fields_description()
        keys = list(fields_description.keys())
        keys.sort()
        for key in keys:
            type_ = fields_description[key]['type']
            if key in state.attrs:
                value = state.attrs.get(key).loaded_value
            elif (anyblok_column_prefix + key) in state.attrs:
                value = state.attrs.get(
                    anyblok_column_prefix + key).loaded_value
            else:
                continue  # pragma: no cover

            if value == NO_VALUE:
                value = NOT_LOADED_REPR
            elif value and type_ in ('One2Many', 'Many2Many'):
                value = '<%s len(%d)>' % (
                    fields_description[key]['model'],
                    len(value)
                )
            elif value and type_ in ('One2One', 'Many2One'):
                value = '<%s(%s)>' % (
                    fields_description[key]['model'],
                    ', '.join(['='.join([x, str(y)])
                               for x, y in value.to_primary_keys().items()])
                )
            else:
                value = repr(value)

            field_reprs.append('='.join((key, value)))

        return '<%s(%s)>' % (
            self.__class__.__registry_name__, ', '.join(field_reprs)
        )

    @classmethod
    def define_table_args(cls):
        return ()

    @classmethod
    def define_table_kwargs(cls):
        res = {}
        if cls.__db_schema__ is not None:
            res.update({'schema': cls.__db_schema__})

        return res

    @classmethod
    def define_mapper_args(cls):
        return {}

    @classmethod
    def get_all_registry_names(cls):
        models = list(cls.__depends__)
        models.insert(0, cls.__registry_name__)
        return models

    @classmethod
    def query(cls, *elements):
        """ Facility to do a SqlAlchemy query::

            query = MyModel.query()

        is equal at::

            query = self.anyblok.session.query(MyModel)

        :param elements: pass at the SqlAlchemy query, if the element is a
                         string then thet are see as field of the model
        :rtype: SqlAlchemy Query
        """
        res = []
        for f in elements:
            if isinstance(f, str):
                res.append(getattr(cls, f).label(f))
            else:
                res.append(f)

        if res:
            query = cls.anyblok.query(*res)
        else:
            query = cls.anyblok.query(cls)

        query.set_Model(cls)
        return query

    @classmethod
    def execute_sql_statement(cls, *args, **kwargs):
        """call SqlA execute method on the session"""
        return cls.anyblok.execute(*args, **kwargs)

    @classmethod
    def select_sql_statement(cls, *elements):
        """ Facility to do a SqlAlchemy query::

            stmt = MyModel.select()

        is equal at::

            from anyblok import select

            stmt = select(MyModel)

        but select can be overload by model and it is
        possible to apply whereclause or anything matter

        :param elements: pass at the SqlAlchemy query, if the element is a
                         string then thet are see as field of the model
        :rtype: SqlAlchemy Query
        """
        res = []
        for f in elements:
            if isinstance(f, str):
                res.append(getattr(cls, f).label(f))
            else:
                res.append(f)

        if res:
            stmt = select(*res)
        else:
            stmt = select(cls)

        return cls.default_filter_on_sql_statement(stmt)

    @classmethod
    def default_filter_on_sql_statement(cls, statement):
        return statement

    is_sql = True

    @classmethod
    def aliased(cls, *args, **kwargs):
        """ Facility to Apply an aliased on the model::

            MyModelAliased = MyModel.aliased()

        is equal at::

            from sqlalchemy.orm import aliased
            MyModelAliased = aliased(MyModel)

        :rtype: SqlAlchemy aliased of the model
        """
        alias = aliased(cls, *args, **kwargs)
        alias.anyblok = cls.anyblok
        return alias

    @classmethod
    def get_where_clause_from_primary_keys(cls, **pks):
        """ return the where clause to find object from pks

        :param _*_*pks: dict {primary_key: value, ...}
        :rtype: where clause
        :exception: SqlBaseException
        """
        _pks = cls.get_primary_keys()
        for pk in _pks:
            if pk not in pks:  # pragma: no cover
                raise SqlBaseException("No primary key %s filled for %r" % (
                    pk, cls.__registry_name__))

        return [getattr(cls, k) == v for k, v in pks.items()]

    @classmethod
    def query_from_primary_keys(cls, **pks):
        """return a Query object in order to get object from primary keys.

        .. code::

            query = Model.query_from_primary_keys(**pks)
            obj = query.one()

        :param _*_*pks: dict {primary_key: value, ...}
        :rtype: Query object
        """
        where_clause = cls.get_where_clause_from_primary_keys(**pks)
        return cls.query().filter(*where_clause)

    @classmethod
    def from_primary_keys(cls, **pks):
        """ return the instance of the model from the primary keys

        :param **pks: dict {primary_key: value, ...}
        :rtype: instance of the model
        """
        query = cls.query_from_primary_keys(**pks)
        return query.one_or_none()

    @classmethod
    def from_multi_primary_keys(cls, *pks):
        """ return the instances of the model from the primary keys

        :param _*pks: list of dict [{primary_key: value, ...}]
        :rtype: instances of the model
        """
        where_clause = []
        for _pks in pks:
            where_clause.append(cls.get_where_clause_from_primary_keys(**_pks))

        if not where_clause:
            return []

        where_clause = or_(*[and_(*x) for x in where_clause])

        query = cls.query().filter(where_clause)
        return query.all()

    def to_primary_keys(self):
        """ return the primary keys and values for this instance

        :rtype: dict {primary key: value, ...}
        """
        pks = self.get_primary_keys()
        return {x: getattr(self, x) for x in pks}

    @classmethod_cache()
    def get_primary_keys(cls):
        """ return the name of the primary keys of the model

        :type: list of the primary keys name
        """
        C = cls.anyblok.System.Column
        query = C.query()
        query = query.options(load_only(C.name))
        query = query.filter(C.model.in_(cls.get_all_registry_names()))
        query = query.filter(C.primary_key == true())
        # DISTINCT does not works on MySQL/MsSQL
        return list(set(query.all().name))

    @classmethod_cache()
    def _fields_description(cls):
        """ Return the information of the Field, Column, RelationShip """
        Field = cls.anyblok.System.Field
        res = {}
        for registry_name in cls.__depends__:
            query = Field.query().filter(Field.model == registry_name)
            res.update({x.name: x._description() for x in query.all()})

        query = Field.query().filter(Field.model == cls.__registry_name__)
        res.update({x.name: x._description() for x in query.all()})
        return res

    @classmethod
    def fields_description(cls, fields=None):
        res = cls._fields_description()
        if fields:
            return {x: y for x, y in res.items() if x in fields}

        return res

    @classmethod_cache()
    def get_hybrid_property_columns(cls):
        """Return the hybrid properties columns name from the Model and the
        inherited model if they come from polymorphisme
        """
        hybrid_property_columns = cls.hybrid_property_columns
        if 'polymorphic_identity' in cls.__mapper_args__:
            pks = cls.get_primary_keys()
            fd = cls.fields_description(pks)
            for pk in pks:
                if fd[pk].get('model'):  # pragma: no cover
                    Model = cls.anyblok.get(fd[pk]['model'])
                    hybrid_property_columns.extend(
                        Model.get_hybrid_property_columns())

        return hybrid_property_columns

    def _format_field(self, field):
        related_fields = None
        if isinstance(field, (tuple, list)):
            if len(field) == 1:
                related_fields = ()
            elif len(field) == 2:
                related_fields = field[1]
                if related_fields is None:
                    related_fields = ()
                elif not isinstance(related_fields, (tuple, list)):
                    raise SqlBaseException("%r the related fields wanted "
                                           "must be a tuple or empty or "
                                           "None value" % related_fields)
            else:
                raise SqlBaseException("%r the number of argument is "
                                       "wrong, waiting 1 or 2 arguments "
                                       "(name of the relation[, (related "
                                       "fields)])" % (field,))

            field = field[0]

        return field, related_fields

    def to_dict(self, *fields):
        """ Transform a record to the dict of value

        :param fields: list of fields to put in dict; if not selected, fields
            then take them all. A field is either one of these:

                * a string (which is the name of the field)
                * a 2-tuple if the field is a relationship (name of the field,
                  tuple of foreign model fields)

        :rtype: dict

        Here are some examples::

            =>> instance.to_dict()  # get all fields
            {"id": 1,
             "column1": "value 1",
             "column2": "value 2",
             "column3": "value 3",
             "relation1": {"relation_pk_1": 42, "relation_pk_2": "also 42"}
                                            # m2o or o2o : this is a dictionary
             "relation2": [{"id": 28}, {"id": 1}, {"id": 34}]
                                # o2m or m2m : this is a list of dictionaries
             }

            =>> instance.to_dict("column1", "column2", "relation1")
                        # get selected fields only (without any constraints)
            {"column1": "value 1",
             "column2": "value 2",
             "relation1": {"relation_pk_1": 42, "relation_pk_2": "also 42"}
             }

            =>> instance.to_dict("column1", "column2", (
                        # select fields to use in the relation related model
                "relation1", ("relation_pk1", "name", "value")
                            # there is no constraints in the choice of fields
                ))
            {"column1": "value",
             "column2": "value",
             "relation1": {"relation_pk_1": 42, "name": "H2G2", "value": "42"}
             }

            =>> instance.to_dict("column1", "column2", ("relation1", ))
            # or
            =>> instance.to_dict("column1", "column2", ("relation1", None))
            # or
            =>> instance.to_dict("column1", "column2", ("relation1", ()))
                                  # select all the fields of the relation ship
            {"column1": "value",
             "column2": "value",
             "relation1": {"relation_pk_1": 42, "name": "H2G2", "value": "42"}
             }

            =>> instance.to_dict("column1", "column2", (
                                        # select relation fields recursively
                "relation1", ("name", "value", (
                    "relation", ("a", "b", "c")
                    ))
                ))
            {"column1": "value",
             "column2": "value",
             "relation1": {"name": "H2G2", "value": "42", "relation": [
                 {"a": 10, "b": 20, "c": 30},
                 {"a": 11, "b": 22, "c": 33},
                 ]}
             }
        """
        result = {}
        cls = self.__class__
        fields = fields if fields else cls.fields_description().keys()

        for field in fields:
            # if field is ("relation_name", ("list", "of", "relation",
            # "fields")), deal with it.
            field, related_fields = self._format_field(field)
            # Get the actual data
            field_value, field_property = getattr(self, field), None
            try:
                field_property = getattr(getattr(cls, field), 'property', None)
            except FieldException:  # pragma: no cover
                pass

            # Deal with this data
            if field_property is None:
                # it is the case of field function (hyprid property)
                result[field] = field_value
            elif field_value is None or type(field_property) == ColumnProperty:
                # If value is None, then do not go any further whatever
                # the column property tells you.
                result[field] = field_value
            else:
                # it is should be RelationshipProperty
                if related_fields is None:
                    # If there is no field list to the relation,
                    # use only primary keys
                    related_fields = field_property.mapper.entity
                    related_fields = related_fields.get_primary_keys()
                # One2One, One2Many, Many2One or Many2Many ?
                if field_property.uselist:
                    result[field] = [r.to_dict(*related_fields)
                                     for r in field_value]
                else:
                    result[field] = field_value.to_dict(*related_fields)

        return result

    @classmethod_cache()
    def getFieldType(cls, name):
        """Return the type of the column

        ::

            TheModel.getFieldType(nameOfTheColumn)

        this method take care if it is a polymorphic model or not

        :param name: name of the column
        :rtype: String, the name of the Type of column used
        """
        Field = cls.anyblok.System.Field
        query = Field.query()
        query = query.filter(Field.name == name)
        query = query.filter(Field.model.in_(cls.get_all_registry_names()))
        query = query.limit(1)
        return query.one().ftype

    @classmethod_cache()
    def find_remote_attribute_to_expire(cls, *fields):
        res = uniquedict()
        _fields = []
        _fields.extend(fields)
        model = get_model_information(cls.anyblok, cls.__registry_name__)
        while _fields:
            field = _fields.pop()
            field = field if isinstance(field, str) else field.name
            _field = model[field]

            if isinstance(_field, (Column, FakeColumn)):
                _fields.extend(x for x, y in model.items()
                               if (isinstance(y, RelationShip) and
                                   not isinstance(y, Many2Many))
                               for mapper in y.column_names
                               if mapper.attribute_name == field)
                if (
                    isinstance(_field, Column) and _field.foreign_key
                ):  # pragma: no cover
                    rmodel = cls.anyblok.loaded_namespaces_first_step[
                        _field.foreign_key.model_name]
                    for rc in [x for x, y in rmodel.items()
                               if isinstance(y, RelationShip)
                               for mapper in y.remote_columns
                               if mapper.attribute_name == field]:
                        rfield = rmodel[rc]
                        if isinstance(rfield, FakeRelationShip):
                            res.add_in_res(rfield.mapper.attribute_name, [rc])
                        elif (isinstance(rfield, RelationShip) and
                              'backref' in rfield.kwargs):
                            res.add_in_res(
                                rfield.kwargs['backref'][0], [rc])

            elif (isinstance(_field, RelationShip) and
                  not isinstance(_field, Many2Many) and
                  'backref' in _field.kwargs):
                res.add_in_res(field, [_field.kwargs['backref'][0]])
            elif isinstance(_field, FakeRelationShip):  # pragma: no cover
                res.add_in_res(field, [_field.mapper.attribute_name])

        return res

    @classmethod_cache()
    def find_relationship(cls, *fields):
        """ Find column and relation ship link with the column or relationship
        passed in fields.

        :param _*fields: lists of the attribute name
        :rtype: list of the attribute name of the attribute and relation ship
        """
        res = []
        _fields = []
        _fields.extend(fields)
        model = get_model_information(cls.anyblok, cls.__registry_name__)
        while _fields:
            field = _fields.pop()
            if not isinstance(field, str):
                field = field.name  # pragma: no cover

            if field in res:
                continue

            _field = model[field]
            res.append(field)
            if isinstance(_field, (Column, FakeColumn)):
                _fields.extend(x
                               for x, y in model.items()
                               if (isinstance(y, RelationShip) and
                                   not isinstance(y, Many2Many))
                               for mapper in y.column_names
                               if mapper.attribute_name == field)
            elif (isinstance(_field, RelationShip) and
                  not isinstance(_field, Many2Many)):
                for mapper in _field.column_names:
                    _fields.append(mapper.attribute_name)

        return res


def get_model_information(anyblok, registry_name):
    model = anyblok.loaded_namespaces_first_step[registry_name]
    for depend in model['__depends__']:
        if depend != registry_name:
            for x, y in get_model_information(anyblok, depend).items():
                if x not in model:
                    model[x] = y  # pragma: no cover

    return model


@Declarations.register(Declarations.Core)
class SqlBase(SqlMixin):
    """ this class is inherited by all the SQL model
    """

    def get_modified_fields(self):
        """return the fields which have changed and their previous values"""
        state = object_state(self)
        modified_fields = {}
        for attr in state.manager.attributes:
            if not hasattr(attr.impl, 'get_history'):
                continue  # pragma: no cover

            added, unmodified, deleted = attr.impl.get_history(
                state, state.dict)

            if added or deleted:
                field = attr.key
                if field.startswith(anyblok_column_prefix):
                    field = field[len(anyblok_column_prefix):]

                modified_fields[field] = deleted[0] if deleted else None

        return modified_fields

    def expire_relationship_mapped(self, mappers):
        """ Expire the objects linked with this object, in function of
        the mappers definition
        """
        for field_name, rfields in mappers.items():
            fields = getattr(self, field_name)
            if not isinstance(fields, list):
                fields = [fields]

            for field in fields:
                if field is not None:
                    field.expire(*rfields)

    def refresh(self, *fields, with_for_update=None):
        """ Expire and reload all the attribute of the instance

        See: http://docs.sqlalchemy.org/en/latest/orm/session_api.html
        #sqlalchemy.orm.session.Session.refresh
        """
<<<<<<< HEAD
        self.registry.refresh(self, fields, with_for_update=with_for_update)
=======
        self.anyblok.refresh(self, fields, with_for_update=with_for_update)
>>>>>>> 150329bb

    def expunge(self):
        """Expunge the instance in the session"""
        self.anyblok.session.expunge(self)

    def expire(self, *fields):
        """ Expire the attribute of the instance, theses attributes will be
        load at the next  call of the instance

        see: http://docs.sqlalchemy.org/en/latest/orm/session_api.html
        #sqlalchemy.orm.session.Session.expire
        """
        self.anyblok.expire(self, fields)

    def flag_modified(self, *fields):
        """ Flag the attributes as modified

        see: http://docs.sqlalchemy.org/en/latest/orm/session_api.html
        #sqlalchemy.orm.session.Session.expire
        """
        self.anyblok.flag_modified(self, fields)

    @classmethod
    def delete_sql_statement(cls):
        """Return a statement to delete some element"""
        return cls.default_filter_on_sql_statement(delete(cls))

    def delete(self, byquery=False, flush=True):
        """ Call the SqlAlchemy Query.delete method on the instance of the
        model::

            self.delete()

        is equal at::

            flush the session
            remove the instance of the session
            and expire all the session, to reload the relation ship

        """
        if byquery:
            cls = self.__class__
            self.execute_sql_statement(
                delete(cls).where(
                    *cls.get_where_clause_from_primary_keys(
                        **self.to_primary_keys())))
            self.expunge()
        else:
            model = self.anyblok.loaded_namespaces_first_step[
                self.__registry_name__]
            fields = model.keys()
            mappers = self.__class__.find_remote_attribute_to_expire(*fields)
            self.expire_relationship_mapped(mappers)
            self.anyblok.session.delete(self)

        if flush:
            self.anyblok.flush()

    @classmethod
    def update_sql_statement(cls):
        return cls.default_filter_on_sql_statement(sqla_update(cls))

    def update(self, byquery=False, flush=False, **values):
        """ Hight livel method to update the session for the instance
        ::

            self.update(val1=.., val2= ...)

        ..warning::

            the columns and values is passed as named arguments to show
            a difference with Query.update meth

        """
        if byquery:
            cls = self.__class__
            return self.execute_sql_statement(
                sqla_update(cls).where(
                    *cls.get_where_clause_from_primary_keys(
                        **self.to_primary_keys())).values(**values)).rowcount

        for x, v in values.items():
            setattr(self, x, v)

        if flush:
            self.anyblok.flush()  # pragma: no cover

        return 1 if values else 0

    @classmethod
    def insert(cls, **kwargs):
        """ Insert in the table of the model::

            MyModel.insert(...)

        is equal at::

            mymodel = MyModel(...)
            MyModel.anyblok.session.add(mymodel)
            MyModel.anyblok.flush()

        """
        instance = cls(**kwargs)
        cls.anyblok.add(instance)
        cls.anyblok.flush()
        return instance

    @classmethod
    def multi_insert(cls, *args):
        """ Insert in the table one or more entry of the model::

            MyModel.multi_insert([{...}, ...])

        the flush will be done only one time at the end of the insert

        :exception: SqlBaseException
        """
        instances = cls.anyblok.InstrumentedList()
        for kwargs in args:
            if not isinstance(kwargs, dict):  # pragma: no cover
                raise SqlBaseException("multi_insert method wait list of dict")

            instance = cls(**kwargs)
            cls.anyblok.add(instance)
            instances.append(instance)

        if instances:
            cls.anyblok.flush()

        return instances<|MERGE_RESOLUTION|>--- conflicted
+++ resolved
@@ -591,11 +591,7 @@
         See: http://docs.sqlalchemy.org/en/latest/orm/session_api.html
         #sqlalchemy.orm.session.Session.refresh
         """
-<<<<<<< HEAD
-        self.registry.refresh(self, fields, with_for_update=with_for_update)
-=======
         self.anyblok.refresh(self, fields, with_for_update=with_for_update)
->>>>>>> 150329bb
 
     def expunge(self):
         """Expunge the instance in the session"""
