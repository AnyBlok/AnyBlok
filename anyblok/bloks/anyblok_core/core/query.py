# This file is a part of the AnyBlok project
#
#    Copyright (C) 2014 Jean-Sebastien SUZANNE <jssuzanne@anybox.fr>
#    Copyright (C) 2021 Jean-Sebastien SUZANNE <js.suzanne@gmail.com>
#
# This Source Code Form is subject to the terms of the Mozilla Public License,
# v. 2.0. If a copy of the MPL was not distributed with this file,You can
# obtain one at http://mozilla.org/MPL/2.0/.
import warnings
from anyblok import Declarations
from anyblok.common import anyblok_column_prefix
from sqlalchemy.orm.exc import NoResultFound
from sqlalchemy import select, func
from logging import getLogger


logger = getLogger(__name__)


@Declarations.register(Declarations.Core)
class Query:
    """ Overload the SqlAlchemy Query
    """
    def __init__(self, Model, *elements, sql_statement=None):
        self.Model = Model
        self.elements = elements
        self.sql_statement = sql_statement
        if sql_statement is None:
            self.sql_statement = Model.select_sql_statement(*elements)

    def __getattr__(self, key, default=None):
        sqla_function = getattr(self.sql_statement, key)

        def wrapper(*args, **kwargs):
            statement = sqla_function(*args, **kwargs)
            return self.anyblok.Query(
                self.Model, *self.elements, sql_statement=statement)

        return wrapper

    def _execute(self):
        res = self.Model.execute(self.sql_statement)
        if self.elements:
            return res

        return res.scalars()

    @property
    def column_descriptions(self):
        return self.sql_statement.column_descriptions

    def count(self):
        stmt = select(func.count())
        stmt = stmt.select_from(self.sql_statement.subquery())
        return self.Model.execute(stmt).scalars().first()

    def delete(self, *args, **kwargs):
        raise NotImplementedError(
            'You have to use Model.delete_sql_statement()')

    def update(self, *args, **kwargs):
        raise NotImplementedError(
            'You have to use Model.update_sql_statement()')

    def first(self):
        try:
            return self._execute().first()
        except NoResultFound as exc:
            logger.debug('On Model %r: exc %s: query %s',
                         self.Model.__registry_name__,
                         str(exc), str(self))
            raise exc.__class__(
                'On Model %r: %s' % (self.Model.__registry_name__, str(exc)))

    def one(self):
        """Overwrite sqlalchemy one() method to improve exception message

        Add model name to query exception message
        """
        try:
            return self._execute().one()
        except NoResultFound as exc:
            logger.debug('On Model %r: exc %s: query %s',
                         self.Model.__registry_name__,
                         str(exc), str(self))
            raise exc.__class__(
                'On Model %r: %s' % (self.Model.__registry_name__, str(exc)))

<<<<<<< HEAD
    def one_or_none(self):
        return self._execute().one_or_none()
=======
            raise  # pragma: no cover
>>>>>>> 93f133ea

    def all(self):
        """ Return an instrumented list of the result of the query
        """
        res = self._execute().all()
        return self.anyblok.InstrumentedList(res)

    def with_perm(self, principals, permission):
        """Add authorization pre- and post-filtering to query.

        This must be last in the construction chain of the query.
        Queries too complicated for the authorization system to infer
        safely will be refused.

        :param principals: list, set or tuple of strings
        :param str permission: the permission to filter for
        :returns: a query-like object, with only the returning methods, such
                  as ``all()``, ``count()`` etc. available.
        """
        return self.anyblok.wrap_query_permission(
            self, principals, permission)

    def get_field_names_in_column_description(self):
        field2get = [x['name'] for x in self.column_descriptions
                     if not hasattr(x['type'], '__table__')]
        field2get = [(x[len(anyblok_column_prefix):]
                      if x.startswith(anyblok_column_prefix)
                      else x, x)
                     for x in field2get]
        return field2get

    def dictone(self):
        try:
            val = self.one()
        except NoResultFound as exc:
            msg = str(exc).replace('one()', 'dictone()')
            raise exc.__class__(msg)

        field2get = self.get_field_names_in_column_description()
        if field2get:
            return {x: getattr(val, y) for x, y in field2get}
        else:
            return val.to_dict()

<<<<<<< HEAD
    # def dictfirst(self):
    #     val = self.first()
    #     field2get = self.get_field_names_in_column_description()
    #     if field2get:
    #         return {x: getattr(val, y) for x, y in field2get}
    #     else:
    #         return val.to_dict()

    # def dictall(self):
    #     vals = self.all()
    #     if not vals:
    #         return []

    #     field2get = self.get_field_names_in_column_description()
    #     if field2get:
    #         return [{x: getattr(y, z) for x, z in field2get} for y in vals]
    #     else:
    #         return vals.to_dict()
=======
    def dictfirst(self):
        val = self.first()
        field2get = self.get_field_names_in_column_description()
        if field2get:
            return {x: getattr(val, y) for x, y in field2get}
        else:
            return val.to_dict()

    def dictall(self):
        vals = self.all()
        if not vals:
            return []  # pragma: no cover

        field2get = self.get_field_names_in_column_description()
        if field2get:
            return [{x: getattr(y, z) for x, z in field2get} for y in vals]
        else:
            return vals.to_dict()
>>>>>>> 93f133ea

    def get(self, primary_keys=None, **kwargs):
        if primary_keys is None:
            primary_keys = kwargs

        if isinstance(primary_keys, dict):
            primary_keys = {
                (anyblok_column_prefix + k
                 if k in self.Model.hybrid_property_columns else k): v
                for k, v in primary_keys.items()
            }
<<<<<<< HEAD
            
        return self.anyblok.session.get(self.Model, primary_keys)
=======

        return super(Query, self).get(primary_keys)

    def update(self, *args, **kwargs):  # pragma: no cover
        warnings.warn(
            "This method is deprecated and will be removed in the next version"
            "of AnyBlok, you should use update_sql_statement classmethod",
            DeprecationWarning, stacklevel=2)

        return super(Query, self).update(*args, **kwargs)

    def delete(self, *args, **kwargs):  # pragma: no cover
        warnings.warn(
            "This method is deprecated and will be removed in the next version"
            "of AnyBlok, you should use delete_sql_statement classmethod",
            DeprecationWarning, stacklevel=2)

        return super(Query, self).delete(*args, **kwargs)
>>>>>>> 93f133ea
<|MERGE_RESOLUTION|>--- conflicted
+++ resolved
@@ -6,7 +6,6 @@
 # This Source Code Form is subject to the terms of the Mozilla Public License,
 # v. 2.0. If a copy of the MPL was not distributed with this file,You can
 # obtain one at http://mozilla.org/MPL/2.0/.
-import warnings
 from anyblok import Declarations
 from anyblok.common import anyblok_column_prefix
 from sqlalchemy.orm.exc import NoResultFound
@@ -83,15 +82,11 @@
             logger.debug('On Model %r: exc %s: query %s',
                          self.Model.__registry_name__,
                          str(exc), str(self))
-            raise exc.__class__(
+            raise exc.__class__(  # pragma: no cover
                 'On Model %r: %s' % (self.Model.__registry_name__, str(exc)))
 
-<<<<<<< HEAD
     def one_or_none(self):
         return self._execute().one_or_none()
-=======
-            raise  # pragma: no cover
->>>>>>> 93f133ea
 
     def all(self):
         """ Return an instrumented list of the result of the query
@@ -136,45 +131,24 @@
         else:
             return val.to_dict()
 
-<<<<<<< HEAD
-    # def dictfirst(self):
-    #     val = self.first()
-    #     field2get = self.get_field_names_in_column_description()
-    #     if field2get:
-    #         return {x: getattr(val, y) for x, y in field2get}
-    #     else:
-    #         return val.to_dict()
+    # def dictfirst(self):
+    #     val = self.first()
+    #     field2get = self.get_field_names_in_column_description()
+    #     if field2get:
+    #         return {x: getattr(val, y) for x, y in field2get}
+    #     else:
+    #         return val.to_dict()
 
-    # def dictall(self):
-    #     vals = self.all()
-    #     if not vals:
-    #         return []
+    # def dictall(self):
+    #     vals = self.all()
+    #     if not vals:
+    #         return []
 
-    #     field2get = self.get_field_names_in_column_description()
-    #     if field2get:
-    #         return [{x: getattr(y, z) for x, z in field2get} for y in vals]
-    #     else:
-    #         return vals.to_dict()
-=======
-    def dictfirst(self):
-        val = self.first()
-        field2get = self.get_field_names_in_column_description()
-        if field2get:
-            return {x: getattr(val, y) for x, y in field2get}
-        else:
-            return val.to_dict()
-
-    def dictall(self):
-        vals = self.all()
-        if not vals:
-            return []  # pragma: no cover
-
-        field2get = self.get_field_names_in_column_description()
-        if field2get:
-            return [{x: getattr(y, z) for x, z in field2get} for y in vals]
-        else:
-            return vals.to_dict()
->>>>>>> 93f133ea
+    #     field2get = self.get_field_names_in_column_description()
+    #     if field2get:
+    #         return [{x: getattr(y, z) for x, z in field2get} for y in vals]
+    #     else:
+    #         return vals.to_dict()
 
     def get(self, primary_keys=None, **kwargs):
         if primary_keys is None:
@@ -186,26 +160,5 @@
                  if k in self.Model.hybrid_property_columns else k): v
                 for k, v in primary_keys.items()
             }
-<<<<<<< HEAD
-            
-        return self.anyblok.session.get(self.Model, primary_keys)
-=======
 
-        return super(Query, self).get(primary_keys)
-
-    def update(self, *args, **kwargs):  # pragma: no cover
-        warnings.warn(
-            "This method is deprecated and will be removed in the next version"
-            "of AnyBlok, you should use update_sql_statement classmethod",
-            DeprecationWarning, stacklevel=2)
-
-        return super(Query, self).update(*args, **kwargs)
-
-    def delete(self, *args, **kwargs):  # pragma: no cover
-        warnings.warn(
-            "This method is deprecated and will be removed in the next version"
-            "of AnyBlok, you should use delete_sql_statement classmethod",
-            DeprecationWarning, stacklevel=2)
-
-        return super(Query, self).delete(*args, **kwargs)
->>>>>>> 93f133ea
+        return self.anyblok.session.get(self.Model, primary_keys)