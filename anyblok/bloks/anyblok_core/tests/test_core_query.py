--- conflicted
+++ resolved
@@ -142,28 +142,15 @@
 
     def test_get_with_kwargs(self, rollback_registry):
         registry = rollback_registry
-<<<<<<< HEAD
-        M = registry.System.Field
-        entry = M.query().get(name="name", model="Model.System.Blok")
-=======
         entry = registry.System.Blok.query().get(name="anyblok-core")
->>>>>>> 1a42e3e7
         assert entry is not None
 
     def test_str(self, rollback_registry):
         registry = rollback_registry
-<<<<<<< HEAD
-        query = registry.System.Field.query()
-=======
         query = registry.System.Sequence.query()
->>>>>>> 1a42e3e7
         assert str(query) == str(query.sql_statement)
 
     def test_repr(self, rollback_registry):
         registry = rollback_registry
-<<<<<<< HEAD
-        query = registry.System.Field.query()
-=======
         query = registry.System.Sequence.query()
->>>>>>> 1a42e3e7
         assert repr(query) == str(query.sql_statement)