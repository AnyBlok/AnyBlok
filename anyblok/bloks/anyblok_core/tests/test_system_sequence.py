# This file is a part of the AnyBlok project
#
#    Copyright (C) 2015 Jean-Sebastien SUZANNE <jssuzanne@anybox.fr>
#
# This Source Code Form is subject to the terms of the Mozilla Public License,
# v. 2.0. If a copy of the MPL was not distributed with this file,You can
# obtain one at http://mozilla.org/MPL/2.0/.
<<<<<<< HEAD
from anyblok.tests.testcase import BlokTestCase, sgdb_in
from unittest import skipIf


@skipIf(sgdb_in(['MySQL', 'MariaDB']), 'ISSUE #89')
class TestSystemSequence(BlokTestCase):
=======
import pytest


@pytest.mark.usefixtures('rollback_registry')
class TestSystemSequence:
>>>>>>> 7606beb4

    def test_nextval_without_prefix_without_suffix(self, rollback_registry):
        registry = rollback_registry
        Sequence = registry.System.Sequence
        seq = Sequence.insert(code='test.sequence')
        number = seq.number
        assert seq.nextval() == str(number + 1)
        assert seq.nextval() == str(number + 2)
        assert seq.nextval() == str(number + 3)

    def test_nextval_without_prefix_without_suffix_two_time(
        self, rollback_registry
    ):
        registry = rollback_registry
        Sequence = registry.System.Sequence
        Sequence.insert(code='test.sequence')
        seq = Sequence.insert(code='test.sequence')
        number = seq.number
        assert seq.nextval() == str(number + 1)
        assert seq.nextval() == str(number + 2)
        assert seq.nextval() == str(number + 3)

    def test_nextval_without_prefix_with_suffix(self, rollback_registry):
        registry = rollback_registry
        Sequence = registry.System.Sequence
        seq = Sequence.insert(code='test.sequence', formater="{seq}_suffix")
        number = seq.number
        assert seq.nextval() == '%d_suffix' % (number + 1)
        assert seq.nextval() == '%d_suffix' % (number + 2)
        assert seq.nextval() == '%d_suffix' % (number + 3)

    def test_nextval_with_prefix_without_suffix(self, rollback_registry):
        registry = rollback_registry
        Sequence = registry.System.Sequence
        seq = Sequence.insert(code='test.sequence', formater='prefix_{seq}')
        number = seq.number
        assert seq.nextval() == 'prefix_%d' % (number + 1)
        assert seq.nextval() == 'prefix_%d' % (number + 2)
        assert seq.nextval() == 'prefix_%d' % (number + 3)

    def test_nextval_with_prefix_with_suffix(self, rollback_registry):
        registry = rollback_registry
        Sequence = registry.System.Sequence
        seq = Sequence.insert(code='test.sequence',
                              formater='prefix_{seq}_suffix')
        number = seq.number
        assert seq.nextval() == 'prefix_%d_suffix' % (number + 1)
        assert seq.nextval() == 'prefix_%d_suffix' % (number + 2)
        assert seq.nextval() == 'prefix_%d_suffix' % (number + 3)

    def test_nextval_by_attribute(self, rollback_registry):
        registry = rollback_registry
        Sequence = registry.System.Sequence
        seq = Sequence.insert(code='test.sequence')
        number = seq.number
        assert Sequence.nextvalBy(code=seq.code) == str(number + 1)
        assert Sequence.nextvalBy(code=seq.code) == str(number + 2)
        assert Sequence.nextvalBy(code=seq.code) == str(number + 3)<|MERGE_RESOLUTION|>--- conflicted
+++ resolved
@@ -5,20 +5,13 @@
 # This Source Code Form is subject to the terms of the Mozilla Public License,
 # v. 2.0. If a copy of the MPL was not distributed with this file,You can
 # obtain one at http://mozilla.org/MPL/2.0/.
-<<<<<<< HEAD
-from anyblok.tests.testcase import BlokTestCase, sgdb_in
-from unittest import skipIf
+import pytest
+from anyblok.testing import sgdb_in
 
 
-@skipIf(sgdb_in(['MySQL', 'MariaDB']), 'ISSUE #89')
-class TestSystemSequence(BlokTestCase):
-=======
-import pytest
-
-
+@pytest.mark.skipif(sgdb_in(['MySQL', 'MariaDB']), reason='ISSUE #89')
 @pytest.mark.usefixtures('rollback_registry')
 class TestSystemSequence:
->>>>>>> 7606beb4
 
     def test_nextval_without_prefix_without_suffix(self, rollback_registry):
         registry = rollback_registry
