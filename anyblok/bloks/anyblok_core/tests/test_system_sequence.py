# This file is a part of the AnyBlok project
#
#    Copyright (C) 2015 Jean-Sebastien SUZANNE <jssuzanne@anybox.fr>
#    Copyright (C) 2020 Jean-Sebastien SUZANNE <js.suzanne@gmail.com>
#
# This Source Code Form is subject to the terms of the Mozilla Public License,
# v. 2.0. If a copy of the MPL was not distributed with this file,You can
# obtain one at http://mozilla.org/MPL/2.0/.
import pytest
from anyblok.testing import sgdb_in


@pytest.mark.skipif(sgdb_in(['MySQL', 'MariaDB', 'MsSQL']), reason='ISSUE #89')
@pytest.mark.usefixtures('rollback_registry')
class TestSystemSequence:

    def test_nextval_without_prefix_without_suffix(self, rollback_registry):
        registry = rollback_registry
        Sequence = registry.System.Sequence
        seq = Sequence.insert(code='test.sequence')
<<<<<<< HEAD
        number = seq.number
        assert seq.nextval() == str(number + 1)
        assert seq.nextval() == str(number + 2)
        assert seq.nextval() == str(number + 3)
        seq.refresh()
        assert seq.number = 3
=======
        assert seq.current is None
        assert seq.nextval() == '1'
        assert seq.nextval() == '2'
        assert seq.nextval() == '3'
        assert seq.current == 3

    def test_nextval_with_start_value(self, rollback_registry):
        registry = rollback_registry
        Sequence = registry.System.Sequence
        seq = Sequence.insert(code='test.sequence', start=10)
        assert seq.current is None
        assert seq.nextval() == '10'
        assert seq.nextval() == '11'
        assert seq.nextval() == '12'
        assert seq.current == 12
>>>>>>> 150329bb

    def test_nextval_without_prefix_without_suffix_two_time(
        self, rollback_registry
    ):
        registry = rollback_registry
        Sequence = registry.System.Sequence
        Sequence.insert(code='test.sequence')
        seq = Sequence.insert(code='test.sequence')
        current = seq.current
        assert current is None
        assert seq.nextval() == '1'
        assert seq.nextval() == '2'
        assert seq.nextval() == '3'

    def test_nextval_without_prefix_with_suffix(self, rollback_registry):
        registry = rollback_registry
        Sequence = registry.System.Sequence
        seq = Sequence.insert(code='test.sequence', formater="{seq}_suffix")
        current = seq.current
        assert current is None
        assert seq.nextval() == '%d_suffix' % 1
        assert seq.nextval() == '%d_suffix' % 2
        assert seq.nextval() == '%d_suffix' % 3

    def test_nextval_with_prefix_without_suffix(self, rollback_registry):
        registry = rollback_registry
        Sequence = registry.System.Sequence
        seq = Sequence.insert(code='test.sequence', formater='prefix_{seq}')
        current = seq.current
        assert current is None
        assert seq.nextval() == 'prefix_%d' % 1
        assert seq.nextval() == 'prefix_%d' % 2
        assert seq.nextval() == 'prefix_%d' % 3

    def test_nextval_with_prefix_with_suffix(self, rollback_registry):
        registry = rollback_registry
        Sequence = registry.System.Sequence
        seq = Sequence.insert(code='test.sequence',
                              formater='prefix_{seq}_suffix')
        current = seq.current
        assert current is None
        assert seq.nextval() == 'prefix_%d_suffix' % 1
        assert seq.nextval() == 'prefix_%d_suffix' % 2
        assert seq.nextval() == 'prefix_%d_suffix' % 3

    def test_nextval_by_attribute(self, rollback_registry):
        registry = rollback_registry
        Sequence = registry.System.Sequence
        seq = Sequence.insert(code='test.sequence')
<<<<<<< HEAD
        number = seq.number
        assert Sequence.nextvalBy(code=seq.code) == str(number + 1)
        assert Sequence.nextvalBy(code=seq.code) == str(number + 2)
        assert Sequence.nextvalBy(code=seq.code) == str(number + 3)
=======
        current = seq.current
        assert current is None
        assert Sequence.nextvalBy(code=seq.code) == '1'
        assert Sequence.nextvalBy(code=seq.code) == '2'
        assert Sequence.nextvalBy(code=seq.code) == '3'
>>>>>>> 150329bb

    def test_sequence_with_gap_rollback(self, rollback_registry):
        registry = rollback_registry
        Sequence = registry.System.Sequence
        seq = Sequence.insert(code='test.sequence', no_gap=False)
<<<<<<< HEAD
        number = seq.number
        assert Sequence.nextvalBy(code=seq.code) == str(number + 1)
        registry.commit()
        assert Sequence.nextvalBy(code=seq.code) == str(number + 2)
        registry.rollback()
        assert Sequence.nextvalBy(code=seq.code) == str(number + 3)
=======
        current = seq.current
        assert current is None
        assert Sequence.nextvalBy(code=seq.code) == '1'
        registry.commit()
        assert Sequence.nextvalBy(code=seq.code) == '2'
        registry.rollback()
        assert Sequence.nextvalBy(code=seq.code) == '3'

    def test_sequence_with_gap_rollback_and_start(self, rollback_registry):
        registry = rollback_registry
        Sequence = registry.System.Sequence
        seq = Sequence.insert(
            code='test.sequence.start', no_gap=False, start=10)
        assert seq.current is None
        assert Sequence.nextvalBy(code=seq.code) == '10'
        registry.commit()
        assert Sequence.nextvalBy(code=seq.code) == '11'
        registry.rollback()
        assert Sequence.nextvalBy(code=seq.code) == '12'
        assert seq.current == 12
>>>>>>> 150329bb

    def test_sequence_with_no_gap_rollback(self, rollback_registry):
        registry = rollback_registry
        Sequence = registry.System.Sequence
        seq = Sequence.insert(code='test.sequence.nogap', no_gap=True)
<<<<<<< HEAD
        number = seq.number
        assert Sequence.nextvalBy(code=seq.code) == str(number + 1)
        registry.commit()
        assert Sequence.nextvalBy(code=seq.code) == str(number + 2)
        registry.rollback()
        assert Sequence.nextvalBy(code=seq.code) == str(number + 2)
=======
        current = seq.current
        assert current is None
        assert Sequence.nextvalBy(code=seq.code) == '1'
        registry.commit()
        assert Sequence.nextvalBy(code=seq.code) == '2'
        registry.rollback()
        assert Sequence.nextvalBy(code=seq.code) == '2'
>>>>>>> 150329bb
<|MERGE_RESOLUTION|>--- conflicted
+++ resolved
@@ -18,30 +18,12 @@
         registry = rollback_registry
         Sequence = registry.System.Sequence
         seq = Sequence.insert(code='test.sequence')
-<<<<<<< HEAD
         number = seq.number
         assert seq.nextval() == str(number + 1)
         assert seq.nextval() == str(number + 2)
         assert seq.nextval() == str(number + 3)
         seq.refresh()
-        assert seq.number = 3
-=======
-        assert seq.current is None
-        assert seq.nextval() == '1'
-        assert seq.nextval() == '2'
-        assert seq.nextval() == '3'
-        assert seq.current == 3
-
-    def test_nextval_with_start_value(self, rollback_registry):
-        registry = rollback_registry
-        Sequence = registry.System.Sequence
-        seq = Sequence.insert(code='test.sequence', start=10)
-        assert seq.current is None
-        assert seq.nextval() == '10'
-        assert seq.nextval() == '11'
-        assert seq.nextval() == '12'
-        assert seq.current == 12
->>>>>>> 150329bb
+        assert seq.number == 3
 
     def test_nextval_without_prefix_without_suffix_two_time(
         self, rollback_registry
@@ -91,70 +73,29 @@
         registry = rollback_registry
         Sequence = registry.System.Sequence
         seq = Sequence.insert(code='test.sequence')
-<<<<<<< HEAD
         number = seq.number
         assert Sequence.nextvalBy(code=seq.code) == str(number + 1)
         assert Sequence.nextvalBy(code=seq.code) == str(number + 2)
         assert Sequence.nextvalBy(code=seq.code) == str(number + 3)
-=======
-        current = seq.current
-        assert current is None
-        assert Sequence.nextvalBy(code=seq.code) == '1'
-        assert Sequence.nextvalBy(code=seq.code) == '2'
-        assert Sequence.nextvalBy(code=seq.code) == '3'
->>>>>>> 150329bb
 
     def test_sequence_with_gap_rollback(self, rollback_registry):
         registry = rollback_registry
         Sequence = registry.System.Sequence
         seq = Sequence.insert(code='test.sequence', no_gap=False)
-<<<<<<< HEAD
         number = seq.number
         assert Sequence.nextvalBy(code=seq.code) == str(number + 1)
         registry.commit()
         assert Sequence.nextvalBy(code=seq.code) == str(number + 2)
         registry.rollback()
         assert Sequence.nextvalBy(code=seq.code) == str(number + 3)
-=======
-        current = seq.current
-        assert current is None
-        assert Sequence.nextvalBy(code=seq.code) == '1'
-        registry.commit()
-        assert Sequence.nextvalBy(code=seq.code) == '2'
-        registry.rollback()
-        assert Sequence.nextvalBy(code=seq.code) == '3'
-
-    def test_sequence_with_gap_rollback_and_start(self, rollback_registry):
-        registry = rollback_registry
-        Sequence = registry.System.Sequence
-        seq = Sequence.insert(
-            code='test.sequence.start', no_gap=False, start=10)
-        assert seq.current is None
-        assert Sequence.nextvalBy(code=seq.code) == '10'
-        registry.commit()
-        assert Sequence.nextvalBy(code=seq.code) == '11'
-        registry.rollback()
-        assert Sequence.nextvalBy(code=seq.code) == '12'
-        assert seq.current == 12
->>>>>>> 150329bb
 
     def test_sequence_with_no_gap_rollback(self, rollback_registry):
         registry = rollback_registry
         Sequence = registry.System.Sequence
         seq = Sequence.insert(code='test.sequence.nogap', no_gap=True)
-<<<<<<< HEAD
         number = seq.number
         assert Sequence.nextvalBy(code=seq.code) == str(number + 1)
         registry.commit()
         assert Sequence.nextvalBy(code=seq.code) == str(number + 2)
         registry.rollback()
-        assert Sequence.nextvalBy(code=seq.code) == str(number + 2)
-=======
-        current = seq.current
-        assert current is None
-        assert Sequence.nextvalBy(code=seq.code) == '1'
-        registry.commit()
-        assert Sequence.nextvalBy(code=seq.code) == '2'
-        registry.rollback()
-        assert Sequence.nextvalBy(code=seq.code) == '2'
->>>>>>> 150329bb
+        assert Sequence.nextvalBy(code=seq.code) == str(number + 2)