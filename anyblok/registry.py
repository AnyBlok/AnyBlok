--- conflicted
+++ resolved
@@ -479,23 +479,15 @@
 
         :param db_name: name of the database to link
         """
-<<<<<<< HEAD
         self.named_engines = {}
         for engine_name in self.get_engine_names():
-            url = Configuration.get('get_url', get_url)(
-                db_name=db_name, engine_name=engine_name)
+            url = get_url(db_name=db_name, engine_name=engine_name)
             self.ensure_db_schema_existe(url)
             kwargs = self.init_engine_options(url, engine_name)
+            kwargs['future'] = True
             engine = create_engine(url, **kwargs)
             self.apply_engine_events(engine)
             self.named_engines[engine_name] = engine
-=======
-        url = get_url(db_name=db_name)
-        kwargs = self.init_engine_options(url)
-        kwargs['future'] = True
-        self.rw_engine = create_engine(url, **kwargs)
-        self.apply_engine_events(self.rw_engine)
->>>>>>> a0d6801a
 
     def apply_engine_events(self, engine):
         """Add engine events
@@ -547,12 +539,7 @@
         if not db_name:
             raise RegistryException('db_name is required')
 
-<<<<<<< HEAD
-        url = Configuration.get('get_url', get_url)(
-            db_name=db_name, engine_name=engine_name)
-=======
-        url = get_url(db_name=db_name)
->>>>>>> a0d6801a
+        url = get_url(db_name=db_name, engine_name=engine_name)
         return database_exists(url)
 
     def listen_sqlalchemy_known_event(self):
@@ -604,14 +591,11 @@
         query += " FROM system_blok"
         query += " WHERE state in :states"
         try:
-<<<<<<< HEAD
             bind = self.named_binds['main']
-            res = self.execute(text(query), fetchall=True, session_bind=bind)
-=======
             res = self.execute(
-                text(query).bindparams(states=states), fetchall=True
+                text(query).bindparams(states=states),
+                fetchall=True, session_bind=bind
             )
->>>>>>> a0d6801a
         except (ProgrammingError, OperationalError, PyODBCProgrammingError):
             # During the first connection the database is empty
             pass
@@ -852,24 +836,16 @@
             query = """
                 update system_blok
                 set state='toinstall'
-<<<<<<< HEAD
-                where name in ('%s')
-                and state = 'uninstalled'""" % "', '".join(
-                dependencies_to_install)
-
-            bind = self.named_binds['main']
-            try:
-                self.execute(query, session_bind=bind)
-=======
                 where name in :bloks_name
                 and state = 'uninstalled'"""
+            bind = self.named_binds['main']
             try:
                 self.execute(
                     text(query).bindparams(
                         bloks_name=tuple(dependencies_to_install),
-                    )
+                    ),
+                    session_bind=bind
                 )
->>>>>>> a0d6801a
             except (ProgrammingError, OperationalError):  # pragma: no cover
                 pass
 
@@ -958,17 +934,12 @@
 
         in function of the Core Session class ans the Core Qery class
         """
-<<<<<<< HEAD
-        if self.Session is None or self.must_recreate_session_factory():
+        if self.Session is None:
             binds = {
                 x: x.get_bind()
                 for x in self.loaded_namespaces.values()
                 if x.is_sql
             }
-=======
-        if self.Session is None:
-            bind = self.bind
->>>>>>> a0d6801a
             if self.Session:
                 if not self.withoutautomigration:
                     # this is the only case to use commit in the construction
@@ -979,23 +950,10 @@
                 # because the instance are cached
                 self.Session.remove()
 
-<<<<<<< HEAD
-            query_bases = [] + self.loaded_cores['Query']
-            query_bases += [self.registry_base]
-            Query = type('Query', tuple(query_bases), {})
-            session_bases = [self.registry_base] + self.loaded_cores['Session']
-            Session = type('Session', tuple(session_bases), {
-                'registry_query': Query})
-
-            sm = sessionmaker(class_=Session, future=True)
+            sm = sessionmaker(future=True),
             sm.configure(binds=binds)
             self.Session = scoped_session(
                 sm, EnvironmentManager.scoped_function_for_session())
-=======
-            self.Session = scoped_session(
-                sessionmaker(bind=bind, future=True),
-                EnvironmentManager.scoped_function_for_session())
->>>>>>> a0d6801a
 
             self.apply_session_events()
         else:
@@ -1105,30 +1063,19 @@
 
         self.named_migrations = {}
         for name in self.named_engines:
-            self.named_migrations[name] = Configuration.get(
-                'Migration', Migration)(self, engine_name=name)
-
-<<<<<<< HEAD
-=======
-        self.migration = Migration(self)
->>>>>>> a0d6801a
+            self.named_migrations[name] = Migration(self, engine_name=name)
+
         query = """
             SELECT name, installed_version
             FROM system_blok
             WHERE
-<<<<<<< HEAD
-                (state = 'toinstall' AND name = '%s')
-                OR state = 'toupdate'""" % blok2install
-
-        res = self.execute(query, fetchall=True,
-                           bind=self.named_binds[engine_name])
-=======
                 (state = 'toinstall' AND name = :bloks_name)
                 OR state = 'toupdate'"""
         res = self.execute(
-            text(query).bindparams(bloks_name=blok2install), fetchall=True
+            text(query).bindparams(bloks_name=blok2install),
+            fetchall=True,
+            bind=self.named_binds[engine_name]
         )
->>>>>>> a0d6801a
         if res:
             for blok, installed_version in res:
                 b = BlokManager.get(blok)(self)
@@ -1547,22 +1494,15 @@
 
         logger.info("Change state %s => %s for blok %s" % (
             blok.state, state, blok_name))
-<<<<<<< HEAD
-        Q = "UPDATE system_blok SET state='%s' where name='%s';" % (
-            state, blok_name)
-
         bind = self.named_binds['main']
-        self.execute(Q, session_bind=bind)
-        # blok.update(state=state)
-=======
         self.execute(
             text(
                 "UPDATE system_blok SET state=:blok_state where name=:blok_name"
             ).bindparams(
                 blok_state=state, blok_name=blok_name
-            )
+            ),
+            session_bind=bind,
         )
->>>>>>> a0d6801a
 
     @log(logger, level='debug', withargs=True)
     def upgrade(self, install=None, update=None, uninstall=None):
