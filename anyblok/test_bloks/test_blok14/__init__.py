--- conflicted
+++ resolved
@@ -34,19 +34,11 @@
                 select count(*)
                 from pg_catalog.pg_tables
                 where tablename = 'test';
-<<<<<<< HEAD
-            """, session_bind=bind).fetchone()[0])
-=======
-            """)).fetchone()[0])
->>>>>>> a0d6801a
+            """, session_bind=bind)).fetchone()[0])
         elif sgdb_in(engine, ['MySQL']):
             return bool(self.anyblok.execute(text("""
                 show tables like 'test';
-<<<<<<< HEAD
-            """, session_bind=bind).fetchall())
-=======
-            """)).fetchall())
->>>>>>> a0d6801a
+            """, session_bind=bind)).fetchall())
         elif sgdb_in(engine, ['MsSQL']):
             query = text("""
                 SELECT count(*)
@@ -54,14 +46,9 @@
                 WHERE TABLE_TYPE = 'BASE TABLE'
                       AND TABLE_CATALOG='%s'
                       AND TABLE_NAME='test'
-<<<<<<< HEAD
-            """ % self.anyblok.db_name
+            """ % self.anyblok.db_name)
             return bool(self.anyblok.execute(
                 query, session_bind=bind).fetchall()[0][0])
-=======
-            """ % self.anyblok.db_name)
-            return bool(self.anyblok.execute(query).fetchall()[0][0])
->>>>>>> a0d6801a
 
     def pre_migration(self, latest_version):
         self.__class__.table_exist_before_automigration = self.is_table_exist()
