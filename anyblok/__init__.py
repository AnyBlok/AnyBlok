# -*- coding: utf-8 -*-
# This file is a part of the AnyBlok project
#
#    Copyright (C) 2014 Jean-Sebastien SUZANNE <jssuzanne@anybox.fr>
#
# This Source Code Form is subject to the terms of the Mozilla Public License,
# v. 2.0. If a copy of the MPL was not distributed with this file,You can
# obtain one at http://mozilla.org/MPL/2.0/.


PROMPT = "%(processName)s - %(version)s"


<<<<<<< HEAD
def start(processName, configuration_groups=None, entry_points=None,
=======
def start(processName, version=release.version, prompt=PROMPT,
          configuration_groups=None, entry_points=None,
>>>>>>> f5810a63
          useseparator=False, loadwithoutmigration=False, **kwargs):
    """ Function which initialize the application

    ::

        registry = start('My application',
                         configuration_groups=['config', 'database'],
                         entry_points=['AnyBlok'])

    :param processName: Name of the application
    :param version: Version of the application
    :param prompt: Prompt message for the help
    :param configuration_groups: list of the group of option for argparse
    :param entry_points: entry point where load blok
    :param useseparator: boolean, indicate if configuration option are split
        betwwen two application
    :param withoutautomigration: if True, any
    :rtype: registry if the database name is in the configuration
    """
    from .blok import BlokManager
    from .config import Configuration
    from .registry import RegistryManager

    if configuration_groups is not None:
        Configuration.load(processName,
                           configuration_groups=configuration_groups,
                           useseparator=useseparator, **kwargs)

    if entry_points:
        BlokManager.load(entry_points=entry_points)
    else:
        BlokManager.load()

    db_name = Configuration.get('db_name')
    if not db_name:
        return None

    registry = RegistryManager.get(
        db_name, loadwithoutmigration=loadwithoutmigration, **kwargs)
    registry.commit()
    return registry


from .declarations import Declarations  # noqa
from . import core  # noqa
from . import model  # noqa
from . import mixin  # noqa
from .authorization import binding  # noqa
from .imp import reload_module_if_blok_is_reloading  # noqa<|MERGE_RESOLUTION|>--- conflicted
+++ resolved
@@ -11,12 +11,7 @@
 PROMPT = "%(processName)s - %(version)s"
 
 
-<<<<<<< HEAD
 def start(processName, configuration_groups=None, entry_points=None,
-=======
-def start(processName, version=release.version, prompt=PROMPT,
-          configuration_groups=None, entry_points=None,
->>>>>>> f5810a63
           useseparator=False, loadwithoutmigration=False, **kwargs):
     """ Function which initialize the application
 
