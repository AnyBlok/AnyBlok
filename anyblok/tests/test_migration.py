--- conflicted
+++ resolved
@@ -3,170 +3,19 @@
 #    Copyright (C) 2016 Jean-Sebastien SUZANNE <jssuzanne@anybox.fr>
 #    Copyright (C) 2018 Jean-Sebastien SUZANNE <jssuzanne@anybox.fr>
 #    Copyright (C) 2015 Pierre Verkest <pverkest@anybox.fr>
+#    Copyright (C) 2019 Jean-Sebastien SUZANNE <js.suzanne@gmail.com>
 #
 # This Source Code Form is subject to the terms of the Mozilla Public License,
 # v. 2.0. If a copy of the MPL was not distributed with this file,You can
 # obtain one at http://mozilla.org/MPL/2.0/.
-<<<<<<< HEAD
-from anyblok.tests.testcase import TestCase, sgdb_in
-from unittest import skipIf
-from anyblok.registry import Registry, RegistryManager
-from anyblok.blok import BlokManager
-from anyblok.config import Configuration, get_url
-from anyblok.environment import EnvironmentManager
-=======
 import pytest
->>>>>>> 7606beb4
+from anyblok.testing import sgdb_in
 from anyblok.column import Integer as Int, String as Str
 from anyblok.migration import MigrationException
 from anyblok.relationship import Many2Many
 from contextlib import contextmanager
 from sqlalchemy import Column, Integer, TEXT, CheckConstraint
 from anyblok import Declarations
-<<<<<<< HEAD
-from sqlalchemy.exc import InternalError, IntegrityError, OperationalError
-from copy import deepcopy
-from sqlalchemy.orm import clear_mappers
-
-
-class TestMigration(TestCase):
-
-    @classmethod
-    def setUpClass(cls):
-        super(TestMigration, cls).setUpClass()
-        cls.init_configuration_manager()
-        cls.createdb()
-        BlokManager.load()
-
-        register = Declarations.register
-        Model = Declarations.Model
-
-        cls.loaded_bloks = deepcopy(RegistryManager.loaded_bloks)
-        EnvironmentManager.set('current_blok', 'anyblok-core')
-        url = get_url()
-        is_not_mysql = not url.drivername.startswith('mysql')
-
-        @register(Model)
-        class Test:
-            integer = Int(primary_key=True)
-            other = Str()
-
-        @register(Model)
-        class TestUnique:
-            integer = Int(primary_key=True)
-            other = Str(unique=True)
-
-        @register(Model)
-        class TestIndex:
-            integer = Int(primary_key=True)
-            other = Str(index=True)
-
-        if is_not_mysql:
-            @register(Model)
-            class TestCheck:
-                integer = Int(primary_key=True)
-
-                @classmethod
-                def define_table_args(cls):
-                    table_args = super(TestCheck, cls).define_table_args()
-                    return table_args + (
-                        CheckConstraint('integer > 0', name='test'),)
-
-            @register(Model)
-            class TestCheckLongConstraintName:
-                integer = Int(primary_key=True)
-
-                @classmethod
-                def define_table_args(cls):
-                    table_args = super(TestCheckLongConstraintName,
-                                       cls).define_table_args()
-                    return table_args + (
-                        CheckConstraint('integer > 0', name=(
-                            'long_long_long_long_long_long_long_long_long_long_'
-                            'long_long_long_long_long_long_long_long_test')),)
-
-        @register(Model)
-        class TestFKTarget:
-            integer = Int(primary_key=True)
-
-        @register(Model)
-        class TestFK:
-            integer = Int(primary_key=True)
-            other = Int(
-                foreign_key=Model.TestFKTarget.use('integer'))
-
-        @register(Model)
-        class TestFK2:
-            integer = Int(primary_key=True)
-            other = Int(
-                foreign_key=Model.TestFKTarget.use('integer').options(
-                    ondelete='cascade'))
-
-        @register(Model)
-        class TestM2M1:
-            idmodel1 = Int(primary_key=True)
-
-        @register(Model)
-        class TestM2M2:
-            idmodel2 = Int(primary_key=True)
-            rel_m2m = Many2Many(label="Rel", model=Model.TestM2M1,
-                                join_table='reltable',
-                                remote_columns='idmodel1',
-                                m2m_remote_columns='idmodel1',
-                                local_columns='idmodel2',
-                                m2m_local_columns='idmodel2',
-                                many2many='rel_m2m_inv')
-
-        EnvironmentManager.set('current_blok', None)
-
-    def setUp(self):
-        super(TestMigration, self).setUp()
-        self.registry = Registry(Configuration.get('db_name'), unittest=True)
-
-    @classmethod
-    def tearDownClass(cls):
-        super(TestMigration, cls).tearDownClass()
-        BlokManager.unload()
-        RegistryManager.loaded_bloks = cls.loaded_bloks
-        cls.dropdb()
-
-    def tearDown(self):
-        super(TestMigration, self).tearDown()
-        if hasattr(self, 'registry'):
-            for table in ('test', 'test2', 'othername', 'testfk',
-                          'testfktarget', 'testunique', 'reltab', 'testm2m1',
-                          'testm2m2', 'testfk2', 'testcheck',
-                          'testchecklongconstraintname', 'testindex'):
-                try:
-                    self.registry.migration.table(table).drop()
-                except Exception:
-                    pass
-
-            self.registry.migration.conn.close()
-            clear_mappers()
-            self.registry.close()
-
-        url = get_url()
-        if url.drivername.startswith('mysql'):
-            self.createdb()
-
-    @contextmanager
-    def cnx(self):
-        cnx = self.registry.migration.conn
-        try:
-            yield cnx
-        except Exception:
-            cnx.execute("rollback")
-            raise
-
-    @skipIf(sgdb_in(['MySQL', 'MariaDB']), "Can't create empty table")
-    def test_add_table(self):
-        self.registry.migration.table().add('test2')
-        self.registry.migration.table('test2')
-
-    def fill_test_table(self):
-        Test = self.registry.Test
-=======
 from sqlalchemy.exc import InternalError, IntegrityError
 from anyblok.config import Configuration
 from .conftest import init_registry, drop_database, create_database
@@ -290,13 +139,14 @@
 
 class TestMigration:
 
+    @pytest.mark.skipif(sgdb_in(['MySQL', 'MariaDB']),
+                        reason="Can't create empty table")
     def test_add_table(self, registry):
         registry.migration.table().add('test2')
         registry.migration.table('test2')
 
     def fill_test_table(self, registry):
         Test = registry.Test
->>>>>>> 7606beb4
         vals = [{'other': 'test %d' % x} for x in range(10)]
         Test.multi_insert(*vals)
 
@@ -332,15 +182,9 @@
         t.column().add(Column('new_column', Integer, default='100'))
         t.column('new_column')
 
-<<<<<<< HEAD
-    def test_add_column_in_filled_table_with_default_value(self):
-        self.fill_test_table()
-        t = self.registry.migration.table('test')
-=======
     def test_add_column_in_filled_table_with_default_value(self, registry):
         self.fill_test_table(registry)
         t = registry.migration.table('test')
->>>>>>> 7606beb4
         t.column().add(Column('new_column', Integer, default=100))
         t.column('new_column')
         res = [x for x in registry.execute(
@@ -401,11 +245,7 @@
     def test_alter_column_nullable(self, registry):
         t = registry.migration.table('test')
         c = t.column('other').alter(nullable=False)
-<<<<<<< HEAD
-        self.assertFalse(c.nullable)
-=======
         assert not(c.nullable())
->>>>>>> 7606beb4
 
     def test_alter_column_nullable_in_filled_table(self, registry):
         t = registry.migration.table('test')
@@ -413,22 +253,14 @@
         self.fill_test_table(registry)
         c = t.column('new_column').alter(nullable=False)
         # the column doesn't change of nullable to not lock the migration
-<<<<<<< HEAD
-        self.assertTrue(c.nullable)
-
-    @skipIf(sgdb_in(['MySQL', 'MariaDB']), "Test for postgres")
-    def test_alter_column_default(self):
-        t = self.registry.migration.table('test')
-        c = t.column('other').alter(server_default='test')
-        self.assertEqual(c.server_default, "'test'::character varying")
-=======
         assert c.nullable()
 
+    @pytest.mark.skipif(sgdb_in(['MySQL', 'MariaDB']),
+                        reason="Test for postgres")
     def test_alter_column_default(self, registry):
         t = registry.migration.table('test')
         c = t.column('other').alter(server_default='test')
         assert c.server_default() == "'test'::character varying"
->>>>>>> 7606beb4
 
     def test_index(self, registry):
         t = registry.migration.table('test')
@@ -438,18 +270,12 @@
     def test_alter_column_type(self, registry):
         t = registry.migration.table('test')
         c = t.column('other').alter(type_=TEXT)
-<<<<<<< HEAD
-        self.assertEqual(c.type.__class__.__name__, TEXT.__name__)
-
-    @skipIf(sgdb_in(['MySQL', 'MariaDB']), "Can't drop primary key issue #92")
-    def test_alter_column_primary_key(self):
-        t = self.registry.migration.table('test')
-=======
         assert c.type().__class__ is TEXT
 
+    @pytest.mark.skipif(sgdb_in(['MySQL', 'MariaDB']),
+                        reason="Can't drop primary key issue #92")
     def test_alter_column_primary_key(self, registry):
         t = registry.migration.table('test')
->>>>>>> 7606beb4
         t.primarykey().drop().add(t.column('other'))
 
     def test_alter_column_foreign_key(self, registry):
@@ -463,29 +289,19 @@
         t.unique(name='test_unique_constraint').add(t.column('other'))
         t.unique(name='test_unique_constraint').drop()
 
-<<<<<<< HEAD
-    @skipIf(sgdb_in(['MySQL', 'MariaDB']),
-            "Can't drop check constraint issue #93")
-    def test_constraint_check(self):
-        t = self.registry.migration.table('test')
-        Test = self.registry.Test
-=======
+    @pytest.mark.skipif(sgdb_in(['MySQL', 'MariaDB']),
+                        reason="Can't drop check constraint issue #93")
     def test_constraint_check(self, registry):
         t = registry.migration.table('test')
         Test = registry.Test
->>>>>>> 7606beb4
         t.check('test').add(Test.other != 'test')
         # particuliar case of check constraint
         t.check('anyblok_ck_test__test').drop()
 
-<<<<<<< HEAD
-    @skipIf(sgdb_in(['MySQL', 'MariaDB']), "Test for Postgres only")
-    def test_detect_under_noautocommit_flag(self):
-        with self.cnx() as conn:
-=======
+    @pytest.mark.skipif(sgdb_in(['MySQL', 'MariaDB']),
+                        reason="Test for Postgres only")
     def test_detect_under_noautocommit_flag(self, registry):
         with cnx(registry) as conn:
->>>>>>> 7606beb4
             conn.execute("DROP TABLE test")
             conn.execute(
                 """CREATE TABLE test(
@@ -497,12 +313,9 @@
         with pytest.raises(MigrationException):
             registry.migration.detect_changed()
 
-<<<<<<< HEAD
-    @skipIf(sgdb_in(['MySQL', 'MariaDB']), "Test for Postgres only")
-    def test_detect_column_added(self):
-=======
+    @pytest.mark.skipif(sgdb_in(['MySQL', 'MariaDB']),
+                        reason="Test for Postgres only")
     def test_detect_column_added(self, registry):
->>>>>>> 7606beb4
         # Remove a column on the table force the detection to found new column
         # which is existing in metadata but not in table
         with cnx(registry) as conn:
@@ -515,14 +328,10 @@
         report = registry.migration.detect_changed()
         assert not report.log_has("Add test.other")
 
-<<<<<<< HEAD
-    @skipIf(sgdb_in(['MySQL', 'MariaDB']), "Test for Postgres only")
-    def test_detect_table_removed(self):
-        with self.cnx() as conn:
-=======
+    @pytest.mark.skipif(sgdb_in(['MySQL', 'MariaDB']),
+                        reason="Test for Postgres only")
     def test_detect_table_removed(self, registry):
         with cnx(registry) as conn:
->>>>>>> 7606beb4
             conn.execute(
                 """CREATE TABLE test2(
                     integer INT PRIMARY KEY NOT NULL,
@@ -536,14 +345,10 @@
         report = registry.migration.detect_changed()
         assert report.log_has("Drop Table test2")
 
-<<<<<<< HEAD
-    @skipIf(sgdb_in(['MySQL', 'MariaDB']), "Test for Postgres only")
-    def test_detect_table_removed_with_reinit_column(self):
-        with self.cnx() as conn:
-=======
+    @pytest.mark.skipif(sgdb_in(['MySQL', 'MariaDB']),
+                        reason="Test for Postgres only")
     def test_detect_table_removed_with_reinit_column(self, registry):
         with cnx(registry) as conn:
->>>>>>> 7606beb4
             conn.execute(
                 """CREATE TABLE test2(
                     integer INT PRIMARY KEY NOT NULL,
@@ -558,14 +363,10 @@
         report = registry.migration.detect_changed()
         assert not(report.log_has("Drop Table test2"))
 
-<<<<<<< HEAD
-    @skipIf(sgdb_in(['MySQL', 'MariaDB']), "Test for Postgres only")
-    def test_detect_table_removed_with_reinit_all(self):
-        with self.cnx() as conn:
-=======
+    @pytest.mark.skipif(sgdb_in(['MySQL', 'MariaDB']),
+                        reason="Test for Postgres only")
     def test_detect_table_removed_with_reinit_all(self, registry):
         with cnx(registry) as conn:
->>>>>>> 7606beb4
             conn.execute(
                 """CREATE TABLE test2(
                     integer INT PRIMARY KEY NOT NULL,
@@ -580,14 +381,10 @@
         report = registry.migration.detect_changed()
         assert not(report.log_has("Drop Table test2"))
 
-<<<<<<< HEAD
-    @skipIf(sgdb_in(['MySQL', 'MariaDB']), "Test for Postgres only")
-    def test_detect_column_removed(self):
-        with self.cnx() as conn:
-=======
+    @pytest.mark.skipif(sgdb_in(['MySQL', 'MariaDB']),
+                        reason="Test for Postgres only")
     def test_detect_column_removed(self, registry):
         with cnx(registry) as conn:
->>>>>>> 7606beb4
             conn.execute("DROP TABLE test")
             conn.execute(
                 """CREATE TABLE test(
@@ -601,14 +398,10 @@
         report = registry.migration.detect_changed()
         assert report.log_has("Drop Column test.other2")
 
-<<<<<<< HEAD
-    @skipIf(sgdb_in(['MySQL', 'MariaDB']), "Test for Postgres only")
-    def test_detect_column_removed_with_reinit_column(self):
-        with self.cnx() as conn:
-=======
+    @pytest.mark.skipif(sgdb_in(['MySQL', 'MariaDB']),
+                        reason="Test for Postgres only")
     def test_detect_column_removed_with_reinit_column(self, registry):
         with cnx(registry) as conn:
->>>>>>> 7606beb4
             conn.execute("DROP TABLE test")
             conn.execute(
                 """CREATE TABLE test(
@@ -623,14 +416,10 @@
         report = registry.migration.detect_changed()
         assert not(report.log_has("Drop Column test.other2"))
 
-<<<<<<< HEAD
-    @skipIf(sgdb_in(['MySQL', 'MariaDB']), "Test for Postgres only")
-    def test_detect_column_removed_with_reinit_all(self):
-        with self.cnx() as conn:
-=======
+    @pytest.mark.skipif(sgdb_in(['MySQL', 'MariaDB']),
+                        reason="Test for Postgres only")
     def test_detect_column_removed_with_reinit_all(self, registry):
         with cnx(registry) as conn:
->>>>>>> 7606beb4
             conn.execute("DROP TABLE test")
             conn.execute(
                 """CREATE TABLE test(
@@ -645,14 +434,10 @@
         report = registry.migration.detect_changed()
         assert not(report.log_has("Drop Column test.other2"))
 
-<<<<<<< HEAD
-    @skipIf(sgdb_in(['MySQL', 'MariaDB']), "Test for Postgres only")
-    def test_detect_not_nullable_column_removed(self):
-        with self.cnx() as conn:
-=======
+    @pytest.mark.skipif(sgdb_in(['MySQL', 'MariaDB']),
+                        reason="Test for Postgres only")
     def test_detect_not_nullable_column_removed(self, registry):
         with cnx(registry) as conn:
->>>>>>> 7606beb4
             conn.execute("DROP TABLE test")
             conn.execute(
                 """CREATE TABLE test(
@@ -668,14 +453,10 @@
         assert report.log_has("Drop Column test.other2")
         assert not(report.log_has("Drop Column test.other2 (not null)"))
 
-<<<<<<< HEAD
-    @skipIf(sgdb_in(['MySQL', 'MariaDB']), "Test for Postgres only")
-    def test_detect_nullable(self):
-        with self.cnx() as conn:
-=======
+    @pytest.mark.skipif(sgdb_in(['MySQL', 'MariaDB']),
+                        reason="Test for Postgres only")
     def test_detect_nullable(self, registry):
         with cnx(registry) as conn:
->>>>>>> 7606beb4
             conn.execute("DROP TABLE test")
             conn.execute(
                 """CREATE TABLE test(
@@ -702,14 +483,10 @@
         with pytest.raises(MigrationException):
             registry.migration.detect_changed()
 
-<<<<<<< HEAD
-    @skipIf(sgdb_in(['MySQL', 'MariaDB']), "Test for Postgres only")
-    def test_detect_server_default(self):
-        with self.cnx() as conn:
-=======
+    @pytest.mark.skipif(sgdb_in(['MySQL', 'MariaDB']),
+                        reason="Test for Postgres only")
     def test_detect_server_default(self, registry):
         with cnx(registry) as conn:
->>>>>>> 7606beb4
             conn.execute("DROP TABLE test")
             conn.execute(
                 """CREATE TABLE test(
@@ -722,14 +499,10 @@
         report = registry.migration.detect_changed()
         assert not(report.log_has("Alter test.other"))
 
-<<<<<<< HEAD
-    @skipIf(sgdb_in(['MySQL', 'MariaDB']), "Test for Postgres only")
-    def test_detect_add_index_constrainte(self):
-        with self.cnx() as conn:
-=======
+    @pytest.mark.skipif(sgdb_in(['MySQL', 'MariaDB']),
+                        reason="Test for Postgres only")
     def test_detect_add_index_constrainte(self, registry):
         with cnx(registry) as conn:
->>>>>>> 7606beb4
             conn.execute("DROP TABLE testindex")
             conn.execute(
                 """CREATE TABLE testindex(
@@ -743,14 +516,10 @@
         assert not(report.log_has(
             "Add index constraint on testindex (other)"))
 
-<<<<<<< HEAD
-    @skipIf(sgdb_in(['MySQL', 'MariaDB']), "Test for Postgres only")
-    def test_detect_add_column_with_index_constrainte(self):
-        with self.cnx() as conn:
-=======
+    @pytest.mark.skipif(sgdb_in(['MySQL', 'MariaDB']),
+                        reason="Test for Postgres only")
     def test_detect_add_column_with_index_constrainte(self, registry):
         with cnx(registry) as conn:
->>>>>>> 7606beb4
             conn.execute("DROP TABLE testindex")
             conn.execute(
                 """CREATE TABLE testindex(
@@ -805,14 +574,10 @@
         report = registry.migration.detect_changed()
         assert not(report.log_has("Drop index other_idx on test"))
 
-<<<<<<< HEAD
-    @skipIf(sgdb_in(['MySQL', 'MariaDB']), "Test for Postgres only")
-    def test_detect_type(self):
-        with self.cnx() as conn:
-=======
+    @pytest.mark.skipif(sgdb_in(['MySQL', 'MariaDB']),
+                        reason="Test for Postgres only")
     def test_detect_type(self, registry):
         with cnx(registry) as conn:
->>>>>>> 7606beb4
             conn.execute("DROP TABLE test")
             conn.execute(
                 """CREATE TABLE test(
@@ -825,14 +590,10 @@
         report = registry.migration.detect_changed()
         assert not(report.log_has("Alter test.other"))
 
-<<<<<<< HEAD
-    @skipIf(sgdb_in(['MySQL', 'MariaDB']), "Test for Postgres only")
-    def test_detect_primary_key(self):
-        with self.cnx() as conn:
-=======
+    @pytest.mark.skipif(sgdb_in(['MySQL', 'MariaDB']),
+                        reason="Test for Postgres only")
     def test_detect_primary_key(self, registry):
         with cnx(registry) as conn:
->>>>>>> 7606beb4
             conn.execute("DROP TABLE test")
             conn.execute(
                 """CREATE TABLE test(
@@ -843,14 +604,10 @@
         with pytest.raises(MigrationException):
             registry.migration.detect_changed()
 
-<<<<<<< HEAD
-    @skipIf(sgdb_in(['MySQL', 'MariaDB']), "Test for Postgres only")
-    def test_detect_add_foreign_key(self):
-        with self.cnx() as conn:
-=======
+    @pytest.mark.skipif(sgdb_in(['MySQL', 'MariaDB']),
+                        reason="Test for Postgres only")
     def test_detect_add_foreign_key(self, registry):
         with cnx(registry) as conn:
->>>>>>> 7606beb4
             conn.execute("DROP TABLE testfk")
             conn.execute(
                 """CREATE TABLE testfk(
@@ -865,14 +622,10 @@
         assert not(report.log_has(
             "Add Foreign keys on (testfk.other) => (testfktarget.integer)"))
 
-<<<<<<< HEAD
-    @skipIf(sgdb_in(['MySQL', 'MariaDB']), "Test for Postgres only")
-    def test_detect_foreign_key_options_changed(self):
-        with self.cnx() as conn:
-=======
+    @pytest.mark.skipif(sgdb_in(['MySQL', 'MariaDB']),
+                        reason="Test for Postgres only")
     def test_detect_foreign_key_options_changed(self, registry):
         with cnx(registry) as conn:
->>>>>>> 7606beb4
             conn.execute("drop table testfk2")
             conn.execute(
                 """create table testfk2(
@@ -887,14 +640,10 @@
         assert report.log_has(
             "Add Foreign keys on (testfk2.other) => (testfktarget.integer)")
 
-<<<<<<< HEAD
-    @skipIf(sgdb_in(['MySQL', 'MariaDB']), "Test for Postgres only")
-    def test_detect_drop_foreign_key(self):
-        with self.cnx() as conn:
-=======
+    @pytest.mark.skipif(sgdb_in(['MySQL', 'MariaDB']),
+                        reason="Test for Postgres only")
     def test_detect_drop_foreign_key(self, registry):
         with cnx(registry) as conn:
->>>>>>> 7606beb4
             conn.execute("DROP TABLE test")
             conn.execute(
                 """CREATE TABLE test(
@@ -909,14 +658,10 @@
         assert report.log_has(
             "Drop Foreign keys on test.other => system_blok.name")
 
-<<<<<<< HEAD
-    @skipIf(sgdb_in(['MySQL', 'MariaDB']), "Test for Postgres only")
-    def test_detect_drop_anyblok_foreign_key(self):
-        with self.cnx() as conn:
-=======
+    @pytest.mark.skipif(sgdb_in(['MySQL', 'MariaDB']),
+                        reason="Test for Postgres only")
     def test_detect_drop_anyblok_foreign_key(self, registry):
         with cnx(registry) as conn:
->>>>>>> 7606beb4
             conn.execute("DROP TABLE test")
             conn.execute(
                 """CREATE TABLE test(
@@ -933,14 +678,10 @@
         assert not(report.log_has(
             "Drop Foreign keys on test.other => system_blok.name"))
 
-<<<<<<< HEAD
-    @skipIf(sgdb_in(['MySQL', 'MariaDB']), "Test for Postgres only")
-    def test_detect_drop_foreign_key_with_reinit_constraint(self):
-        with self.cnx() as conn:
-=======
+    @pytest.mark.skipif(sgdb_in(['MySQL', 'MariaDB']),
+                        reason="Test for Postgres only")
     def test_detect_drop_foreign_key_with_reinit_constraint(self, registry):
         with cnx(registry) as conn:
->>>>>>> 7606beb4
             conn.execute("DROP TABLE test")
             conn.execute(
                 """CREATE TABLE test(
@@ -956,14 +697,10 @@
         assert not(report.log_has(
             "Drop Foreign keys on test.other => system_blok.name"))
 
-<<<<<<< HEAD
-    @skipIf(sgdb_in(['MySQL', 'MariaDB']), "Test for Postgres only")
-    def test_detect_drop_foreign_key_with_reinit_all(self):
-        with self.cnx() as conn:
-=======
+    @pytest.mark.skipif(sgdb_in(['MySQL', 'MariaDB']),
+                        reason="Test for Postgres only")
     def test_detect_drop_foreign_key_with_reinit_all(self, registry):
         with cnx(registry) as conn:
->>>>>>> 7606beb4
             conn.execute("DROP TABLE test")
             conn.execute(
                 """CREATE TABLE test(
@@ -979,14 +716,10 @@
         assert not(report.log_has(
             "Drop Foreign keys on test.other => system_blok.name"))
 
-<<<<<<< HEAD
-    @skipIf(sgdb_in(['MySQL', 'MariaDB']), "Test for Postgres only")
-    def test_detect_drop_column_with_foreign_key(self):
-        with self.cnx() as conn:
-=======
+    @pytest.mark.skipif(sgdb_in(['MySQL', 'MariaDB']),
+                        reason="Test for Postgres only")
     def test_detect_drop_column_with_foreign_key(self, registry):
         with cnx(registry) as conn:
->>>>>>> 7606beb4
             conn.execute("DROP TABLE test")
             conn.execute(
                 """CREATE TABLE test(
@@ -1004,14 +737,10 @@
         assert not(report.log_has(
             "Drop Foreign keys on test.other2 => system_blok.name"))
 
-<<<<<<< HEAD
-    @skipIf(sgdb_in(['MySQL', 'MariaDB']), "Test for Postgres only")
-    def test_detect_add_unique_constrainte(self):
-        with self.cnx() as conn:
-=======
+    @pytest.mark.skipif(sgdb_in(['MySQL', 'MariaDB']),
+                        reason="Test for Postgres only")
     def test_detect_add_unique_constrainte(self, registry):
         with cnx(registry) as conn:
->>>>>>> 7606beb4
             conn.execute("DROP TABLE testunique")
             conn.execute(
                 """CREATE TABLE testunique(
@@ -1025,14 +754,10 @@
         assert not(report.log_has(
             "Add unique constraint on testunique (other)"))
 
-<<<<<<< HEAD
-    @skipIf(sgdb_in(['MySQL', 'MariaDB']), "Test for Postgres only")
-    def test_detect_add_column_with_unique_constrainte(self):
-        with self.cnx() as conn:
-=======
+    @pytest.mark.skipif(sgdb_in(['MySQL', 'MariaDB']),
+                        reason="Test for Postgres only")
     def test_detect_add_column_with_unique_constrainte(self, registry):
         with cnx(registry) as conn:
->>>>>>> 7606beb4
             conn.execute("DROP TABLE testunique")
             conn.execute(
                 """CREATE TABLE testunique(
@@ -1045,14 +770,10 @@
         assert not(report.log_has(
             "Add unique constraint on testunique (other)"))
 
-<<<<<<< HEAD
-    @skipIf(sgdb_in(['MySQL', 'MariaDB']), "Test for Postgres only")
-    def test_detect_drop_unique_constraint(self):
-        with self.cnx() as conn:
-=======
+    @pytest.mark.skipif(sgdb_in(['MySQL', 'MariaDB']),
+                        reason="Test for Postgres only")
     def test_detect_drop_unique_constraint(self, registry):
         with cnx(registry) as conn:
->>>>>>> 7606beb4
             conn.execute("DROP TABLE test")
             conn.execute(
                 """CREATE TABLE test(
@@ -1065,14 +786,10 @@
         report = registry.migration.detect_changed()
         assert report.log_has("Drop constraint unique_other on test")
 
-<<<<<<< HEAD
-    @skipIf(sgdb_in(['MySQL', 'MariaDB']), "Test for Postgres only")
-    def test_detect_drop_unique_anyblok_constraint(self):
-        with self.cnx() as conn:
-=======
+    @pytest.mark.skipif(sgdb_in(['MySQL', 'MariaDB']),
+                        reason="Test for Postgres only")
     def test_detect_drop_unique_anyblok_constraint(self, registry):
         with cnx(registry) as conn:
->>>>>>> 7606beb4
             conn.execute("DROP TABLE test")
             conn.execute(
                 """CREATE TABLE test(
@@ -1086,16 +803,12 @@
         assert not(
             report.log_has("Drop constraint anyblok_uq_test__other on test"))
 
-<<<<<<< HEAD
-    @skipIf(sgdb_in(['MySQL', 'MariaDB']), "Test for Postgres only")
-    def test_detect_drop_unique_constraint_with_reinit_constraints(self):
-        with self.cnx() as conn:
-=======
+    @pytest.mark.skipif(sgdb_in(['MySQL', 'MariaDB']),
+                        reason="Test for Postgres only")
     def test_detect_drop_unique_constraint_with_reinit_constraints(
         self, registry
     ):
         with cnx(registry) as conn:
->>>>>>> 7606beb4
             conn.execute("DROP TABLE test")
             conn.execute(
                 """CREATE TABLE test(
@@ -1111,14 +824,10 @@
         assert not(
             report.log_has("Drop constraint unique_other on test"))
 
-<<<<<<< HEAD
-    @skipIf(sgdb_in(['MySQL', 'MariaDB']), "Test for Postgres only")
-    def test_detect_drop_unique_constraint_with_reinit_all(self):
-        with self.cnx() as conn:
-=======
+    @pytest.mark.skipif(sgdb_in(['MySQL', 'MariaDB']),
+                        reason="Test for Postgres only")
     def test_detect_drop_unique_constraint_with_reinit_all(self, registry):
         with cnx(registry) as conn:
->>>>>>> 7606beb4
             conn.execute("DROP TABLE test")
             conn.execute(
                 """CREATE TABLE test(
@@ -1134,18 +843,13 @@
         assert not(
             report.log_has("Drop constraint unique_other on test"))
 
-<<<<<<< HEAD
-    @skipIf(sgdb_in(['MySQL', 'MariaDB']), "No CheckConstraint works #90")
-    def test_no_detect_drop_and_add_check_constraint_with_long_name(self):
-        report = self.registry.migration.detect_changed()
-        self.assertFalse(
-=======
+    @pytest.mark.skipif(sgdb_in(['MySQL', 'MariaDB']),
+                        reason="No CheckConstraint works #90")
     def test_no_detect_drop_and_add_check_constraint_with_long_name(
         self, registry
     ):
         report = registry.migration.detect_changed()
         assert not(
->>>>>>> 7606beb4
             report.log_has(
                 "Drop check constraint anyblok_ck_testchecklongconstraintname"
                 "__long_long_long_long_lon on testchecklongconstraintname"
@@ -1160,14 +864,10 @@
             )
         )
 
-<<<<<<< HEAD
-    @skipIf(sgdb_in(['MySQL', 'MariaDB']), "Test for Postgres only")
-    def test_detect_add_check_constraint(self):
-        with self.cnx() as conn:
-=======
+    @pytest.mark.skipif(sgdb_in(['MySQL', 'MariaDB']),
+                        reason="Test for Postgres only")
     def test_detect_add_check_constraint(self, registry):
         with cnx(registry) as conn:
->>>>>>> 7606beb4
             conn.execute("DROP TABLE testcheck")
             conn.execute(
                 """CREATE TABLE testcheck(
@@ -1181,14 +881,10 @@
         assert not(report.log_has(
             "Add check constraint anyblok_ck_testcheck__test on testcheck"))
 
-<<<<<<< HEAD
-    @skipIf(sgdb_in(['MySQL', 'MariaDB']), "Test for Postgres only")
-    def test_detect_drop_check_constraint(self):
-        with self.cnx() as conn:
-=======
+    @pytest.mark.skipif(sgdb_in(['MySQL', 'MariaDB']),
+                        reason="Test for Postgres only")
     def test_detect_drop_check_constraint(self, registry):
         with cnx(registry) as conn:
->>>>>>> 7606beb4
             conn.execute("DROP TABLE test")
             conn.execute(
                 """CREATE TABLE test(
@@ -1201,14 +897,10 @@
         report = registry.migration.detect_changed()
         assert report.log_has("Drop check constraint ck_other on test")
 
-<<<<<<< HEAD
-    @skipIf(sgdb_in(['MySQL', 'MariaDB']), "Test for Postgres only")
-    def test_detect_drop_check_anyblok_constraint(self):
-        with self.cnx() as conn:
-=======
+    @pytest.mark.skipif(sgdb_in(['MySQL', 'MariaDB']),
+                        reason="Test for Postgres only")
     def test_detect_drop_check_anyblok_constraint(self, registry):
         with cnx(registry) as conn:
->>>>>>> 7606beb4
             conn.execute("DROP TABLE test")
             conn.execute(
                 """CREATE TABLE test(
@@ -1224,16 +916,12 @@
         assert not(report.log_has(
             "Drop check constraint anyblok_ck__test__check on test"))
 
-<<<<<<< HEAD
-    @skipIf(sgdb_in(['MySQL', 'MariaDB']), "Test for Postgres only")
-    def test_detect_drop_check_constraint_with_reinit_constraint(self):
-        with self.cnx() as conn:
-=======
+    @pytest.mark.skipif(sgdb_in(['MySQL', 'MariaDB']),
+                        reason="Test for Postgres only")
     def test_detect_drop_check_constraint_with_reinit_constraint(
         self, registry
     ):
         with cnx(registry) as conn:
->>>>>>> 7606beb4
             conn.execute("DROP TABLE test")
             conn.execute(
                 """CREATE TABLE test(
@@ -1248,14 +936,10 @@
         assert not(
             report.log_has("Drop check constraint ck_other on test"))
 
-<<<<<<< HEAD
-    @skipIf(sgdb_in(['MySQL', 'MariaDB']), "Test for Postgres only")
-    def test_detect_drop_check_constraint_with_reinit_all(self):
-        with self.cnx() as conn:
-=======
+    @pytest.mark.skipif(sgdb_in(['MySQL', 'MariaDB']),
+                        reason="Test for Postgres only")
     def test_detect_drop_check_constraint_with_reinit_all(self, registry):
         with cnx(registry) as conn:
->>>>>>> 7606beb4
             conn.execute("DROP TABLE test")
             conn.execute(
                 """CREATE TABLE test(
@@ -1270,23 +954,6 @@
         assert not(
             report.log_has("Drop check constraint ck_other on test"))
 
-<<<<<<< HEAD
-    def test_savepoint(self):
-        Test = self.registry.Test
-        self.fill_test_table()
-        self.registry.migration.savepoint('test')
-        self.fill_test_table()
-        self.assertEqual(Test.query().count(), 20)
-        self.registry.migration.rollback_savepoint('test')
-        self.assertEqual(Test.query().count(), 10)
-        self.registry.migration.release_savepoint('test')
-
-    def test_savepoint_without_rollback(self):
-        self.registry.migration.savepoint('test')
-        self.registry.migration.release_savepoint('test')
-        with self.assertRaises((InternalError, OperationalError)):
-            self.registry.migration.rollback_savepoint('test')
-=======
     def test_savepoint(self, registry):
         Test = registry.Test
         self.fill_test_table(registry)
@@ -1301,5 +968,4 @@
         registry.migration.savepoint('test')
         registry.migration.release_savepoint('test')
         with pytest.raises(InternalError):
-            registry.migration.rollback_savepoint('test')
->>>>>>> 7606beb4
+            registry.migration.rollback_savepoint('test')