--- conflicted
+++ resolved
@@ -868,11 +868,8 @@
 
     @pytest.mark.skipif(sgdb_in(['MySQL', 'MariaDB']),
                         reason="MySQL transform unique constraint on index")
-<<<<<<< HEAD
     @pytest.mark.skipif(sgdb_in(['MsSQL']),
                         reason="MsSQL does not drop unique #121")
-=======
->>>>>>> 45fc8e26
     def test_detect_drop_unique_constraint_with_reinit_all(self, registry):
         with cnx(registry) as conn:
             registry.Test.__table__.drop(bind=conn)
