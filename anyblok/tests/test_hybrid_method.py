--- conflicted
+++ resolved
@@ -134,15 +134,9 @@
         self.check_hybrid_method(registry.Test)
         Test = registry.Test.aliased()
         query = Test.query().filter(Test.val_is(1))
-<<<<<<< HEAD
-        self.assertEqual(query.count(), 1)
+        assert query.count() == 1
         query = Test.query().filter(Test.val_is(2))
-        self.assertEqual(query.count(), 1)
-=======
-        assert query.count() == 1
-        query = Test.query().filter(Test.val_is(2))
-        assert query.count() == 1
->>>>>>> 7606beb4
+        assert query.count() == 1
 
     def add_inherited_hybrid_method(self, withcore=False, withmixin=False,
                                     withmodel=False):
