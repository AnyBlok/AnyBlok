--- conflicted
+++ resolved
@@ -218,8 +218,6 @@
         addresses = Many2Many(model=Model.Address)
 
 
-<<<<<<< HEAD
-=======
 def many2many_on_mapper(**kwargs):
 
     @register(Model, tablename="x")
@@ -237,7 +235,6 @@
         addresses = Many2Many(model=Model.Address)
 
 
->>>>>>> 45fc8e26
 def _minimum_many2many_with_schema(**kwargs):
 
     @register(Model)
@@ -383,8 +380,6 @@
 
         assert person.addresses == [address]
 
-<<<<<<< HEAD
-=======
     def test_many2many_on_mapper(self):
         registry = self.init_registry(many2many_on_mapper)
 
@@ -407,7 +402,6 @@
 
         assert person.addresses == [address]
 
->>>>>>> 45fc8e26
     def test_minimum_many2many_with_schema(self, db_schema):
         registry = self.init_registry(_minimum_many2many_with_schema)
 
@@ -826,8 +820,6 @@
         registry = self.init_registry(add_in_registry)
         self.assert_rich_many2many_complete_config(registry)
 
-<<<<<<< HEAD
-=======
     def test_rich_many2many_complete_config_on_mapper(self):
         def add_in_registry():
 
@@ -862,7 +854,6 @@
         registry = self.init_registry(add_in_registry)
         self.assert_rich_many2many_complete_config(registry)
 
->>>>>>> 45fc8e26
     def test_rich_many2many_complete_config_with_schema(self, db_schema):
         def add_in_registry():
 
@@ -1078,7 +1069,6 @@
     def test_rich_many2many_minimum_config_on_join_model_with_dif_schema(
         self, db_schema
     ):
-<<<<<<< HEAD
 
         def add_in_registry():
 
@@ -1127,8 +1117,6 @@
     def test_rich_many2many_minimum_config_on_join_model_with_di_schema2(
         self, db_schema
     ):
-=======
->>>>>>> 45fc8e26
 
         def add_in_registry():
 
@@ -1143,10 +1131,7 @@
 
             @register(Model)
             class PersonAddress:
-<<<<<<< HEAD
-=======
                 __db_schema__ = 'test_db_m2m_schema2'
->>>>>>> 45fc8e26
 
                 id = Integer(primary_key=True)
                 a_id = Integer(
@@ -1159,8 +1144,6 @@
             @register(Model)
             class Person:
                 __db_schema__ = 'test_db_m2m_schema3'
-<<<<<<< HEAD
-=======
 
                 name = String(primary_key=True)
                 addresses = Many2Many(model=Model.Address,
@@ -1208,7 +1191,6 @@
             @register(Model)
             class Person:
                 __db_schema__ = 'test_db_m2m_schema3'
->>>>>>> 45fc8e26
 
                 name = String(primary_key=True)
                 addresses = Many2Many(model=Model.Address,
