# -*- coding: utf-8 -*-
# This file is a part of the AnyBlok project
#
#    Copyright (C) 2014 Jean-Sebastien SUZANNE <jssuzanne@anybox.fr>
#    Copyright (C) 2015 Pierre Verkest <pverkest@anybox.fr>
#
# This Source Code Form is subject to the terms of the Mozilla Public License,
# v. 2.0. If a copy of the MPL was not distributed with this file,You can
# obtain one at http://mozilla.org/MPL/2.0/.
<<<<<<< HEAD
from anyblok.tests.testcase import DBTestCase, sgdb_in
=======
import pytest
>>>>>>> 7606beb4
from anyblok import Declarations
from anyblok.mapper import ModelAttributeException
from anyblok.column import Integer, String, DateTime
from anyblok.relationship import Many2Many, Many2One
from anyblok.field import FieldException
from datetime import datetime
<<<<<<< HEAD
from unittest import skipIf
=======
from .conftest import init_registry
>>>>>>> 7606beb4

register = Declarations.register
Model = Declarations.Model
Mixin = Declarations.Mixin


def _complete_many2many(**kwargs):

    @register(Model)
    class Address:

        id = Integer(primary_key=True)
        street = String()
        zip = String()
        city = String()

    @register(Model)
    class Person:

        name = String(primary_key=True)
        addresses = Many2Many(model=Model.Address,
                              join_table="join_addresses_by_persons",
                              remote_columns="id", local_columns="name",
                              m2m_remote_columns='a_id',
                              m2m_local_columns='p_name',
                              many2many="persons")


@pytest.fixture(scope="class")
def registry_many2many(request, bloks_loaded):
    registry = init_registry(_complete_many2many)
    request.addfinalizer(registry.close)
    return registry


class TestMany2ManyComplete:

    @pytest.fixture(autouse=True)
    def transact(self, request, registry_many2many):
        transaction = registry_many2many.begin_nested()
        request.addfinalizer(transaction.rollback)
        return

    def test_complete_many2many(self, registry_many2many):
        registry = registry_many2many

        address_exist = hasattr(registry.Person, 'addresses')
        assert address_exist

        m2m_tables_exist = hasattr(registry, 'many2many_tables')
        assert m2m_tables_exist

        jt = registry.declarativebase.metadata.tables
        join_table_exist = 'join_addresses_by_persons' in jt
        assert join_table_exist

        assert len(jt['join_addresses_by_persons'].primary_key.columns) == 2
        assert 'a_id' in jt[
            'join_addresses_by_persons'].primary_key.columns
        assert 'p_name' in jt[
            'join_addresses_by_persons'].primary_key.columns

        address = registry.Address.insert(
            street='14-16 rue soleillet', zip='75020', city='Paris')

        person = registry.Person.insert(name="Jean-sébastien SUZANNE")

        person.addresses.append(address)

        assert address.persons == [person]

    def test_many2many_autodoc(self, registry_many2many):
        registry = registry_many2many
        registry.loaded_namespaces_first_step['Model.Person'][
            'addresses'].autodoc_get_properties()

    def test_complete_many2many_expire_field(self, registry_many2many):
        registry = registry_many2many
        assert ('x2m', 'addresses', 'persons') in registry.expire_attributes[
            'Model.Person']['addresses']
        assert ('x2m', 'persons', 'addresses') in registry.expire_attributes[
            'Model.Address']['persons']


def _minimum_many2many(**kwargs):

    @register(Model)
    class Address:

        id = Integer(primary_key=True)
        street = String()
        zip = String()
        city = String()

    @register(Model)
    class Person:

        name = String(primary_key=True)
        addresses = Many2Many(model=Model.Address)


def _minimum_many2many_by_mixin(**kwargs):

    @register(Model)
    class Address:

        id = Integer(primary_key=True)
        street = String()
        zip = String()
        city = String()

    @register(Mixin)
    class MixinM2M:
        addresses = Many2Many(model=Model.Address)

    @register(Model)
    class Person(Mixin.MixinM2M):

        name = String(primary_key=True)


def _many2many_with_str_model(**kwargs):

    @register(Model)
    class Address:

        id = Integer(primary_key=True)
        street = String()
        zip = String()
        city = String()

    @register(Model)
    class Person:

        name = String(primary_key=True)
        addresses = Many2Many(model='Model.Address')


def auto_detect_two_primary_keys(**kwargs):

    @register(Model)
    class Address:

        id = Integer(primary_key=True)
        id2 = Integer(primary_key=True)

    @register(Model)
    class Person:

        name = String(primary_key=True)
        addresses = Many2Many(model=Model.Address)


def unexisting_remote_columns(**kwargs):

    @register(Model)
    class Address:

        id = Integer(primary_key=True)

    @register(Model)
    class Person:

        name = String(primary_key=True)
        addresses = Many2Many(model=Model.Address, remote_columns="id2")


def reuse_many2many_table(**kwargs):

    @register(Model)
    class Address:

        id = Integer(primary_key=True)

    @register(Model)
    class Person:

        name = String(primary_key=True)
        addresses = Many2Many(model=Model.Address)

    @register(Model)  # noqa
    class Address:

        id = Integer(primary_key=True)
        persons = Many2Many(
            model=Model.Person,
            join_table='join_person_and_address_for_addresses')


class TestMany2Many:

    @pytest.fixture(autouse=True)
    def close_registry(self, request, bloks_loaded):

        def close():
            if hasattr(self, 'registry'):
                self.registry.close()

        request.addfinalizer(close)

    def init_registry(self, *args, **kwargs):
        self.registry = init_registry(*args, **kwargs)
        return self.registry

    def test_minimum_many2many(self):
        registry = self.init_registry(_minimum_many2many)

        address_exist = hasattr(registry.Person, 'addresses')
        assert address_exist

        m2m_tables_exist = hasattr(registry, 'many2many_tables')
        assert m2m_tables_exist

        jt = registry.declarativebase.metadata.tables
        join_table_exist = 'join_person_and_address_for_addresses' in jt
        assert join_table_exist

        address = registry.Address.insert(
            street='14-16 rue soleillet', zip='75020', city='Paris')

        person = registry.Person.insert(name="Jean-sébastien SUZANNE")

        person.addresses.append(address)

        assert person.addresses == [address]

    def test_many2many_with_str_model(self):
        registry = self.init_registry(_many2many_with_str_model)

        address_exist = hasattr(registry.Person, 'addresses')
        assert address_exist

        m2m_tables_exist = hasattr(registry, 'many2many_tables')
        assert m2m_tables_exist

        jt = registry.declarativebase.metadata.tables
        join_table_exist = 'join_person_and_address_for_addresses' in jt
        assert join_table_exist

        address = registry.Address.insert(
            street='14-16 rue soleillet', zip='75020', city='Paris')

        person = registry.Person.insert(name="Jean-sébastien SUZANNE")

        person.addresses.append(address)

        assert person.addresses == [address]

    def test_unexisting_remote_columns(self):
        with pytest.raises(ModelAttributeException):
            self.init_registry(unexisting_remote_columns)

    def test_reuse_many2many_table(self):
        registry = self.init_registry(reuse_many2many_table)

        address = registry.Address.insert()
        person = registry.Person.insert(name="Jean-sébastien SUZANNE")

        person.addresses.append(address)

        assert address.persons == [person]

    def test_declared_in_mixin(self):
        registry = self.init_registry(_minimum_many2many_by_mixin)

        address_exist = hasattr(registry.Person, 'addresses')
        assert address_exist

        m2m_tables_exist = hasattr(registry, 'many2many_tables')
        assert m2m_tables_exist

        jt = registry.declarativebase.metadata.tables
        join_table_exist = 'join_person_and_address_for_addresses' in jt
        assert join_table_exist

        address = registry.Address.insert(
            street='14-16 rue soleillet', zip='75020', city='Paris')

        person = registry.Person.insert(name="Jean-sébastien SUZANNE")

        person.addresses.append(address)

        assert person.addresses == [address]

    @skipIf(sgdb_in(['MySQL', 'MariaDB']), 'ISSUE #90')
    def test_declared_in_mixin_inherit_by_two_models(self):
        def add_in_registry():
            _minimum_many2many_by_mixin()

            @register(Model)
            class Person2(Mixin.MixinM2M):

                name = String(primary_key=True)

        registry = self.init_registry(add_in_registry)

        address_exist = hasattr(registry.Person, 'addresses')
        assert address_exist
        address_exist = hasattr(registry.Person2, 'addresses')
        assert address_exist

        m2m_tables_exist = hasattr(registry, 'many2many_tables')
        assert m2m_tables_exist

        jt = registry.declarativebase.metadata.tables
        join_table_exist = 'join_person_and_address_for_addresses' in jt
        assert join_table_exist
        join_table_exist = 'join_person2_and_address_for_addresses' in jt
        assert join_table_exist

    def test_comlet_with_multi_primary_keys_remote_and_local(self):

        def add_in_registry():

            @register(Model)
            class Test:
                id = Integer(primary_key=True)
                id2 = String(primary_key=True)

            @register(Model)
            class Test2:
                id = Integer(primary_key=True)
                id2 = String(primary_key=True)
                test = Many2Many(model=Model.Test,
                                 join_table="join_test_and_test2",
                                 remote_columns=['id', 'id2'],
                                 m2m_remote_columns=['t2_id', 't2_id2'],
                                 local_columns=['id', 'id2'],
                                 m2m_local_columns=['t1_id', 't1_id2'],
                                 many2many="test2")

        registry = self.init_registry(add_in_registry)
        t1 = registry.Test.insert(id2="test1")
        t2 = registry.Test2.insert(id2="test2")
        t2.test.append(t1)
        assert t1.test2[0] is t2

        jt = registry.declarativebase.metadata.tables
        assert len(jt['join_test_and_test2'].primary_key.columns) == 4
        assert 't1_id' in jt[
            'join_test_and_test2'].primary_key.columns
        assert 't1_id2' in jt[
            'join_test_and_test2'].primary_key.columns
        assert 't2_id' in jt[
            'join_test_and_test2'].primary_key.columns
        assert 't2_id2' in jt[
            'join_test_and_test2'].primary_key.columns

    def test_comlet_with_multi_primary_keys_remote(self):

        def add_in_registry():

            @register(Model)
            class Test:
                id = Integer(primary_key=True)
                id2 = String(primary_key=True)

            @register(Model)
            class Test2:
                id = Integer(primary_key=True)
                test = Many2Many(model=Model.Test,
                                 join_table="join_test_and_test2",
                                 remote_columns=['id', 'id2'],
                                 m2m_remote_columns=['t2_id', 't2_id2'],
                                 local_columns='id',
                                 m2m_local_columns='t1_id',
                                 many2many="test2")

        registry = self.init_registry(add_in_registry)
        t1 = registry.Test.insert(id2="test1")
        t2 = registry.Test2.insert()
        t2.test.append(t1)
        assert t1.test2[0] is t2

    def test_comlet_with_multi_primary_keys_local(self):

        def add_in_registry():

            @register(Model)
            class Test:
                id = Integer(primary_key=True)

            @register(Model)
            class Test2:
                id = Integer(primary_key=True)
                id2 = String(primary_key=True)
                test = Many2Many(model=Model.Test,
                                 join_table="join_test_and_test2",
                                 remote_columns='id',
                                 m2m_remote_columns='t2_id',
                                 local_columns=['id', 'id2'],
                                 m2m_local_columns=['t1_id', 't1_id2'],
                                 many2many="test2")

        registry = self.init_registry(add_in_registry)
        t1 = registry.Test.insert()
        t2 = registry.Test2.insert(id2='test2')
        t2.test.append(t1)
        assert t1.test2[0] is t2

    def test_minimum_with_multi_primary_keys_remote_and_local(self):

        def add_in_registry():

            @register(Model)
            class Test:
                id = Integer(primary_key=True)
                id2 = String(primary_key=True)

            @register(Model)
            class Test2:
                id = Integer(primary_key=True)
                id2 = String(primary_key=True)
                test = Many2Many(model=Model.Test, many2many="test2")

        registry = self.init_registry(add_in_registry)
        t1 = registry.Test.insert(id2="test1")
        t2 = registry.Test2.insert(id2="test2")
        t2.test.append(t1)
        assert t1.test2[0] is t2

    def test_minimum_with_multi_primary_keys_remote(self):

        def add_in_registry():

            @register(Model)
            class Test:
                id = Integer(primary_key=True)
                id2 = String(primary_key=True)

            @register(Model)
            class Test2:
                id = Integer(primary_key=True)
                test = Many2Many(model=Model.Test, many2many="test2")

        registry = self.init_registry(add_in_registry)
        t1 = registry.Test.insert(id2="test1")
        t2 = registry.Test2.insert()
        t2.test.append(t1)
        assert t1.test2[0] is t2

    def test_minimum_with_multi_primary_keys_local(self):

        def add_in_registry():

            @register(Model)
            class Test:
                id = Integer(primary_key=True)

            @register(Model)
            class Test2:
                id = Integer(primary_key=True)
                id2 = String(primary_key=True)
                test = Many2Many(model=Model.Test, many2many="test2")

        registry = self.init_registry(add_in_registry)
        t1 = registry.Test.insert()
        t2 = registry.Test2.insert(id2="test2")
        t2.test.append(t1)
        assert t1.test2[0] is t2

    def test_many2many_on_self(self):

        def add_in_registry():

            @register(Model)
            class Test:

                id = Integer(primary_key=True)
                childs = Many2Many(
                    model='Model.Test',
                    m2m_remote_columns='id2',
                    many2many='parents'
                )

        registry = self.init_registry(add_in_registry)
        t1 = registry.Test.insert()
        t2 = registry.Test.insert()
        t1.childs.append(t2)
        assert t1 in t2.parents

    def test_many2many_on_self_auto_column(self):

        def add_in_registry():

            @register(Model)
            class Test2:

                id = Integer(primary_key=True)
                childs = Many2Many(
                    model='Model.Test2',
                    many2many='parents'
                )

        registry = self.init_registry(add_in_registry)
        t1 = registry.Test2.insert()
        t2 = registry.Test2.insert()
        t1.childs.append(t2)
        assert t1 in t2.parents

    def test_many2many_on_multi_fk_miss_on_m2m_column(self):

        def add_in_registry():

            @register(Model)
            class Address:

                id = Integer(primary_key=True)
                street = String(primary_key=True)

            @register(Model)
            class Person:

                name = String(primary_key=True)
                addresses = Many2Many(
                    m2m_remote_columns=['test_id'],
                    model=Model.Address)

        with pytest.raises(FieldException):
            self.init_registry(add_in_registry)

    def test_rich_many2many_complete_config(self):

        def add_in_registry():

            @register(Model)
            class Address:

                id = Integer(primary_key=True)
                street = String()
                zip = String()
                city = String()

            @register(Model)
            class PersonAddress:
                id = Integer(primary_key=True)
                a_id = Integer(
                    foreign_key=Model.Address.use('id'), nullable=False)
                p_name = String(
                    foreign_key='Model.Person=>name', nullable=False)
                create_at = DateTime(default=datetime.now)
                foo = String(default='bar')

            @register(Model)
            class Person:

                name = String(primary_key=True)
                addresses = Many2Many(model=Model.Address,
                                      join_table="personaddress",
                                      remote_columns="id", local_columns="name",
                                      m2m_remote_columns='a_id',
                                      m2m_local_columns='p_name',
                                      many2many="persons")

        registry = self.init_registry(add_in_registry)
        person = registry.Person.insert(name='jssuzanne')
        address = registry.Address.insert(
            street='somewhere', zip="75001", city="Paris")
        person.addresses.append(address)
        personaddress = registry.PersonAddress.query().one()
        assert personaddress.a_id == address.id
        assert personaddress.p_name == person.name
        assert personaddress.id
        assert personaddress.create_at
        assert personaddress.foo == 'bar'

    def test_rich_many2many_minimum_config(self):

        def add_in_registry():

            @register(Model)
            class Address:

                id = Integer(primary_key=True)
                street = String()
                zip = String()
                city = String()

            @register(Model)
            class PersonAddress:
                id = Integer(primary_key=True)
                a_id = Integer(
                    foreign_key=Model.Address.use('id'), nullable=False)
                p_name = String(
                    foreign_key='Model.Person=>name', nullable=False)
                create_at = DateTime(default=datetime.now)
                foo = String(default='bar')

            @register(Model)
            class Person:

                name = String(primary_key=True)
                addresses = Many2Many(model=Model.Address,
                                      join_table="personaddress",
                                      many2many="persons")

        registry = self.init_registry(add_in_registry)
        person = registry.Person.insert(name='jssuzanne')
        address = registry.Address.insert(
            street='somewhere', zip="75001", city="Paris")
        person.addresses.append(address)
        personaddress = registry.PersonAddress.query().one()
        assert personaddress.a_id == address.id
        assert personaddress.p_name == person.name
        assert personaddress.id
        assert personaddress.create_at
        assert personaddress.foo == 'bar'

    def test_rich_many2many_minimum_config_on_join_model(self):

        def add_in_registry():

            @register(Model)
            class Address:

                id = Integer(primary_key=True)
                street = String()
                zip = String()
                city = String()

            @register(Model)
            class PersonAddress:
                id = Integer(primary_key=True)
                a_id = Integer(
                    foreign_key=Model.Address.use('id'), nullable=False)
                p_name = String(
                    foreign_key='Model.Person=>name', nullable=False)
                create_at = DateTime(default=datetime.now)
                foo = String(default='bar')

            @register(Model)
            class Person:

                name = String(primary_key=True)
                addresses = Many2Many(model=Model.Address,
                                      join_model=Model.PersonAddress,
                                      many2many="persons")

        registry = self.init_registry(add_in_registry)
        person = registry.Person.insert(name='jssuzanne')
        address = registry.Address.insert(
            street='somewhere', zip="75001", city="Paris")
        person.addresses.append(address)
        personaddress = registry.PersonAddress.query().one()
        assert personaddress.a_id == address.id
        assert personaddress.p_name == person.name
        assert personaddress.id
        assert personaddress.create_at
        assert personaddress.foo == 'bar'

    def test_rich_many2many_minimum_config_with_many2one(self):

        def add_in_registry():

            @register(Model)
            class Address:

                id = Integer(primary_key=True)
                street = String()
                zip = String()
                city = String()

            @register(Model)
            class PersonAddress:
                id = Integer(primary_key=True)
                person = Many2One(
                    model='Model.Person', nullable=False,
                    foreign_key_options={'ondelete': 'cascade'})
                address = Many2One(
                    model=Model.Address, nullable=False,
                    foreign_key_options={'ondelete': 'cascade'})
                create_at = DateTime(default=datetime.now)
                foo = String(default='bar')

            @register(Model)
            class Person:

                name = String(primary_key=True)
                addresses = Many2Many(model=Model.Address,
                                      join_model=Model.PersonAddress,
                                      many2many="persons")

        registry = self.init_registry(add_in_registry)
        person = registry.Person.insert(name='jssuzanne')
        address = registry.Address.insert(
            street='somewhere', zip="75001", city="Paris")
        person.addresses.append(address)
        personaddress = registry.PersonAddress.query().one()
        assert personaddress.address_id == address.id
        assert personaddress.person_name == person.name
        assert personaddress.id
        assert personaddress.create_at
        assert personaddress.foo == 'bar'

    def test_rich_many2many_minimum_config_with_pk_many2one(self):

        def add_in_registry():

            @register(Model)
            class Address:

                id = Integer(primary_key=True)
                street = String()
                zip = String()
                city = String()

            @register(Model)
            class PersonAddress:
                person = Many2One(
                    model='Model.Person', nullable=False,
                    primary_key=True,
                    foreign_key_options={'ondelete': 'cascade'})
                address = Many2One(
                    model=Model.Address, nullable=False,
                    primary_key=True,
                    foreign_key_options={'ondelete': 'cascade'})
                create_at = DateTime(default=datetime.now)
                foo = String(default='bar')

            @register(Model)
            class Person:

                name = String(primary_key=True)
                addresses = Many2Many(model=Model.Address,
                                      join_model=Model.PersonAddress,
                                      many2many="persons")

        registry = self.init_registry(add_in_registry)
        person = registry.Person.insert(name='jssuzanne')
        address = registry.Address.insert(
            street='somewhere', zip="75001", city="Paris")
        person.addresses.append(address)
        personaddress = registry.PersonAddress.query().one()
        assert personaddress.address_id == address.id
        assert personaddress.person_name == person.name
        assert personaddress.create_at
        assert personaddress.foo == 'bar'

    def test_rich_many2many_minimum_config_on_join_model_and_join_table_1(self):

        def add_in_registry():

            @register(Model)
            class Address:

                id = Integer(primary_key=True)
                street = String()
                zip = String()
                city = String()

            @register(Model)
            class PersonAddress:
                id = Integer(primary_key=True)
                a_id = Integer(
                    foreign_key=Model.Address.use('id'), nullable=False)
                p_name = String(
                    foreign_key='Model.Person=>name', nullable=False)
                create_at = DateTime(default=datetime.now)
                foo = String(default='bar')

            @register(Model)
            class Person:

                name = String(primary_key=True)
                addresses = Many2Many(model=Model.Address,
                                      join_model=Model.PersonAddress,
                                      many2many="persons")

        registry = self.init_registry(add_in_registry)
        person = registry.Person.insert(name='jssuzanne')
        address = registry.Address.insert(
            street='somewhere', zip="75001", city="Paris")
        person.addresses.append(address)
        personaddress = registry.PersonAddress.query().one()
        assert personaddress.a_id == address.id
        assert personaddress.p_name == person.name
        assert personaddress.id
        assert personaddress.create_at
        assert personaddress.foo == 'bar'

    def test_rich_many2many_minimum_config_on_join_model_and_join_table_2(self):

        def add_in_registry():

            @register(Model)
            class Address:

                id = Integer(primary_key=True)
                street = String()
                zip = String()
                city = String()

            @register(Model)
            class PersonAddress:
                id = Integer(primary_key=True)
                a_id = Integer(
                    foreign_key=Model.Address.use('id'), nullable=False)
                p_name = String(
                    foreign_key='Model.Person=>name', nullable=False)
                create_at = DateTime(default=datetime.now)
                foo = String(default='bar')

            @register(Model)
            class Person:

                name = String(primary_key=True)
                addresses = Many2Many(model=Model.Address,
                                      join_table="other_join_table",
                                      join_model=Model.PersonAddress,
                                      many2many="persons")

        with pytest.raises(FieldException):
            self.init_registry(add_in_registry)

    def test_rich_many2many_complete_config_on_self(self):

        def add_in_registry():

            @register(Model)
            class TestLink:
                id = Integer(primary_key=True)
                t_left = Integer(foreign_key='Model.Test=>id', nullable=False)
                t_right = Integer(foreign_key='Model.Test=>id', nullable=False)
                create_at = DateTime(default=datetime.now)
                foo = String(default='bar')

            @register(Model)
            class Test:

                id = Integer(primary_key=True)
                childs = Many2Many(
                    model='Model.Test',
                    many2many='parents',
                    join_table="testlink",
                    remote_columns="id", local_columns="id",
                    m2m_local_columns='t_left',
                    m2m_remote_columns='t_right',
                )

        registry = self.init_registry(add_in_registry)
        t1 = registry.Test.insert()
        t2 = registry.Test.insert()
        t1.parents.append(t2)
        link = registry.TestLink.query().one()
        assert link.t_left == t2.id
        assert link.t_right == t1.id
        assert link.id
        assert link.create_at
        assert link.foo == 'bar'

    def test_rich_many2many_minimum_config_on_self(self):

        def add_in_registry():

            @register(Model)
            class TestLink:
                id = Integer(primary_key=True)
                t_left = Integer(foreign_key='Model.Test=>id', nullable=False)
                t_right = Integer(foreign_key='Model.Test=>id', nullable=False)
                create_at = DateTime(default=datetime.now)
                foo = String(default='bar')

            @register(Model)
            class Test:

                id = Integer(primary_key=True)
                childs = Many2Many(
                    model='Model.Test',
                    many2many='parents',
                    join_table="testlink",
                    m2m_local_columns='t_left',
                    m2m_remote_columns='t_right',
                )

        registry = self.init_registry(add_in_registry)
        t1 = registry.Test.insert()
        t2 = registry.Test.insert()
        t1.parents.append(t2)
        link = registry.TestLink.query().one()
        assert link.t_left == t2.id
        assert link.t_right == t1.id
        assert link.id
        assert link.create_at
        assert link.foo == 'bar'

    def test_rich_many2many_minimum_config_on_self_without_columns_1(self):

        def add_in_registry():

            @register(Model)
            class TestLink:
                id = Integer(primary_key=True)
                t_left = Integer(foreign_key='Model.Test=>id', nullable=False)
                t_right = Integer(foreign_key='Model.Test=>id', nullable=False)
                create_at = DateTime(default=datetime.now)
                foo = String(default='bar')

            @register(Model)
            class Test:

                id = Integer(primary_key=True)
                childs = Many2Many(
                    model='Model.Test',
                    many2many='parents',
                    join_table="testlink",
                    m2m_local_columns='t_left',
                )

        with pytest.raises(FieldException):
            self.init_registry(add_in_registry)

    def test_rich_many2many_minimum_config_on_self_without_columns_2(self):

        def add_in_registry():

            @register(Model)
            class TestLink:
                id = Integer(primary_key=True)
                t_left = Integer(foreign_key='Model.Test=>id', nullable=False)
                t_right = Integer(foreign_key='Model.Test=>id', nullable=False)
                create_at = DateTime(default=datetime.now)
                foo = String(default='bar')

            @register(Model)
            class Test:

                id = Integer(primary_key=True)
                childs = Many2Many(
                    model='Model.Test',
                    many2many='parents',
                    join_table="testlink",
                    m2m_remote_columns='t_right',
                )

        with pytest.raises(FieldException):
            self.init_registry(add_in_registry)

    def test_rich_many2many_minimum_config_on_self_with_join_model(self):

        def add_in_registry():

            @register(Model)
            class TestLink:
                id = Integer(primary_key=True)
                t_left = Integer(foreign_key='Model.Test=>id', nullable=False)
                t_right = Integer(foreign_key='Model.Test=>id', nullable=False)
                create_at = DateTime(default=datetime.now)
                foo = String(default='bar')

            @register(Model)
            class Test:

                id = Integer(primary_key=True)
                childs = Many2Many(
                    model='Model.Test',
                    many2many='parents',
                    join_model=Model.TestLink,
                    m2m_local_columns='t_left',
                    m2m_remote_columns='t_right',
                )

        registry = self.init_registry(add_in_registry)
        t1 = registry.Test.insert()
        t2 = registry.Test.insert()
        t1.parents.append(t2)
        link = registry.TestLink.query().one()
        assert link.t_left == t2.id
        assert link.t_right == t1.id
        assert link.id
        assert link.create_at
        assert link.foo == 'bar'

    def test_rich_many2many_minimum_config_on_self_with_many2one(self):

        def add_in_registry():

            @register(Model)
            class TestLink:
                id = Integer(primary_key=True)
                left = Many2One(
                    model='Model.Test', nullable=False,
                    foreign_key_options={'ondelete': 'cascade'})
                right = Many2One(
                    model='Model.Test', nullable=False,
                    foreign_key_options={'ondelete': 'cascade'})
                create_at = DateTime(default=datetime.now)
                foo = String(default='bar')

            @register(Model)
            class Test:

                id = Integer(primary_key=True)
                childs = Many2Many(
                    model='Model.Test',
                    many2many='parents',
                    join_model=Model.TestLink,
                    m2m_local_columns='left_id',
                    m2m_remote_columns='right_id',
                )

        registry = self.init_registry(add_in_registry)
        t1 = registry.Test.insert()
        t2 = registry.Test.insert()
        t1.parents.append(t2)
        link = registry.TestLink.query().one()
        assert link.left_id == t2.id
        assert link.right_id == t1.id
        assert link.id
        assert link.create_at
        assert link.foo == 'bar'

    def test_rich_many2many_minimum_config_on_self_with_pk_many2one_2(self):

        def add_in_registry():

            @register(Model)
            class TestLink:
                left = Many2One(
                    model='Model.Test', nullable=False,
                    primary_key=True,
                    foreign_key_options={'ondelete': 'cascade'})
                right = Many2One(
                    model='Model.Test', nullable=False,
                    primary_key=True,
                    foreign_key_options={'ondelete': 'cascade'})
                create_at = DateTime(default=datetime.now)
                foo = String(default='bar')

            @register(Model)
            class Test:

                id = Integer(primary_key=True)
                childs = Many2Many(
                    model='Model.Test',
                    many2many='parents',
                    join_model=Model.TestLink,
                    m2m_local_columns='left',
                    m2m_remote_columns='right',
                )

        registry = self.init_registry(add_in_registry)
        t1 = registry.Test.insert()
        t2 = registry.Test.insert()
        t1.parents.append(t2)
        link = registry.TestLink.query().one()
        assert link.left_id == t2.id
        assert link.right_id == t1.id
        assert link.create_at
        assert link.foo == 'bar'

    def test_with_twice_the_same_many2many(self):
        def add_in_registry(**kwargs):

            @register(Model)
            class Address:

                id = Integer(primary_key=True)
                street = String()
                zip = String()
                city = String()

            @register(Model)
            class Person:

                name = String(primary_key=True)
                invoiced_addresses = Many2Many(model=Model.Address)
                delivery_addresses = Many2Many(model=Model.Address)

        registry = self.init_registry(add_in_registry)
        address = registry.Address.insert(
            street='14-16 rue soleillet', zip='75020', city='Paris')
        person = registry.Person.insert(name="Jean-sébastien SUZANNE")

        person.invoiced_addresses.append(address)

        assert person.invoiced_addresses == [address]
        assert person.delivery_addresses == []<|MERGE_RESOLUTION|>--- conflicted
+++ resolved
@@ -3,26 +3,20 @@
 #
 #    Copyright (C) 2014 Jean-Sebastien SUZANNE <jssuzanne@anybox.fr>
 #    Copyright (C) 2015 Pierre Verkest <pverkest@anybox.fr>
+#    Copyright (C) 2019 Jean-Sebastien SUZANNE <js.suzanne@gmail.com>
 #
 # This Source Code Form is subject to the terms of the Mozilla Public License,
 # v. 2.0. If a copy of the MPL was not distributed with this file,You can
 # obtain one at http://mozilla.org/MPL/2.0/.
-<<<<<<< HEAD
-from anyblok.tests.testcase import DBTestCase, sgdb_in
-=======
+from anyblok.testing import sgdb_in
 import pytest
->>>>>>> 7606beb4
 from anyblok import Declarations
 from anyblok.mapper import ModelAttributeException
 from anyblok.column import Integer, String, DateTime
 from anyblok.relationship import Many2Many, Many2One
 from anyblok.field import FieldException
 from datetime import datetime
-<<<<<<< HEAD
-from unittest import skipIf
-=======
 from .conftest import init_registry
->>>>>>> 7606beb4
 
 register = Declarations.register
 Model = Declarations.Model
@@ -307,7 +301,7 @@
 
         assert person.addresses == [address]
 
-    @skipIf(sgdb_in(['MySQL', 'MariaDB']), 'ISSUE #90')
+    @pytest.mark.skipif(sgdb_in(['MySQL', 'MariaDB']), reason='ISSUE #90')
     def test_declared_in_mixin_inherit_by_two_models(self):
         def add_in_registry():
             _minimum_many2many_by_mixin()
