# -*- coding: utf-8 -*-
# This file is a part of the AnyBlok project
#
#    Copyright (C) 2014 Jean-Sebastien SUZANNE <jssuzanne@anybox.fr>
#    Copyright (C) 2015 Pierre Verkest <pverkest@anybox.fr>
#
# This Source Code Form is subject to the terms of the Mozilla Public License,
# v. 2.0. If a copy of the MPL was not distributed with this file,You can
# obtain one at http://mozilla.org/MPL/2.0/.
from anyblok.tests.testcase import DBTestCase
from anyblok import Declarations
from anyblok.mapper import ModelAttributeException
from anyblok.column import Integer, String
from anyblok.relationship import Many2Many

register = Declarations.register
Model = Declarations.Model
Mixin = Declarations.Mixin


def _complete_many2many(**kwargs):

    @register(Model)
    class Address:

        id = Integer(primary_key=True)
        street = String()
        zip = String()
        city = String()

    @register(Model)
    class Person:

        name = String(primary_key=True)
        addresses = Many2Many(model=Model.Address,
                              join_table="join_addresses_by_persons",
                              remote_columns="id", local_columns="name",
                              m2m_remote_columns='a_id',
                              m2m_local_columns='p_name',
                              many2many="persons")


def _minimum_many2many(**kwargs):

    @register(Model)
    class Address:

        id = Integer(primary_key=True)
        street = String()
        zip = String()
        city = String()

    @register(Model)
    class Person:

        name = String(primary_key=True)
        addresses = Many2Many(model=Model.Address)


def _minimum_many2many_by_mixin(**kwargs):

    @register(Model)
    class Address:

        id = Integer(primary_key=True)
        street = String()
        zip = String()
        city = String()

    @register(Mixin)
    class MixinM2M:
        addresses = Many2Many(model=Model.Address)

    @register(Model)
    class Person(Mixin.MixinM2M):

        name = String(primary_key=True)


def _many2many_with_str_model(**kwargs):

    @register(Model)
    class Address:

        id = Integer(primary_key=True)
        street = String()
        zip = String()
        city = String()

    @register(Model)
    class Person:

        name = String(primary_key=True)
        addresses = Many2Many(model='Model.Address')


def auto_detect_two_primary_keys(**kwargs):

    @register(Model)
    class Address:

        id = Integer(primary_key=True)
        id2 = Integer(primary_key=True)

    @register(Model)
    class Person:

        name = String(primary_key=True)
        addresses = Many2Many(model=Model.Address)


def unexisting_remote_columns(**kwargs):

    @register(Model)
    class Address:

        id = Integer(primary_key=True)

    @register(Model)
    class Person:

        name = String(primary_key=True)
        addresses = Many2Many(model=Model.Address, remote_columns="id2")


def reuse_many2many_table(**kwargs):

    @register(Model)
    class Address:

        id = Integer(primary_key=True)

    @register(Model)
    class Person:

        name = String(primary_key=True)
        addresses = Many2Many(model=Model.Address)

    @register(Model)  # noqa
    class Address:

        id = Integer(primary_key=True)
        persons = Many2Many(model=Model.Person,
                            join_table='join_person_and_address')


class TestMany2Many(DBTestCase):

    def test_complete_many2many(self):
        self.reload_registry_with(_complete_many2many)

        address_exist = hasattr(self.registry.Person, 'addresses')
        self.assertTrue(address_exist)

        m2m_tables_exist = hasattr(self.registry, 'many2many_tables')
        self.assertTrue(m2m_tables_exist)

        jt = self.registry.declarativebase.metadata.tables
        join_table_exist = 'join_addresses_by_persons' in jt
        self.assertEqual(join_table_exist, True)

        self.assertEqual(
            len(jt['join_addresses_by_persons'].primary_key.columns),
            2)
        self.assertTrue('a_id' in jt[
            'join_addresses_by_persons'].primary_key.columns)
        self.assertTrue('p_name' in jt[
            'join_addresses_by_persons'].primary_key.columns)

        address = self.registry.Address.insert(
            street='14-16 rue soleillet', zip='75020', city='Paris')

        person = self.registry.Person.insert(name="Jean-sébastien SUZANNE")

        person.addresses.append(address)

        self.assertEqual(address.persons, [person])

    def test_minimum_many2many(self):
        self.reload_registry_with(_minimum_many2many)

        address_exist = hasattr(self.registry.Person, 'addresses')
        self.assertTrue(address_exist)

        m2m_tables_exist = hasattr(self.registry, 'many2many_tables')
        self.assertTrue(m2m_tables_exist)

        jt = self.registry.declarativebase.metadata.tables
        join_table_exist = 'join_person_and_address' in jt
        self.assertEqual(join_table_exist, True)

        address = self.registry.Address.insert(
            street='14-16 rue soleillet', zip='75020', city='Paris')

        person = self.registry.Person.insert(name="Jean-sébastien SUZANNE")

        person.addresses.append(address)

        self.assertEqual(person.addresses, [address])

    def test_many2many_with_str_model(self):
        self.reload_registry_with(_many2many_with_str_model)

        address_exist = hasattr(self.registry.Person, 'addresses')
        self.assertTrue(address_exist)

        m2m_tables_exist = hasattr(self.registry, 'many2many_tables')
        self.assertTrue(m2m_tables_exist)

        jt = self.registry.declarativebase.metadata.tables
        join_table_exist = 'join_person_and_address' in jt
        self.assertEqual(join_table_exist, True)

        address = self.registry.Address.insert(
            street='14-16 rue soleillet', zip='75020', city='Paris')

        person = self.registry.Person.insert(name="Jean-sébastien SUZANNE")

        person.addresses.append(address)

        self.assertEqual(person.addresses, [address])

    def test_unexisting_remote_columns(self):
<<<<<<< HEAD
        with self.assertRaises(FieldException):
            self.reload_registry_with(unexisting_remote_columns)
=======
        with self.assertRaises(ModelAttributeException):
            self.active_unittest_connection = False
            self.init_registry(unexisting_remote_columns)
>>>>>>> 07422be8

    def test_reuse_many2many_table(self):
        self.reload_registry_with(reuse_many2many_table)

        address = self.registry.Address.insert()
        person = self.registry.Person.insert(name="Jean-sébastien SUZANNE")

        person.addresses.append(address)

        self.assertEqual(address.persons, [person])

    def test_declared_in_mixin(self):
        self.reload_registry_with(_minimum_many2many_by_mixin)

        address_exist = hasattr(self.registry.Person, 'addresses')
        self.assertTrue(address_exist)

        m2m_tables_exist = hasattr(self.registry, 'many2many_tables')
        self.assertTrue(m2m_tables_exist)

        jt = self.registry.declarativebase.metadata.tables
        join_table_exist = 'join_person_and_address' in jt
        self.assertEqual(join_table_exist, True)

        address = self.registry.Address.insert(
            street='14-16 rue soleillet', zip='75020', city='Paris')

        person = self.registry.Person.insert(name="Jean-sébastien SUZANNE")

        person.addresses.append(address)

        self.assertEqual(person.addresses, [address])

    def test_declared_in_mixin_inherit_by_two_models(self):
        def add_in_registry():
            _minimum_many2many_by_mixin()

            @register(Model)
            class Person2(Mixin.MixinM2M):

                name = String(primary_key=True)

        self.reload_registry_with(add_in_registry)

        address_exist = hasattr(self.registry.Person, 'addresses')
        self.assertTrue(address_exist)
        address_exist = hasattr(self.registry.Person2, 'addresses')
        self.assertTrue(address_exist)

        m2m_tables_exist = hasattr(self.registry, 'many2many_tables')
        self.assertTrue(m2m_tables_exist)

        jt = self.registry.declarativebase.metadata.tables
        join_table_exist = 'join_person_and_address' in jt
        self.assertEqual(join_table_exist, True)
        join_table_exist = 'join_person2_and_address' in jt
        self.assertEqual(join_table_exist, True)

    def test_comlet_with_multi_primary_keys_remote_and_local(self):

        def add_in_registry():

            @register(Model)
            class Test:
                id = Integer(primary_key=True)
                id2 = String(primary_key=True)

            @register(Model)
            class Test2:
                id = Integer(primary_key=True)
                id2 = String(primary_key=True)
                test = Many2Many(model=Model.Test,
                                 join_table="join_test_and_test2",
                                 remote_columns=['id', 'id2'],
                                 m2m_remote_columns=['t2_id', 't2_id2'],
                                 local_columns=['id', 'id2'],
                                 m2m_local_columns=['t1_id', 't1_id2'],
                                 many2many="test2")

        self.reload_registry_with(add_in_registry)
        t1 = self.registry.Test.insert(id2="test1")
        t2 = self.registry.Test2.insert(id2="test2")
        t2.test.append(t1)
        self.assertIs(t1.test2[0], t2)

        jt = self.registry.declarativebase.metadata.tables
        self.assertEqual(
            len(jt['join_test_and_test2'].primary_key.columns),
            4)
        self.assertTrue('t1_id' in jt[
            'join_test_and_test2'].primary_key.columns)
        self.assertTrue('t1_id2' in jt[
            'join_test_and_test2'].primary_key.columns)
        self.assertTrue('t2_id' in jt[
            'join_test_and_test2'].primary_key.columns)
        self.assertTrue('t2_id2' in jt[
            'join_test_and_test2'].primary_key.columns)

    def test_comlet_with_multi_primary_keys_remote(self):

        def add_in_registry():

            @register(Model)
            class Test:
                id = Integer(primary_key=True)
                id2 = String(primary_key=True)

            @register(Model)
            class Test2:
                id = Integer(primary_key=True)
                test = Many2Many(model=Model.Test,
                                 join_table="join_test_and_test2",
                                 remote_columns=['id', 'id2'],
                                 m2m_remote_columns=['t2_id', 't2_id2'],
                                 local_columns='id',
                                 m2m_local_columns='t1_id',
                                 many2many="test2")

        self.reload_registry_with(add_in_registry)
        t1 = self.registry.Test.insert(id2="test1")
        t2 = self.registry.Test2.insert()
        t2.test.append(t1)
        self.assertIs(t1.test2[0], t2)

    def test_comlet_with_multi_primary_keys_local(self):

        def add_in_registry():

            @register(Model)
            class Test:
                id = Integer(primary_key=True)

            @register(Model)
            class Test2:
                id = Integer(primary_key=True)
                id2 = String(primary_key=True)
                test = Many2Many(model=Model.Test,
                                 join_table="join_test_and_test2",
                                 remote_columns='id',
                                 m2m_remote_columns='t2_id',
                                 local_columns=['id', 'id2'],
                                 m2m_local_columns=['t1_id', 't1_id2'],
                                 many2many="test2")

        self.reload_registry_with(add_in_registry)
        t1 = self.registry.Test.insert()
        t2 = self.registry.Test2.insert(id2='test2')
        t2.test.append(t1)
        self.assertIs(t1.test2[0], t2)

    def test_minimum_with_multi_primary_keys_remote_and_local(self):

        def add_in_registry():

            @register(Model)
            class Test:
                id = Integer(primary_key=True)
                id2 = String(primary_key=True)

            @register(Model)
            class Test2:
                id = Integer(primary_key=True)
                id2 = String(primary_key=True)
                test = Many2Many(model=Model.Test, many2many="test2")

        self.reload_registry_with(add_in_registry)
        t1 = self.registry.Test.insert(id2="test1")
        t2 = self.registry.Test2.insert(id2="test2")
        t2.test.append(t1)
        self.assertIs(t1.test2[0], t2)

    def test_minimum_with_multi_primary_keys_remote(self):

        def add_in_registry():

            @register(Model)
            class Test:
                id = Integer(primary_key=True)
                id2 = String(primary_key=True)

            @register(Model)
            class Test2:
                id = Integer(primary_key=True)
                test = Many2Many(model=Model.Test, many2many="test2")

        self.reload_registry_with(add_in_registry)
        t1 = self.registry.Test.insert(id2="test1")
        t2 = self.registry.Test2.insert()
        t2.test.append(t1)
        self.assertIs(t1.test2[0], t2)

    def test_minimum_with_multi_primary_keys_local(self):

        def add_in_registry():

            @register(Model)
            class Test:
                id = Integer(primary_key=True)

            @register(Model)
            class Test2:
                id = Integer(primary_key=True)
                id2 = String(primary_key=True)
                test = Many2Many(model=Model.Test, many2many="test2")

        self.reload_registry_with(add_in_registry)
        t1 = self.registry.Test.insert()
        t2 = self.registry.Test2.insert(id2="test2")
        t2.test.append(t1)
        self.assertIs(t1.test2[0], t2)<|MERGE_RESOLUTION|>--- conflicted
+++ resolved
@@ -221,14 +221,9 @@
         self.assertEqual(person.addresses, [address])
 
     def test_unexisting_remote_columns(self):
-<<<<<<< HEAD
-        with self.assertRaises(FieldException):
-            self.reload_registry_with(unexisting_remote_columns)
-=======
         with self.assertRaises(ModelAttributeException):
             self.active_unittest_connection = False
             self.init_registry(unexisting_remote_columns)
->>>>>>> 07422be8
 
     def test_reuse_many2many_table(self):
         self.reload_registry_with(reuse_many2many_table)
