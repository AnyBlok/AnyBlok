# This file is a part of the AnyBlok project
#
#    Copyright (C) 2014 Jean-Sebastien SUZANNE <jssuzanne@anybox.fr>
#    Copyright (C) 2015 Simon ANDRÉ <sandre@anybox.fr>
#
# This Source Code Form is subject to the terms of the Mozilla Public License,
# v. 2.0. If a copy of the MPL was not distributed with this file,You can
# obtain one at http://mozilla.org/MPL/2.0/.
import pytest
from anyblok import Declarations
from anyblok.column import Integer, String, Date, DateTime
from anyblok.relationship import Many2One
from anyblok.field import Function
from datetime import date
from .conftest import init_registry


register = Declarations.register
Model = Declarations.Model
Mixin = Declarations.Mixin
Core = Declarations.Core


def check_registry(Model, **kwargs):
    t = Model.insert(name="test", **kwargs)
    t2 = Model.query().filter(
        Model.type_entity == Model.__mapper__.polymorphic_identity).first()
    assert t2 is t
    return t


def multi_table_poly():
    @register(Model)
    class Employee:
        id = Integer(primary_key=True)
        name = String()
        type_entity = String()

        @classmethod
        def define_mapper_args(cls):
            mapper_args = super(Employee, cls).define_mapper_args()
            mapper_args.update({
                'polymorphic_identity': 'employee',
                'polymorphic_on': cls.type_entity,
            })
            return mapper_args

    @register(Model)
    class Engineer(Model.Employee):
        id = Integer(primary_key=True, foreign_key=Model.Employee.use('id'))
        engineer_name = String()

        @classmethod
        def define_mapper_args(cls):
            mapper_args = super(Engineer, cls).define_mapper_args()
            mapper_args.update({
                'polymorphic_identity': 'engineer',
            })
            return mapper_args

    @register(Model)
    class Manager(Model.Employee):
        id = Integer(primary_key=True, foreign_key=Model.Employee.use('id'))
        manager_name = String()

        @classmethod
        def define_mapper_args(cls):
            mapper_args = super(Manager, cls).define_mapper_args()
            mapper_args.update({
                'polymorphic_identity': 'manager',
            })
            return mapper_args


@pytest.fixture(scope="class")
def registry_multi_table_poly(request, bloks_loaded):
    registry = init_registry(multi_table_poly)
    request.addfinalizer(registry.close)
    return registry


class TestMultiTablePoly:

    @pytest.fixture(autouse=True)
    def transact(self, request, registry_multi_table_poly):
        transaction = registry_multi_table_poly.begin_nested()
        request.addfinalizer(transaction.rollback)

    def test_field_description(self, registry_multi_table_poly):
        registry = registry_multi_table_poly
        fd_employee = list(registry.Employee.fields_description().keys())
        fd_employee.sort()
        fd_engineer = list(registry.Engineer.fields_description().keys())
        fd_engineer.sort()
        fd_manager = list(registry.Manager.fields_description().keys())
        fd_manager.sort()
        assert fd_employee == ['id', 'name', 'type_entity']
        assert fd_engineer == ['engineer_name', 'id', 'name', 'type_entity']
        assert fd_manager == ['id', 'manager_name', 'name', 'type_entity']

    def test_multi_table_poly(self, registry_multi_table_poly):
        registry = registry_multi_table_poly
        check_registry(registry.Employee)
        check_registry(registry.Engineer, engineer_name='An engineer')
        check_registry(registry.Manager, manager_name='An manager')

    def test_query_with_polymorphic(self, registry_multi_table_poly):
        registry = registry_multi_table_poly
        registry.Employee.insert(name='employee')
        registry.Engineer.insert(name='engineer', engineer_name='john')
        registry.Manager.insert(name='manager', manager_name='doe')
        assert registry.Employee.query().count() == 3
        for mapper in (registry.Engineer,
                       [registry.Engineer, registry.Manager], '*'):
            query = registry.Employee.query().with_polymorphic(mapper)
            query = query.filter(
                registry.Engineer.engineer_name == 'john')
            employee = query.one()
            assert isinstance(employee, registry.Engineer)

    def test_getFieldType(self, registry_multi_table_poly):
        registry = registry_multi_table_poly
        assert registry.Employee.getFieldType('id') == 'Integer'
        assert registry.Employee.getFieldType('name') == 'String'
        assert registry.Employee.getFieldType('type_entity') == 'String'
        assert registry.Engineer.getFieldType('id') == 'Integer'
        assert registry.Engineer.getFieldType('name') == 'String'
        assert registry.Engineer.getFieldType('type_entity') == 'String'
        assert registry.Engineer.getFieldType('engineer_name') == 'String'
        assert registry.Manager.getFieldType('id') == 'Integer'
        assert registry.Manager.getFieldType('name') == 'String'
        assert registry.Manager.getFieldType('type_entity') == 'String'
        assert registry.Manager.getFieldType('manager_name') == 'String'


def single_table_poly():
    @register(Model)
    class Employee:
        id = Integer(primary_key=True)
        type_entity = String(label="Entity type")
        name = String()
        engineer_name = String()
        manager_name = String()

        @classmethod
        def define_mapper_args(cls):
            mapper_args = super(Employee, cls).define_mapper_args()
            mapper_args.update({
                'polymorphic_identity': 'employee',
                'polymorphic_on': cls.type_entity,
            })
            return mapper_args

    @register(Model, tablename=Model.Employee)
    class Engineer(Model.Employee):
        @classmethod
        def define_mapper_args(cls):
            mapper_args = super(Engineer, cls).define_mapper_args()
            mapper_args.update({
                'polymorphic_identity': 'engineer',
            })
            return mapper_args

    @register(Model, tablename=Model.Employee)
    class Manager(Model.Employee):
        @classmethod
        def define_mapper_args(cls):
            mapper_args = super(Manager, cls).define_mapper_args()
            mapper_args.update({
                'polymorphic_identity': 'manager',
            })
            return mapper_args


@pytest.fixture(scope="class")
def registry_single_table_poly(request, bloks_loaded):
    registry = init_registry(single_table_poly)
    request.addfinalizer(registry.close)
    return registry


class TestSingleTablePoly:

    @pytest.fixture(autouse=True)
    def transact(self, request, registry_single_table_poly):
        transaction = registry_single_table_poly.begin_nested()
        request.addfinalizer(transaction.rollback)

    def test_single_table_poly(self, registry_single_table_poly):
        registry = registry_single_table_poly
        check_registry(registry.Employee)
        check_registry(registry.Engineer, engineer_name='An engineer')
        check_registry(registry.Manager, manager_name='An manager')

    def test_get_primary_keys_on_single_table(self, registry_single_table_poly):
        registry = registry_single_table_poly
        employee_pks = registry.Employee.get_primary_keys()
        engineer_pks = registry.Engineer.get_primary_keys()
        assert employee_pks == engineer_pks


def multi_table_poly_mixins():
    @register(Mixin)
    class MyMixins:
        birthday = Date()

    @register(Model)
    class Employee:
        id = Integer(primary_key=True)
        name = String()
        type_entity = String()

        @classmethod
        def define_mapper_args(cls):
            mapper_args = super(Employee, cls).define_mapper_args()
            mapper_args.update({
                'polymorphic_identity': 'employee',
                'polymorphic_on': cls.type_entity,
            })
            return mapper_args

    @register(Model)
    class Engineer(Model.Employee):
        id = Integer(primary_key=True, foreign_key=Model.Employee.use('id'))
        engineer_name = String()

        @classmethod
        def define_mapper_args(cls):
            mapper_args = super(Engineer, cls).define_mapper_args()
            mapper_args.update({
                'polymorphic_identity': 'engineer',
            })
            return mapper_args

    @register(Model)
    class Manager(Model.Employee, MyMixins):
        id = Integer(primary_key=True, foreign_key=Model.Employee.use('id'))
        manager_name = String()

        @classmethod
        def define_mapper_args(cls):
            mapper_args = super(Manager, cls).define_mapper_args()
            mapper_args.update({
                'polymorphic_identity': 'manager',
            })
            return mapper_args


@pytest.fixture(scope="class")
def registry_multi_table_poly_mixins(request, bloks_loaded):
    registry = init_registry(multi_table_poly_mixins)
    request.addfinalizer(registry.close)
    return registry


class TestMultiTablePolyMixins:

    @pytest.fixture(autouse=True)
    def transact(self, request, registry_multi_table_poly_mixins):
        transaction = registry_multi_table_poly_mixins.begin_nested()
        request.addfinalizer(transaction.rollback)

    def test_multi_table_poly_mixins(self, registry_multi_table_poly_mixins):
        registry = registry_multi_table_poly_mixins
        check_registry(registry.Employee)
        check_registry(registry.Engineer, engineer_name='An engineer')
        check_registry(registry.Manager, manager_name='An manager',
                       birthday=date.today())

    def test_getFieldType_with_mixin(self, registry_multi_table_poly_mixins):
        registry = registry_multi_table_poly_mixins
        assert registry.Employee.getFieldType('id') == 'Integer'
        assert registry.Employee.getFieldType('name') == 'String'
        assert registry.Employee.getFieldType('type_entity') == 'String'
        assert registry.Engineer.getFieldType('id') == 'Integer'
        assert registry.Engineer.getFieldType('name') == 'String'
        assert registry.Engineer.getFieldType('type_entity') == 'String'
        assert registry.Engineer.getFieldType('engineer_name') == 'String'
        assert registry.Manager.getFieldType('id') == 'Integer'
        assert registry.Manager.getFieldType('name') == 'String'
        assert registry.Manager.getFieldType('type_entity') == 'String'
        assert registry.Manager.getFieldType('manager_name') == 'String'
        assert registry.Manager.getFieldType('birthday') == 'Date'


def multi_table_foreign_key():
    @register(Model)
    class Room:
        id = Integer(primary_key=True)
        name = String()

    @register(Model)
    class Employee:
        id = Integer(primary_key=True)
        name = String()
        type_entity = String()
        room = Many2One(model=Model.Room, one2many='employees')

        @classmethod
        def define_mapper_args(cls):
            mapper_args = super(Employee, cls).define_mapper_args()
            mapper_args.update({
                'polymorphic_identity': 'employee',
                'polymorphic_on': cls.type_entity,
            })
            return mapper_args

    @register(Model)
    class Engineer(Model.Employee):
        id = Integer(primary_key=True, foreign_key=Model.Employee.use('id'))
        engineer_name = String()

        @classmethod
        def define_mapper_args(cls):
            mapper_args = super(Engineer, cls).define_mapper_args()
            mapper_args.update({
                'polymorphic_identity': 'engineer',
            })
            return mapper_args


@pytest.fixture(scope="class")
def registry_multi_table_poly_fk(request, bloks_loaded):
    registry = init_registry(multi_table_foreign_key)
    request.addfinalizer(registry.close)
    return registry


class TestMultiTablePolyFk:

    @pytest.fixture(autouse=True)
    def transact(self, request, registry_multi_table_poly_fk):
        transaction = registry_multi_table_poly_fk.begin_nested()
        request.addfinalizer(transaction.rollback)

    def test_multi_table_foreign_key(self, registry_multi_table_poly_fk):
        registry = registry_multi_table_poly_fk
        room = registry.Room.insert()
        check_registry(registry.Employee, room=room)
        check_registry(registry.Engineer,
                       engineer_name='An engineer', room=room)

    def test_getFieldType_with_relationship(self, registry_multi_table_poly_fk):
        registry = registry_multi_table_poly_fk
        assert registry.Employee.getFieldType('id') == 'Integer'
        assert registry.Employee.getFieldType('name') == 'String'
        assert registry.Employee.getFieldType('type_entity') == 'String'
        assert registry.Employee.getFieldType('room') == 'Many2One'
        assert registry.Engineer.getFieldType('id') == 'Integer'
        assert registry.Engineer.getFieldType('name') == 'String'
        assert registry.Engineer.getFieldType('type_entity') == 'String'
        assert registry.Engineer.getFieldType('engineer_name') == 'String'
        assert registry.Engineer.getFieldType('room') == 'Many2One'


def multi_table_foreign_key_with_one_define_mapper_args():
    @register(Model)
    class Room:
        id = Integer(primary_key=True)
        name = String()

    @register(Model)
    class Employee:
        id = Integer(primary_key=True)
        name = String()
        type_entity = String()
        room = Many2One(model=Model.Room, one2many='employees')

        @classmethod
        def define_mapper_args(cls):
            mapper_args = super(Employee, cls).define_mapper_args()
            if Model.Employee.__registry_name__ == cls.__registry_name__:
                mapper_args.update({
                    'polymorphic_on': cls.type_entity,
                })

            mapper_args.update({
                'polymorphic_identity': cls.__registry_name__,
            })
            return mapper_args

    @register(Model)
    class Engineer(Model.Employee):
        id = Integer(primary_key=True, foreign_key=Model.Employee.use('id'))
        engineer_name = String()


class TestPolymorphic:

    @pytest.fixture(autouse=True)
    def close_registry(self, request, bloks_loaded):

        def close():
            if hasattr(self, 'registry'):
                self.registry.close()

        request.addfinalizer(close)

    def init_registry(self, *args, **kwargs):
        self.registry = init_registry(*args, **kwargs)
        return self.registry

    def test_field_function_only_must_not_create_a_new_table(self):

        def single_table_poly_with_field_function():
            single_table_poly()

            @register(Model, tablename=Model.Employee)
            class Manager:

                full_name = Function(fget='get_full_name')

                def get_full_name(self):
                    return self.name + ' - ' + self.manager_name

        registry = self.init_registry(single_table_poly_with_field_function)
        check_registry(registry.Employee)
        check_registry(registry.Engineer, engineer_name='An engineer')
        t = check_registry(registry.Manager, manager_name='An manager')
        assert registry.Employee.__tablename__ == registry.Manager.__tablename__
        assert t.full_name == 'test - An manager'

    def test_field_function_must_be_available_in_subclass(self):

        def single_table_poly_with_field_function():
            single_table_poly()

            @register(Model)
            class Employee:

                full_name = Function(fget='get_full_name')

                def get_full_name(self):
                    sub_name = ''
                    if self.type_entity == 'manager':
                        sub_name = self.manager_name
                    elif self.type_entity == 'engineer':
                        sub_name = self.engineer_name

                    return self.name + ' - ' + sub_name

        registry = self.init_registry(single_table_poly_with_field_function)
        check_registry(registry.Employee)
        t1 = check_registry(registry.Engineer, engineer_name='An engineer')
        assert t1.full_name == 'test - An engineer'
        t2 = check_registry(registry.Manager, manager_name='An manager')
        assert t2.full_name == 'test - An manager'

    def test_multi_table_foreign_key2_with_one_define_mapper_args(self):
        registry = self.init_registry(
            multi_table_foreign_key_with_one_define_mapper_args)
        room = registry.Room.insert()
        check_registry(registry.Employee, room=room)
        check_registry(registry.Engineer, engineer_name='An engineer',
                       room=room)

    def test_query_with_polymorphic(self):
        registry = self.init_registry(multi_table_poly)
        registry.Employee.insert(name='employee')
        registry.Engineer.insert(name='engineer', engineer_name='john')
        registry.Manager.insert(name='manager', manager_name='doe')
        assert registry.Employee.query().count() == 3
        for mapper in (registry.Engineer,
                       [registry.Engineer, registry.Manager], '*'):
            query = registry.Employee.query().with_polymorphic(mapper)
            query = query.filter(
                registry.Engineer.engineer_name == 'john')
            employee = query.one()
            assert isinstance(employee, registry.Engineer)

    def test_getFieldType(self):
        registry = self.init_registry(multi_table_poly)
        assert registry.Employee.getFieldType('id') == 'Integer'
        assert registry.Employee.getFieldType('name') == 'String'
        assert registry.Employee.getFieldType('type_entity') == 'String'
        assert registry.Engineer.getFieldType('id') == 'Integer'
        assert registry.Engineer.getFieldType('name') == 'String'
        assert registry.Engineer.getFieldType('type_entity') == 'String'
        assert registry.Engineer.getFieldType('engineer_name') == 'String'
        assert registry.Manager.getFieldType('id') == 'Integer'
        assert registry.Manager.getFieldType('name') == 'String'
        assert registry.Manager.getFieldType('type_entity') == 'String'
        assert registry.Manager.getFieldType('manager_name') == 'String'

    def test_getFieldType_with_mixin(self):
        registry = self.init_registry(multi_table_poly_mixins)
        assert registry.Employee.getFieldType('id') == 'Integer'
        assert registry.Employee.getFieldType('name') == 'String'
        assert registry.Employee.getFieldType('type_entity') == 'String'
        assert registry.Engineer.getFieldType('id') == 'Integer'
        assert registry.Engineer.getFieldType('name') == 'String'
        assert registry.Engineer.getFieldType('type_entity') == 'String'
        assert registry.Engineer.getFieldType('engineer_name') == 'String'
        assert registry.Manager.getFieldType('id') == 'Integer'
        assert registry.Manager.getFieldType('name') == 'String'
        assert registry.Manager.getFieldType('type_entity') == 'String'
        assert registry.Manager.getFieldType('manager_name') == 'String'
        assert registry.Manager.getFieldType('birthday') == 'Date'

    def test_getFieldType_with_relationship(self):
        registry = self.init_registry(multi_table_foreign_key)
        assert registry.Employee.getFieldType('id') == 'Integer'
        assert registry.Employee.getFieldType('name') == 'String'
        assert registry.Employee.getFieldType('type_entity') == 'String'
        assert registry.Employee.getFieldType('room') == 'Many2One'
        assert registry.Engineer.getFieldType('id') == 'Integer'
        assert registry.Engineer.getFieldType('name') == 'String'
        assert registry.Engineer.getFieldType('type_entity') == 'String'
        assert registry.Engineer.getFieldType('engineer_name') == 'String'
        assert registry.Engineer.getFieldType('room') == 'Many2One'

    def test_field_description(self):
        registry = self.init_registry(multi_table_poly)
        fd_employee = list(registry.Employee.fields_description().keys())
        fd_employee.sort()
        fd_engineer = list(registry.Engineer.fields_description().keys())
        fd_engineer.sort()
        fd_manager = list(registry.Manager.fields_description().keys())
        fd_manager.sort()
        assert fd_employee == ['id', 'name', 'type_entity']
        assert fd_engineer == ['engineer_name', 'id', 'name', 'type_entity']
        assert fd_manager == ['id', 'manager_name', 'name', 'type_entity']

    def test_get_primary_keys_on_single_table(self):
        registry = self.init_registry(single_table_poly)
        employee_pks = registry.Employee.get_primary_keys()
        engineer_pks = registry.Engineer.get_primary_keys()
<<<<<<< HEAD
        self.assertEqual(employee_pks, engineer_pks)
=======
        assert employee_pks == engineer_pks
>>>>>>> 7606beb4

    def test_datetime_with_auto_update_on_single_table(self):

        def single_table_with_datetime_auto_update():
            single_table_poly()

            @register(Model)
            class Employee:
                update_at = DateTime(auto_update=True)

        registry = self.init_registry(single_table_with_datetime_auto_update)
<<<<<<< HEAD
        self.check_registry(registry.Employee)
        engineer = self.check_registry(
            registry.Engineer, engineer_name='An engineer')
        self.assertIsNone(engineer.update_at)
        manager = self.check_registry(
            registry.Manager, manager_name='An manager')
        self.assertIsNone(manager.update_at)
        engineer.engineer_name = 'Other'
        manager.manager_name = 'Other'
        registry.flush()
        self.assertIsNotNone(engineer.update_at)
        self.assertIsNotNone(manager.update_at)
=======
        check_registry(registry.Employee)
        engineer = check_registry(
            registry.Engineer, engineer_name='An engineer')
        assert engineer.update_at is None
        manager = check_registry(
            registry.Manager, manager_name='An manager')
        assert manager.update_at is None
        engineer.engineer_name = 'Other'
        manager.manager_name = 'Other'
        registry.flush()
        assert engineer.update_at is not None
        assert manager.update_at is not None
>>>>>>> 7606beb4

    def test_datetime_with_auto_update_on_multi_table(self):

        def multi_table_with_datetime_auto_update():
            multi_table_poly()

            @register(Model)
            class Employee:
                update_at = DateTime(auto_update=True)

        registry = self.init_registry(multi_table_with_datetime_auto_update)
<<<<<<< HEAD
        self.check_registry(registry.Employee)
        engineer = self.check_registry(
            registry.Engineer, engineer_name='An engineer')
        self.assertIsNone(engineer.update_at)
        manager = self.check_registry(
            registry.Manager, manager_name='An manager')
        self.assertIsNone(manager.update_at)
        engineer.engineer_name = 'Other'
        manager.manager_name = 'Other'
        registry.flush()
        self.assertIsNotNone(engineer.update_at)
        self.assertIsNotNone(manager.update_at)
=======
        check_registry(registry.Employee)
        engineer = check_registry(
            registry.Engineer, engineer_name='An engineer')
        assert engineer.update_at is None
        manager = check_registry(
            registry.Manager, manager_name='An manager')
        assert manager.update_at is None
        engineer.engineer_name = 'Other'
        manager.manager_name = 'Other'
        registry.flush()
        assert engineer.update_at is not None
        assert manager.update_at is not None
>>>>>>> 7606beb4
<|MERGE_RESOLUTION|>--- conflicted
+++ resolved
@@ -525,11 +525,7 @@
         registry = self.init_registry(single_table_poly)
         employee_pks = registry.Employee.get_primary_keys()
         engineer_pks = registry.Engineer.get_primary_keys()
-<<<<<<< HEAD
-        self.assertEqual(employee_pks, engineer_pks)
-=======
         assert employee_pks == engineer_pks
->>>>>>> 7606beb4
 
     def test_datetime_with_auto_update_on_single_table(self):
 
@@ -541,20 +537,6 @@
                 update_at = DateTime(auto_update=True)
 
         registry = self.init_registry(single_table_with_datetime_auto_update)
-<<<<<<< HEAD
-        self.check_registry(registry.Employee)
-        engineer = self.check_registry(
-            registry.Engineer, engineer_name='An engineer')
-        self.assertIsNone(engineer.update_at)
-        manager = self.check_registry(
-            registry.Manager, manager_name='An manager')
-        self.assertIsNone(manager.update_at)
-        engineer.engineer_name = 'Other'
-        manager.manager_name = 'Other'
-        registry.flush()
-        self.assertIsNotNone(engineer.update_at)
-        self.assertIsNotNone(manager.update_at)
-=======
         check_registry(registry.Employee)
         engineer = check_registry(
             registry.Engineer, engineer_name='An engineer')
@@ -567,7 +549,6 @@
         registry.flush()
         assert engineer.update_at is not None
         assert manager.update_at is not None
->>>>>>> 7606beb4
 
     def test_datetime_with_auto_update_on_multi_table(self):
 
@@ -579,20 +560,6 @@
                 update_at = DateTime(auto_update=True)
 
         registry = self.init_registry(multi_table_with_datetime_auto_update)
-<<<<<<< HEAD
-        self.check_registry(registry.Employee)
-        engineer = self.check_registry(
-            registry.Engineer, engineer_name='An engineer')
-        self.assertIsNone(engineer.update_at)
-        manager = self.check_registry(
-            registry.Manager, manager_name='An manager')
-        self.assertIsNone(manager.update_at)
-        engineer.engineer_name = 'Other'
-        manager.manager_name = 'Other'
-        registry.flush()
-        self.assertIsNotNone(engineer.update_at)
-        self.assertIsNotNone(manager.update_at)
-=======
         check_registry(registry.Employee)
         engineer = check_registry(
             registry.Engineer, engineer_name='An engineer')
@@ -604,5 +571,4 @@
         manager.manager_name = 'Other'
         registry.flush()
         assert engineer.update_at is not None
-        assert manager.update_at is not None
->>>>>>> 7606beb4
+        assert manager.update_at is not None