--- conflicted
+++ resolved
@@ -200,19 +200,11 @@
             Manager.insert(name='Manager %d' % index)
 
         for Model in (Employee, Engineer):
-<<<<<<< HEAD
-            assert Model.execute(
-                Model.select_sql_statement(func.count(Model.id))
-            ).scalars().one() == 9
-
-        assert Manager.execute(
-=======
             assert Model.execute_sql_statement(
                 Model.select_sql_statement(func.count(Model.id))
             ).scalars().one() == 9
 
         assert Manager.execute_sql_statement(
->>>>>>> 4fedbeb1
             Manager.select_sql_statement(func.count(Manager.id))
         ).scalars().one() == 3
 
@@ -227,19 +219,11 @@
             Manager.insert(name='Manager %d' % index)
 
         for Model in (Employee, Engineer):
-<<<<<<< HEAD
-            assert Model.execute(
-                Model.update_sql_statement().values(name='other')
-            ).rowcount == 9
-
-        assert Manager.execute(
-=======
             assert Model.execute_sql_statement(
                 Model.update_sql_statement().values(name='other')
             ).rowcount == 9
 
         assert Manager.execute_sql_statement(
->>>>>>> 4fedbeb1
             Manager.update_sql_statement().values(name="another")
         ).rowcount == 3
 
@@ -253,13 +237,8 @@
             Engineer.insert(name='Engineer %d' % index)
             Manager.insert(name='Manager %d' % index)
 
-<<<<<<< HEAD
-        assert Employee.execute(
-            Employee.update_sql_statement().values(name="another")
-=======
         assert Employee.execute_sql_statement(
             Employee.delete_sql_statement()
->>>>>>> 4fedbeb1
         ).rowcount == 9
 
     def test_delete_sql_statement_2(self, registry_single_table_poly):
@@ -272,13 +251,8 @@
             Engineer.insert(name='Engineer %d' % index)
             Manager.insert(name='Manager %d' % index)
 
-<<<<<<< HEAD
-        assert Engineer.execute(
-            Engineer.update_sql_statement().values(name="another")
-=======
         assert Engineer.execute_sql_statement(
             Engineer.delete_sql_statement()
->>>>>>> 4fedbeb1
         ).rowcount == 9
 
     def test_delete_sql_statement_3(self, registry_single_table_poly):
@@ -291,13 +265,8 @@
             Engineer.insert(name='Engineer %d' % index)
             Manager.insert(name='Manager %d' % index)
 
-<<<<<<< HEAD
-        assert Manager.execute(
-            Manager.update_sql_statement().values(name="another")
-=======
         assert Manager.execute_sql_statement(
             Manager.delete_sql_statement()
->>>>>>> 4fedbeb1
         ).rowcount == 3
 
 
