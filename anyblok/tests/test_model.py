--- conflicted
+++ resolved
@@ -244,11 +244,6 @@
             pass
 
     def test_model_with_foreign_key(self):
-<<<<<<< HEAD
-        self.reload_registry_with(model_with_foreign_key)
-        self.registry.TestFk.insert(name='test')
-        self.check_registry(self.registry.Test)
-=======
         registry = self.init_registry(model_with_foreign_key)
         registry.TestFk.insert(name='test')
         self.check_registry(registry.Test)
@@ -271,7 +266,6 @@
         registry = self.init_registry(model_with_foreign_key)
         registry.TestFk.insert(name='test')
         self.check_registry(registry.Test)
->>>>>>> 07422be8
 
     def test_table_args(self):
         val = 'one arg'
@@ -323,12 +317,8 @@
                 __table_args__ = ()
 
         with self.assertRaises(ModelException):
-<<<<<<< HEAD
-            self.reload_registry_with(add_in_registry)
-=======
             self.active_unittest_connection = False
             self.init_registry(add_in_registry)
->>>>>>> 07422be8
 
     def test_mapper_args(self):
         val = 'one arg'
@@ -382,9 +372,6 @@
                 __mapper_args__ = {}
 
         with self.assertRaises(ModelException):
-<<<<<<< HEAD
-            self.reload_registry_with(add_in_registry)
-=======
             self.active_unittest_connection = False
             self.init_registry(add_in_registry)
 
@@ -400,7 +387,6 @@
         with self.assertRaises(ModelException):
             self.active_unittest_connection = False
             self.init_registry(add_in_registry)
->>>>>>> 07422be8
 
 
 class TestModelAssembling(TestCase):
