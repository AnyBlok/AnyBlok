# -*- coding: utf-8 -*-
# This file is a part of the AnyBlok project
#
#    Copyright (C) 2014 Jean-Sebastien SUZANNE <jssuzanne@anybox.fr>
#    Copyright (C) 2015 Jean-Sebastien SUZANNE <jssuzanne@anybox.fr>
#
# This Source Code Form is subject to the terms of the Mozilla Public License,
# v. 2.0. If a copy of the MPL was not distributed with this file,You can
# obtain one at http://mozilla.org/MPL/2.0/.
<<<<<<< HEAD
from anyblok.tests.testcase import DBTestCase, sgdb_in
from unittest import skipIf
=======
import pytest
>>>>>>> 7606beb4
from anyblok import Declarations
from sqlalchemy.exc import IntegrityError
from anyblok.field import FieldException
from anyblok.column import (
    Integer, String, BigInteger, Float, Decimal, Boolean, DateTime, Date, Time,
    Sequence)
from anyblok.relationship import Many2One
from sqlalchemy import ForeignKeyConstraint
from sqlalchemy.engine.reflection import Inspector
from .conftest import init_registry_with_bloks, init_registry


register = Declarations.register
Model = Declarations.Model
Mixin = Declarations.Mixin


def _complete_many2one(**kwargs):

    @register(Model)
    class Address:

        id = Integer(primary_key=True)
        street = String()
        zip = String()
        city = String()

    @register(Model)
    class Person:

        name = String(primary_key=True)
        address = Many2One(model=Model.Address,
                           remote_columns="id", column_names="id_of_address",
                           one2many="persons", nullable=False)


def _minimum_many2one(**kwargs):

    @register(Model)
    class Address:

        id = Integer(primary_key=True)
        street = String()
        zip = String()
        city = String()

    @register(Model)
    class Person:

        name = String(primary_key=True)
        address = Many2One(model=Model.Address)


def _many2one_with_str_model(**kwargs):

    @register(Model)
    class Address:

        id = Integer(primary_key=True)
        street = String()
        zip = String()
        city = String()

    @register(Model)
    class Person:

        name = String(primary_key=True)
        address = Many2One(model='Model.Address')


@pytest.fixture(
    scope="class",
    params=[
        (_complete_many2one, 'id_of_address', True),
        (_minimum_many2one, 'address_id', False),
        (_many2one_with_str_model, 'address_id', False),
    ]
)
def registry_many2one(request, bloks_loaded):
    registry = init_registry_with_bloks(
        [], request.param[0])
    request.addfinalizer(registry.close)
    return registry, request.param[1], request.param[2]


class TestMany2One:

    @pytest.fixture(autouse=True)
    def transact(self, request, registry_many2one):
        transaction = registry_many2one[0].begin_nested()
        request.addfinalizer(transaction.rollback)
        return

    def test_ok(self, request, registry_many2one):
        registry, column_name, has_one2many = registry_many2one
        address_exist = hasattr(registry.Person, 'address')
        assert address_exist
        column_name_exist = hasattr(registry.Person, column_name)
        assert column_name_exist

        address = registry.Address.insert(
            street='14-16 rue soleillet', zip='75020', city='Paris')

        person = registry.Person.insert(
            name="Jean-sébastien SUZANNE", address=address)

        if has_one2many:
            assert address.persons == [person]

    def test_autodoc(self, registry_many2one):
        registry, _, _ = registry_many2one
        registry.loaded_namespaces_first_step['Model.Person'][
            'address'].autodoc_get_properties()

    def test_expire_field(self, registry_many2one):
        registry, column_name, _ = registry_many2one
        id_of_address = registry.expire_attributes['Model.Person'][
            column_name]
        assert ('address',) in id_of_address


def _auto_detect_type(ColumnType=None, **kwargs):

    @register(Model)
    class Address:

        id = ColumnType(primary_key=True, **kwargs)

    @register(Model)
    class Person:

        name = String(primary_key=True)
        address = Many2One(model=Model.Address)


@pytest.fixture(
    scope="class",
    params=[
        (Integer, {}),
        (BigInteger, {}),
        (Float, {}),
        (Decimal, {}),
        (String, {}),
        (Boolean, {}),
        (DateTime, {}),
        (Date, {}),
        (Time, {}),
    ]
)
def registry_many2one_auto_detect(request, bloks_loaded):
    registry = init_registry_with_bloks(
        [], _auto_detect_type, ColumnType=request.param[0], **request.param[1])
    request.addfinalizer(registry.close)
    return registry


class TestMany2OneAutoDetectColumn:

    @pytest.fixture(autouse=True)
    def transact(self, request, registry_many2one_auto_detect):
        transaction = registry_many2one_auto_detect.begin_nested()
        request.addfinalizer(transaction.rollback)
        return

    def test_check_autodetect_type(self, registry_many2one_auto_detect):
        registry = registry_many2one_auto_detect
        assert(
            str(registry.Address.id.property.columns[0].type) ==
            str(registry.Person.address_id.property.columns[0].type)
        )


def _many2one_with_same_name_for_column_names(**kwargs):

    @register(Model)
    class Address:

        id = Integer(primary_key=True)
        street = String()
        zip = String()
        city = String()

    @register(Model)
    class Person:

        name = String(primary_key=True)
        address = Many2One(model=Model.Address,
                           column_names="address")


def _minimum_many2one_without_model(**kwargs):

    @register(Model)
    class Address:

        id = Integer(primary_key=True)

    @register(Model)
    class Person:

        name = String(primary_key=True)
        address = Many2One()


def _two_remote_primary_keys(**kwargs):

    @register(Model)
    class Test:

        id = Integer(primary_key=True, unique=True)
        id2 = String(primary_key=True, unique=True)

    @register(Model)
    class Test2:

        id = Integer(primary_key=True)
        test = Many2One(model=Model.Test)


class TestMany2OneOld:

    @pytest.fixture(autouse=True)
    def close_registry(self, request, bloks_loaded):

        def close():
            if hasattr(self, 'registry'):
                self.registry.close()

        request.addfinalizer(close)

    def init_registry(self, *args, **kwargs):
        self.registry = init_registry(*args, **kwargs)
        return self.registry

    def test_2_many2one(self):
        with pytest.raises(FieldException):
            self.init_registry(_many2one_with_same_name_for_column_names)

<<<<<<< HEAD
    def test_minimum_many2one(self):
        registry = self.init_registry(_minimum_many2one)
        address_exist = hasattr(registry.Person, 'address')
        self.assertTrue(address_exist)
        address_id_exist = hasattr(registry.Person, 'address_id')
        self.assertTrue(address_id_exist)
        address = registry.Address.insert()
        person = registry.Person.insert(
            name="Jean-sébastien SUZANNE", address=address)
        self.assertEqual(person.address, address)

    @skipIf(sgdb_in(['MySQL', 'MariaDB']), 'ISSUE #89')
=======
>>>>>>> 7606beb4
    def test_minimum_many2one_on_sequence(self):

        def add_in_registry():

            @register(Model)
            class Test:
                id = Integer(primary_key=True)
                seq = Sequence(primary_key=True, formater="V-{seq}")

            @register(Model)
            class Test2:

                seq = Sequence(primary_key=True)
                test = Many2One(model=Model.Test)

        registry = self.init_registry(add_in_registry)
        test = registry.Test.insert()
        test2 = registry.Test2.insert(test=test)
        assert test is test2.test

    def test_minimum_many2one_without_model(self):
        with pytest.raises(FieldException):
            self.init_registry(_minimum_many2one_without_model)

<<<<<<< HEAD
    def check_autodetect_type(self, ColumnType):
        registry = self.init_registry(_auto_detect_type, ColumnType=ColumnType)
        self.assertEqual(
            str(registry.Address.id.property.columns[0].type),
            str(registry.Person.address_id.property.columns[0].type))

    def test_autodetect_type_integer(self):
        self.check_autodetect_type(Integer)

    def test_autodetect_type_big_integer(self):
        self.check_autodetect_type(BigInteger)

    def test_autodetect_type_float(self):
        self.check_autodetect_type(Float)

    def test_autodetect_type_decimal(self):
        self.check_autodetect_type(Decimal)

    def test_autodetect_type_string(self):
        self.check_autodetect_type(String)

    def test_autodetect_type_boolean(self):
        self.check_autodetect_type(Boolean)

    @skipIf(sgdb_in(['MySQL', 'MariaDB']), 'ISSUE #89')
    def test_autodetect_type_datetime(self):
        self.check_autodetect_type(DateTime)

    def test_autodetect_type_date(self):
        self.check_autodetect_type(Date)

    def test_autodetect_type_time(self):
        self.check_autodetect_type(Time)

=======
>>>>>>> 7606beb4
    def test_same_model(self):
        def add_in_registry():

            @register(Model)
            class Test:

                id = Integer(primary_key=True)
                parent = Many2One(model='Model.Test', one2many='children')

        registry = self.init_registry(add_in_registry)
        t1 = registry.Test.insert()
        t2 = registry.Test.insert(parent=t1)
        assert t2.parent is t1
        assert t1.children[0] is t2

    def test_same_model_pk_by_inherit(self):
        def add_in_registry():

            @register(Model)
            class Test:

                id = Integer(primary_key=True)

            @register(Model)  # noqa
            class Test:

                parent = Many2One(model='Model.Test', one2many='children')

        registry = self.init_registry(add_in_registry)
        t1 = registry.Test.insert()
        t2 = registry.Test.insert(parent=t1)
        assert t2.parent is t1
        assert t1.children[0] is t2

    def test_same_model_pk_by_mixin(self):
        def add_in_registry():

            @register(Mixin)
            class MTest:

                id = Integer(primary_key=True)

            @register(Model)  # noqa
            class Test(Mixin.MTest):

                parent = Many2One(model='Model.Test', one2many='children')

        registry = self.init_registry(add_in_registry)
        t1 = registry.Test.insert()
        t2 = registry.Test.insert(parent=t1)
        assert t2.parent is t1
        assert t1.children[0] is t2

    def test_add_unique_constraint(self):
        def add_in_registry():

            @register(Model)
            class Address:

                id = Integer(primary_key=True)

            @register(Model)
            class Person:

                name = String(primary_key=True)
                address = Many2One(model=Model.Address, unique=True)

        registry = self.init_registry(add_in_registry)
        address = registry.Address.insert()
        registry.Person.insert(
            name="Jean-sébastien SUZANNE", address=address)

        with pytest.raises(IntegrityError):
            registry.Person.insert(name="Other", address=address)

    def test_add_index_constraint(self):
        def add_in_registry():

            @register(Model)
            class Address:

                id = Integer(primary_key=True)

            @register(Model)
            class Person:

                name = String(primary_key=True)
                address = Many2One(model=Model.Address, index=True)

        registry = self.init_registry(add_in_registry)
        inspector = Inspector(registry.session.connection())
        indexes = inspector.get_indexes(registry.Person.__tablename__)
        assert len(indexes) == 1

    def test_add_primary_keys_constraint(self):
        def add_in_registry():

            @register(Model)
            class Address:

                id = Integer(primary_key=True)

            @register(Model)
            class Person:

                name = String(primary_key=True)
                address = Many2One(model=Model.Address, primary_key=True)

        registry = self.init_registry(add_in_registry)
        inspector = Inspector(registry.session.connection())
        pks = inspector.get_primary_keys(registry.Person.__tablename__)
        assert 'address_id'in pks

    def test_complet_with_multi_foreign_key(self):

        def add_in_registry():

            @register(Model)
            class Test:

                id = Integer(primary_key=True, unique=True)
                id2 = String(primary_key=True, unique=True)

            @register(Model)
            class Test2:

                @classmethod
                def define_table_args(cls):
                    table_args = super(Test2, cls).define_table_args()
                    return table_args + (ForeignKeyConstraint(
                        [cls.test_id, cls.test_id2], ['test.id', 'test.id2']),)

                id = Integer(primary_key=True)
                test_id = Integer(
                    foreign_key=Model.Test.use('id'), nullable=False)
                test_id2 = String(
                    foreign_key=Model.Test.use('id2'), nullable=False)
                test = Many2One(model=Model.Test,
                                remote_columns=('id', 'id2'),
                                column_names=('test_id', 'test_id2'))

        registry = self.init_registry(add_in_registry)
        test = registry.Test.insert(id2="10")
        test2 = registry.Test2.insert(test=test)
        assert test.id == test2.test_id
        assert test.id2 is test2.test_id2

    def test_complet_with_multi_foreign_key_without_constraint(self):

        def add_in_registry():

            @register(Model)
            class Test:

                id = Integer(primary_key=True, unique=True)
                id2 = String(primary_key=True, unique=True)

            @register(Model)
            class Test2:

                id = Integer(primary_key=True)
                test_id = Integer(
                    foreign_key=Model.Test.use('id'), nullable=False)
                test_id2 = String(
                    foreign_key=Model.Test.use('id2'), nullable=False)
                test = Many2One(model=Model.Test,
                                remote_columns=('id', 'id2'),
                                column_names=('test_id', 'test_id2'))

        registry = self.init_registry(add_in_registry)
        test = registry.Test.insert(id2="10")
        test2 = registry.Test2.insert(test=test)
        assert test.id == test2.test_id
        assert test.id2 is test2.test_id2

    def test_with_multi_foreign_key_on_existing_column(self):

        def add_in_registry():

            @register(Model)
            class Test:

                id = Integer(primary_key=True, unique=True)
                id2 = String(primary_key=True, unique=True)

            @register(Model)
            class Test2:

                id = Integer(primary_key=True)
                test_id = Integer(
                    foreign_key=Model.Test.use('id'), nullable=False)
                test_id2 = String(
                    foreign_key=Model.Test.use('id2'), nullable=False)
                test = Many2One(model=Model.Test)

        registry = self.init_registry(add_in_registry)
        test = registry.Test.insert(id2="10")
        test2 = registry.Test2.insert(test=test)
        assert test.id == test2.test_id
        assert test.id2 is test2.test_id2

    def test_with_multi_foreign_key_on_existing_column2(self):

        def add_in_registry():

            @register(Model)
            class Test:

                id = Integer(primary_key=True, unique=True)
                id2 = String(primary_key=True, unique=True)

            @register(Model)
            class Test2:

                id = Integer(primary_key=True)
                other_test_id = Integer(
                    foreign_key=Model.Test.use('id'), nullable=False)
                other_test_id2 = String(
                    foreign_key=Model.Test.use('id2'), nullable=False)
                test = Many2One(model=Model.Test)

        registry = self.init_registry(add_in_registry)
        test = registry.Test.insert(id2="10")
        test2 = registry.Test2.insert(test=test)
        assert test.id == test2.other_test_id
        assert test.id2 is test2.other_test_id2

    def test_with_multi_foreign_key_on_unexisting_column(self):
        registry = self.init_registry(_two_remote_primary_keys)
        test = registry.Test.insert(id2="10")
        test2 = registry.Test2.insert(test=test)
        assert test.id == test2.test_id
        assert test.id2 is test2.test_id2

    def test_many2one_with_multi_fk_expire_field(self):
        registry = self.init_registry(_two_remote_primary_keys)
        assert('test',) in registry.expire_attributes['Model.Test2']['test_id']
        assert ('test',) in registry.expire_attributes[
            'Model.Test2']['test_id2']

    def test_with_multi_foreign_key_on_unexisting_named_column(self):

        def add_in_registry():

            @register(Model)
            class Test:

                id = Integer(primary_key=True, unique=True)
                id2 = String(primary_key=True, unique=True)

            @register(Model)
            class Test2:

                id = Integer(primary_key=True)
                test = Many2One(model=Model.Test,
                                column_names=('test_id', 'test_id2'))

        registry = self.init_registry(add_in_registry)
        test = registry.Test.insert(id2="10")
        test2 = registry.Test2.insert(test=test)
        assert test.id == test2.test_id
        assert test.id2 is test2.test_id2

    def test_with_multi_foreign_key_on_unexisting_named_column2(self):

        def add_in_registry():

            @register(Model)
            class Test:

                id = Integer(primary_key=True, unique=True)
                id2 = Integer(primary_key=True, unique=True)

            @register(Model)
            class Test2:

                id = Integer(primary_key=True)
                test = Many2One(model=Model.Test, column_names=(
                    'other_test_id', 'other_test_id2'))

        with pytest.raises(FieldException):
            self.init_registry(add_in_registry)

    def test_m2o_in_mixin(self):

        def add_in_registry():

            @register(Model)
            class Test:

                id = Integer(primary_key=True)

            @register(Mixin)
            class MTest:

                test = Many2One(model=Model.Test)

            @register(Model)
            class Test1(Mixin.MTest):

                id = Integer(primary_key=True)

            @register(Model)
            class Test2(Mixin.MTest):

                id = Integer(primary_key=True)

        registry = self.init_registry(add_in_registry)
        test = registry.Test.insert()
        test1 = registry.Test1.insert(test=test)
        test2 = registry.Test2.insert(test=test)
        assert test1.test_id == test2.test_id

    def test_delete_m2o_without_fk_options_on_delete_cascade(self):

        def add_in_registry():

            @register(Model)
            class Test:

                id = Integer(primary_key=True)

            @register(Model)
            class TestM2O:

                id = Integer(primary_key=True)
                test = Many2One(model=Model.Test, nullable=True)

        registry = self.init_registry(add_in_registry)
        test = registry.Test.insert()
        testM2O = registry.TestM2O.insert(test=test)
        assert testM2O.test is test
        with pytest.raises(IntegrityError):
            test.delete()

    def test_delete_m2o_with_fk_options_on_delete_cascade(self):

        def add_in_registry():

            @register(Model)
            class Test:

                id = Integer(primary_key=True)

            @register(Model)
            class TestM2O:

                id = Integer(primary_key=True)
                test = Many2One(model=Model.Test, nullable=True,
                                foreign_key_options={'ondelete': 'cascade'})

        registry = self.init_registry(add_in_registry)
        test = registry.Test.insert()
        testM2O = registry.TestM2O.insert(test=test)
        assert testM2O.test is test
        test.delete()
        assert not (registry.TestM2O.query().count())

    def test_2_simple_many2one_on_the_same_model(self):

        def add_in_registry():

            @register(Model)
            class Address:

                id = Integer(primary_key=True)

            @register(Model)
            class Person:

                name = String(primary_key=True)
                address_1 = Many2One(model=Model.Address)
                address_2 = Many2One(model=Model.Address)

        registry = self.init_registry(add_in_registry)
        address_1 = registry.Address.insert()
        address_2 = registry.Address.insert()
        person = registry.Person.insert(
            name='test', address_1=address_1, address_2=address_2)
        assert person.address_1 is address_1
        assert person.address_2 is address_2
        assert person.address_1 is not person.address_2<|MERGE_RESOLUTION|>--- conflicted
+++ resolved
@@ -3,16 +3,13 @@
 #
 #    Copyright (C) 2014 Jean-Sebastien SUZANNE <jssuzanne@anybox.fr>
 #    Copyright (C) 2015 Jean-Sebastien SUZANNE <jssuzanne@anybox.fr>
+#    Copyright (C) 2019 Jean-Sebastien SUZANNE <js.suzanne@gmail.com>
 #
 # This Source Code Form is subject to the terms of the Mozilla Public License,
 # v. 2.0. If a copy of the MPL was not distributed with this file,You can
 # obtain one at http://mozilla.org/MPL/2.0/.
-<<<<<<< HEAD
-from anyblok.tests.testcase import DBTestCase, sgdb_in
-from unittest import skipIf
-=======
 import pytest
->>>>>>> 7606beb4
+from anyblok.testing import sgdb_in
 from anyblok import Declarations
 from sqlalchemy.exc import IntegrityError
 from anyblok.field import FieldException
@@ -168,6 +165,8 @@
     request.addfinalizer(registry.close)
     return registry
 
+# @skipIf(sgdb_in(['MySQL', 'MariaDB']), 'ISSUE #89') autodetect on datetime
+
 
 class TestMany2OneAutoDetectColumn:
 
@@ -251,21 +250,7 @@
         with pytest.raises(FieldException):
             self.init_registry(_many2one_with_same_name_for_column_names)
 
-<<<<<<< HEAD
-    def test_minimum_many2one(self):
-        registry = self.init_registry(_minimum_many2one)
-        address_exist = hasattr(registry.Person, 'address')
-        self.assertTrue(address_exist)
-        address_id_exist = hasattr(registry.Person, 'address_id')
-        self.assertTrue(address_id_exist)
-        address = registry.Address.insert()
-        person = registry.Person.insert(
-            name="Jean-sébastien SUZANNE", address=address)
-        self.assertEqual(person.address, address)
-
-    @skipIf(sgdb_in(['MySQL', 'MariaDB']), 'ISSUE #89')
-=======
->>>>>>> 7606beb4
+    @pytest.mark.skipif(sgdb_in(['MySQL', 'MariaDB']), reason='ISSUE #89')
     def test_minimum_many2one_on_sequence(self):
 
         def add_in_registry():
@@ -290,43 +275,6 @@
         with pytest.raises(FieldException):
             self.init_registry(_minimum_many2one_without_model)
 
-<<<<<<< HEAD
-    def check_autodetect_type(self, ColumnType):
-        registry = self.init_registry(_auto_detect_type, ColumnType=ColumnType)
-        self.assertEqual(
-            str(registry.Address.id.property.columns[0].type),
-            str(registry.Person.address_id.property.columns[0].type))
-
-    def test_autodetect_type_integer(self):
-        self.check_autodetect_type(Integer)
-
-    def test_autodetect_type_big_integer(self):
-        self.check_autodetect_type(BigInteger)
-
-    def test_autodetect_type_float(self):
-        self.check_autodetect_type(Float)
-
-    def test_autodetect_type_decimal(self):
-        self.check_autodetect_type(Decimal)
-
-    def test_autodetect_type_string(self):
-        self.check_autodetect_type(String)
-
-    def test_autodetect_type_boolean(self):
-        self.check_autodetect_type(Boolean)
-
-    @skipIf(sgdb_in(['MySQL', 'MariaDB']), 'ISSUE #89')
-    def test_autodetect_type_datetime(self):
-        self.check_autodetect_type(DateTime)
-
-    def test_autodetect_type_date(self):
-        self.check_autodetect_type(Date)
-
-    def test_autodetect_type_time(self):
-        self.check_autodetect_type(Time)
-
-=======
->>>>>>> 7606beb4
     def test_same_model(self):
         def add_in_registry():
 
