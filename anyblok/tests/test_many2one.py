--- conflicted
+++ resolved
@@ -158,13 +158,8 @@
 
     def test_2_many2one(self):
         with self.assertRaises(FieldException):
-<<<<<<< HEAD
-            self.reload_registry_with(
-                _many2one_with_same_name_for_column_names)
-=======
             self.active_unittest_connection = False
             self.init_registry(_many2one_with_same_name_for_column_names)
->>>>>>> 07422be8
 
     def test_minimum_many2one(self):
         self.reload_registry_with(_minimum_many2one)
@@ -486,9 +481,6 @@
                     'other_test_id', 'other_test_id2'))
 
         with self.assertRaises(FieldException):
-<<<<<<< HEAD
-            self.reload_registry_with(add_in_registry)
-=======
             self.active_unittest_connection = False
             self.init_registry(add_in_registry)
 
@@ -520,5 +512,4 @@
         test = registry.Test.insert()
         test1 = registry.Test1.insert(test=test)
         test2 = registry.Test2.insert(test=test)
-        self.assertEqual(test1.test_id, test2.test_id)
->>>>>>> 07422be8
+        self.assertEqual(test1.test_id, test2.test_id)