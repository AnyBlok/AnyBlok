# -*- coding: utf-8 -*-
# This file is a part of the AnyBlok project
#
#    Copyright (C) 2014 Jean-Sebastien SUZANNE <jssuzanne@anybox.fr>
#
# This Source Code Form is subject to the terms of the Mozilla Public License,
# v. 2.0. If a copy of the MPL was not distributed with this file,You can
# obtain one at http://mozilla.org/MPL/2.0/.
from anyblok.tests.testcase import DBTestCase
from anyblok.registry import RegistryManager
from anyblok.blok import BlokManager, Blok
from anyblok.column import Integer
from threading import Thread


class Test:
    pass


class TestTest:
    pass


class TestTestTest:
    pass


<<<<<<< HEAD
class TestRegistry(DBTestCase):
=======
class TestRegistry(TestCase):

    @classmethod
    def setUpClass(cls):
        super(TestRegistry, cls).setUpClass()
        cls.init_configuration_manager()
        cls.createdb()
        BlokManager.load()

    def setUp(self):
        super(TestRegistry, self).setUp()
        self.active_unittest_connection = False
        self.registry = self.getRegistry()

    @classmethod
    def tearDownClass(cls):
        super(TestRegistry, cls).tearDownClass()
        BlokManager.unload()
        cls.dropdb()
>>>>>>> 07422be8

    def tearDown(self):
        super(TestRegistry, self).tearDown()
        for cls in (Test, TestTest):
            if hasattr(cls, 'Test'):
                delattr(cls, 'Test')

    def test_get(self):
        self.registry.close()
        self.registry = self.getRegistry()

    def test_get_model(self):
        System = self.registry.get('Model.System')
        self.assertEqual(self.registry.System, System)

    def test_get_the_same_registry(self):
        registry = self.getRegistry()
        self.assertEqual(self.registry, registry)

    def test_reload(self):
        bloks_before_reload = self.registry.System.Blok.query('name').filter(
            self.registry.System.Blok.state == 'installed').all()
        self.registry.reload()
        bloks_after_reload = self.registry.System.Blok.query('name').filter(
            self.registry.System.Blok.state == 'installed').all()
        self.assertEqual(bloks_before_reload, bloks_after_reload)

    def test_get_bloks_to_load(self):
        bloks = self.registry.get_bloks_to_load()
        self.assertIn('anyblok-core', bloks)

    def test_load_entry(self):
        self.registry.loaded_registries['entry_names'] = []
        RegistryManager.loaded_bloks['blok'] = {
            'entry': {
                'registry_names': ['key'],
                'key': {'properties': {'property': True},
                        'bases': [DBTestCase]},
            },
        }
        self.registry.load_entry('blok', 'entry')
        self.assertEqual(self.registry.loaded_registries['key'],
                         {'properties': {'property': True},
                          'bases': [DBTestCase]})

    def test_load_core(self):
        RegistryManager.loaded_bloks['blok'] = {
            'Core': {'Session': [DBTestCase]},
        }
        self.registry.load_core('blok', 'Session')
        self.assertIn(DBTestCase, self.registry.loaded_cores['Session'])

    def test_load_blok(self):

        class BlokTest(Blok):
            pass

        BlokManager.bloks['blok'] = BlokTest
        RegistryManager.loaded_bloks['blok'] = {
            'Core': {'Session': [DBTestCase],
                     'Base': [],
                     'SqlBase': [],
                     'SqlViewBase': [],
                     'Query': [],
                     'InstrumentedList': []},
            'removed': [],
            'properties': {},
        }
        for entry in RegistryManager.declared_entries:
            RegistryManager.loaded_bloks['blok'][entry] = {
                'registry_names': []}

        self.registry.load_blok('blok', False, [])
        self.assertIn(DBTestCase, self.registry.loaded_cores['Session'])

    def check_added_in_regisry(self):
        self.assertEqual(self.registry.Test, Test)
        self.assertEqual(self.registry.Test.Test, TestTest)
        self.assertEqual(self.registry.Test.Test.Test, TestTestTest)

    def test_add_in_registry_1(self):
        self.registry.add_in_registry('Declarations.Test', Test)
        self.registry.add_in_registry('Declarations.Test.Test', TestTest)
        self.registry.add_in_registry('Declarations.Test.Test.Test',
                                      TestTestTest)
        self.check_added_in_regisry()

    def test_add_in_registry_2(self):
        self.registry.add_in_registry('Declarations.Test', Test)
        self.registry.add_in_registry('Declarations.Test.Test.Test',
                                      TestTestTest)
        self.registry.add_in_registry('Declarations.Test.Test', TestTest)
        self.check_added_in_regisry()

    def test_add_in_registry_3(self):
        self.registry.add_in_registry('Declarations.Test.Test', TestTest)
        self.registry.add_in_registry('Declarations.Test', Test)
        self.registry.add_in_registry('Declarations.Test.Test.Test',
                                      TestTestTest)
        self.check_added_in_regisry()

    def test_add_in_registry_4(self):
        self.registry.add_in_registry('Declarations.Test.Test', TestTest)
        self.registry.add_in_registry('Declarations.Test.Test.Test',
                                      TestTestTest)
        self.registry.add_in_registry('Declarations.Test', Test)
        self.check_added_in_regisry()

    def test_add_in_registry_5(self):
        self.registry.add_in_registry('Declarations.Test.Test.Test',
                                      TestTestTest)
        self.registry.add_in_registry('Declarations.Test', Test)
        self.registry.add_in_registry('Declarations.Test.Test', TestTest)
        self.check_added_in_regisry()

    def test_add_in_registry_6(self):
        self.registry.add_in_registry('Declarations.Test.Test.Test',
                                      TestTestTest)
        self.registry.add_in_registry('Declarations.Test.Test', TestTest)
        self.registry.add_in_registry('Declarations.Test', Test)
        self.check_added_in_regisry()


class TestRegistry2(DBTestCase):

    def add_model(self):

        from anyblok import Declarations

        register = Declarations.register
        Model = Declarations.Model

        @register(Model)
        class Test:

            id = Integer(primary_key=True)
            val = Integer(default=0)

            @classmethod
            def _precommit_hook(cls):
                for t in cls.query().all():
                    t.val += t.id

            def add_precommit_hook(self):
                self.precommit_hook('_precommit_hook')

            @classmethod
            def add_cl_precommit_hook(cls):
                cls.precommit_hook('_precommit_hook')

    def test_check_dbtestcase_desable_ci(self):
        self.reload_registry_with(self.add_model)
        self.registry.begin_nested()  # add SAVEPOINT
        self.registry.Test.insert()
        self.registry.commit()
        self.assertEqual(self.registry.Test.query().count(), 1)
        self.registry.rollback()  # rollback() to SAVEPOINT
        self.assertEqual(self.registry.Test.query().count(), 0)

    def test_precommit_hook(self):
        self.reload_registry_with(self.add_model)
        t1 = self.registry.Test.insert()
        t1.add_precommit_hook()
        t2 = self.registry.Test.insert()
        t2.add_precommit_hook()
        self.assertEqual(t1.val, 0)
        self.assertEqual(t2.val, 0)
        self.registry.commit()
        self.assertEqual(t1.val, t1.id)
        self.assertEqual(t2.val, t2.id)
        self.registry.commit()
        self.assertEqual(t1.val, t1.id)
        self.assertEqual(t2.val, t2.id)
        self.registry.Test.add_cl_precommit_hook()
        self.assertEqual(t1.val, t1.id)
        self.assertEqual(t2.val, t2.id)
        self.registry.commit()
        self.assertEqual(t1.val, 2 * t1.id)
        self.assertEqual(t2.val, 2 * t2.id)
        self.registry.commit()
        self.assertEqual(t1.val, 2 * t1.id)
        self.assertEqual(t2.val, 2 * t2.id)
        t1.add_precommit_hook()
        self.assertEqual(t1.val, 2 * t1.id)
        self.assertEqual(t2.val, 2 * t2.id)
        self.registry.commit()
        self.assertEqual(t1.val, 3 * t1.id)
        self.assertEqual(t2.val, 3 * t2.id)

    def test_precommit_hook_in_thread(self):
        registry = self.init_registry(self.add_model)
        t1 = registry.Test.insert()
        t1.add_precommit_hook()
        t2 = registry.Test.insert()
        t2.add_precommit_hook()
        self.assertEqual(t1.val, 0)
        self.assertEqual(t2.val, 0)

        def target():
            registry.commit()

        t = Thread(target=target)
        t.start()
        t.join()

        self.assertEqual(t1.val, 0)
        self.assertEqual(t2.val, 0)
        registry.commit()
        self.assertEqual(t1.val, t1.id)
        self.assertEqual(t2.val, t2.id)

    def define_cls(self, typename='Model', name='Test', val=1, usesuper=False,
                   inherit=None):

        from anyblok import Declarations

        register = Declarations.register
        Type = getattr(Declarations, typename)
        if inherit is None:
            inherit = object
        else:
            inherit = getattr(Declarations.Mixin, inherit)

        @register(Type, name_=name)
        class Test(inherit):

            @classmethod
            def foo(cls):
                if usesuper:
                    return val * super(Test, cls).foo()

                return val

        return Test

    def test_check_define_cls(self):

        def add_in_registry():
            self.define_cls()

        self.reload_registry_with(add_in_registry)
        self.assertEqual(self.registry.Test.foo(), 1)

    def test_check_define_cls_with_inherit(self):

        def add_in_registry():
            self.define_cls()
            self.define_cls(val=2, usesuper=True)

        self.reload_registry_with(add_in_registry)
        self.assertEqual(self.registry.Test.foo(), 2)

    def test_check_define_cls_with_inherit_core(self):

        def add_in_registry():
            self.define_cls(typename='Core', name='Base', val=2)
            self.define_cls(val=2, usesuper=True)

        self.reload_registry_with(add_in_registry)
        self.assertEqual(self.registry.Test.foo(), 4)

    def test_check_define_cls_with_inherit_mixin(self):

        def add_in_registry():
            self.define_cls(typename='Mixin', name='MTest', val=3)
            self.define_cls(val=3, usesuper=True, inherit='MTest')

        self.reload_registry_with(add_in_registry)
        self.assertEqual(self.registry.Test.foo(), 9)

    def test_check_define_cls_with_inherit2(self):

        def add_in_registry():
            self.define_cls()
            self.define_cls(val=2, usesuper=True)
            self.define_cls(val=2, usesuper=True)

        self.reload_registry_with(add_in_registry)
        self.assertEqual(self.registry.Test.foo(), 4)

    def test_check_define_cls_with_inherit_core2(self):

        def add_in_registry():
            self.define_cls(typename='Core', name='Base', val=2)
            self.define_cls(typename='Core', name='Base', val=2, usesuper=True)
            self.define_cls(val=2, usesuper=True)

        self.reload_registry_with(add_in_registry)
        self.assertEqual(self.registry.Test.foo(), 8)

    def test_check_define_cls_with_inherit_mixin2(self):

        def add_in_registry():
            self.define_cls(typename='Mixin', name='MTest', val=3)
            self.define_cls(typename='Mixin', name='MTest', val=3,
                            usesuper=True)
            self.define_cls(val=3, usesuper=True, inherit='MTest')

        self.reload_registry_with(add_in_registry)
        self.assertEqual(self.registry.Test.foo(), 27)

    def test_remove(self):

        def add_in_registry():
            self.define_cls()
            cls_ = self.define_cls(val=2, usesuper=True)
            self.define_cls(val=2, usesuper=True)
            from anyblok import Declarations
            Declarations.unregister(Declarations.Model.Test, cls_)

        self.reload_registry_with(add_in_registry)
        self.assertEqual(self.registry.Test.foo(), 2)

    def test_remove_core(self):

        def add_in_registry():
            self.define_cls(typename='Core', name='Base', val=2)
            cls_ = self.define_cls(typename='Core', name='Base', val=2,
                                   usesuper=True)
            self.define_cls(val=2, usesuper=True)
            from anyblok import Declarations
            Declarations.unregister(Declarations.Core.Base, cls_)

        self.reload_registry_with(add_in_registry)
        self.assertEqual(self.registry.Test.foo(), 4)

    def test_remove_mixin(self):

        def add_in_registry():
            self.define_cls(typename='Mixin', name='MTest', val=3)
            cls_ = self.define_cls(typename='Mixin', name='MTest', val=3,
                                   usesuper=True)
            self.define_cls(val=3, usesuper=True, inherit='MTest')
            from anyblok import Declarations
            Declarations.unregister(Declarations.Mixin.MTest, cls_)

        self.reload_registry_with(add_in_registry)
        self.assertEqual(self.registry.Test.foo(), 9)<|MERGE_RESOLUTION|>--- conflicted
+++ resolved
@@ -6,7 +6,7 @@
 # This Source Code Form is subject to the terms of the Mozilla Public License,
 # v. 2.0. If a copy of the MPL was not distributed with this file,You can
 # obtain one at http://mozilla.org/MPL/2.0/.
-from anyblok.tests.testcase import DBTestCase
+from anyblok.tests.testcase import TestCase
 from anyblok.registry import RegistryManager
 from anyblok.blok import BlokManager, Blok
 from anyblok.column import Integer
@@ -25,9 +25,6 @@
     pass
 
 
-<<<<<<< HEAD
-class TestRegistry(DBTestCase):
-=======
 class TestRegistry(TestCase):
 
     @classmethod
@@ -47,7 +44,6 @@
         super(TestRegistry, cls).tearDownClass()
         BlokManager.unload()
         cls.dropdb()
->>>>>>> 07422be8
 
     def tearDown(self):
         super(TestRegistry, self).tearDown()
@@ -85,20 +81,20 @@
             'entry': {
                 'registry_names': ['key'],
                 'key': {'properties': {'property': True},
-                        'bases': [DBTestCase]},
+                        'bases': [TestCase]},
             },
         }
         self.registry.load_entry('blok', 'entry')
         self.assertEqual(self.registry.loaded_registries['key'],
                          {'properties': {'property': True},
-                          'bases': [DBTestCase]})
+                          'bases': [TestCase]})
 
     def test_load_core(self):
         RegistryManager.loaded_bloks['blok'] = {
-            'Core': {'Session': [DBTestCase]},
+            'Core': {'Session': [TestCase]},
         }
         self.registry.load_core('blok', 'Session')
-        self.assertIn(DBTestCase, self.registry.loaded_cores['Session'])
+        self.assertIn(TestCase, self.registry.loaded_cores['Session'])
 
     def test_load_blok(self):
 
@@ -107,7 +103,7 @@
 
         BlokManager.bloks['blok'] = BlokTest
         RegistryManager.loaded_bloks['blok'] = {
-            'Core': {'Session': [DBTestCase],
+            'Core': {'Session': [TestCase],
                      'Base': [],
                      'SqlBase': [],
                      'SqlViewBase': [],
@@ -121,7 +117,7 @@
                 'registry_names': []}
 
         self.registry.load_blok('blok', False, [])
-        self.assertIn(DBTestCase, self.registry.loaded_cores['Session'])
+        self.assertIn(TestCase, self.registry.loaded_cores['Session'])
 
     def check_added_in_regisry(self):
         self.assertEqual(self.registry.Test, Test)
@@ -171,7 +167,7 @@
         self.check_added_in_regisry()
 
 
-class TestRegistry2(DBTestCase):
+class TestRegistry2(TestCase):
 
     def add_model(self):
 
