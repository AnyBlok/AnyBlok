# This file is a part of the AnyBlok project
#
#    Copyright (C) 2014 Jean-Sebastien SUZANNE <jssuzanne@anybox.fr>
#    Copyright (C) 2015 Simon ANDRÉ <sandre@anybox.fr>
#
# This Source Code Form is subject to the terms of the Mozilla Public License,
# v. 2.0. If a copy of the MPL was not distributed with this file,You can
# obtain one at http://mozilla.org/MPL/2.0/.
from anyblok.tests.testcase import DBTestCase
from anyblok import Declarations
from anyblok.column import Integer, String


register = Declarations.register
Model = Declarations.Model
Mixin = Declarations.Mixin
Core = Declarations.Core


def simple_subclass_poly():
    @register(Model)
    class MainModel:
        id = Integer(primary_key=True)
        type_entity = String(label="Entity type")
        name = String()

        @classmethod
        def define_mapper_args(cls, mapper_args, properties):
            mapper_args.update({
                'polymorphic_identity': 'main',
                'polymorphic_on': properties['type_entity'],
            })
            return mapper_args

    @register(Model.MainModel, tablename=Model.MainModel)
    class Test(Model.MainModel):
        other = String()

        @classmethod
        def define_mapper_args(cls, mapper_args, properties):
            mapper_args.update({
                'polymorphic_identity': 'sub',
            })
            return mapper_args


def two_subclass_poly():
    @register(Model)
    class MainModel:
        id = Integer(primary_key=True)
        type_entity = String(label="Entity type")
        name = String()

        @classmethod
        def define_mapper_args(cls, mapper_args, properties):
            mapper_args.update({
                'polymorphic_identity': 'main',
                'polymorphic_on': properties['type_entity'],
            })
            return mapper_args

    @register(Model.MainModel, tablename=Model.MainModel)
    class Test(Model.MainModel):
        other = String()

        @classmethod
        def define_mapper_args(cls, mapper_args, properties):
            mapper_args.update({
                'polymorphic_identity': 'sub',
            })
            return mapper_args

    @register(Model.MainModel, tablename=Model.MainModel)
    class Test2(Model.MainModel):
        other = String()

        @classmethod
        def define_mapper_args(cls, mapper_args, properties):
            mapper_args.update({
                'polymorphic_identity': 'sub2',
            })
            return mapper_args


def simple_subclass_poly_with_mixin():
    @register(Model)
    class MainModel:
        id = Integer(primary_key=True)
        type_entity = String(label="Entity type")
        name = String()

        @classmethod
        def define_mapper_args(cls, mapper_args, properties):
            mapper_args.update({
                'polymorphic_identity': 'main',
                'polymorphic_on': properties['type_entity'],
            })
            return mapper_args

    @register(Mixin)
    class MixinName:
        other = String()

    @register(Model.MainModel, tablename=Model.MainModel)
    class Test(Model.MainModel, Mixin.MixinName):
        @classmethod
        def define_mapper_args(cls, mapper_args, properties):
            mapper_args.update({
                'polymorphic_identity': 'sub',
            })
            return mapper_args


class TestInheritPolymorphic(DBTestCase):

    def check_registry(self, Model):
        t = Model.insert(name="test", other="other")
<<<<<<< HEAD
        # Here we do not understand yet why polymorphic criteria
        # is not automatically use on query
=======
        # Here we do not understand yet why polymorphic criteria is not
        # automatically use on query
>>>>>>> c34478dc
        t2 = Model.query().filter(
            Model.type_entity == Model.__mapper__.polymorphic_identity).first()
        self.assertEqual(t2, t)

    def test_simple_subclass_poly(self):
        registry = self.init_registry(simple_subclass_poly)
        self.check_registry(registry.MainModel.Test)

    def test_two_subclass_poly(self):
        registry = self.init_registry(two_subclass_poly)
        self.check_registry(registry.MainModel.Test)
        self.check_registry(registry.MainModel.Test2)

    def test_simple_subclass_poly_with_mixin(self):
        registry = self.init_registry(simple_subclass_poly_with_mixin)
        self.check_registry(registry.MainModel.Test)

    def test_field_insert_simple_subclass_poly(self):
        registry = self.init_registry(simple_subclass_poly)
        t = registry.MainModel.Test.insert(name="test", other="other")
        self.assertEqual(t.name, "test")
        self.assertEqual(t.other, "other")<|MERGE_RESOLUTION|>--- conflicted
+++ resolved
@@ -115,13 +115,8 @@
 
     def check_registry(self, Model):
         t = Model.insert(name="test", other="other")
-<<<<<<< HEAD
-        # Here we do not understand yet why polymorphic criteria
-        # is not automatically use on query
-=======
         # Here we do not understand yet why polymorphic criteria is not
         # automatically use on query
->>>>>>> c34478dc
         t2 = Model.query().filter(
             Model.type_entity == Model.__mapper__.polymorphic_identity).first()
         self.assertEqual(t2, t)
