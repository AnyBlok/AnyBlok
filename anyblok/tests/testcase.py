# This file is a part of the AnyBlok project
#
#    Copyright (C) 2014 Jean-Sebastien SUZANNE <jssuzanne@anybox.fr>
#
# This Source Code Form is subject to the terms of the Mozilla Public License,
# v. 2.0. If a copy of the MPL was not distributed with this file,You can
# obtain one at http://mozilla.org/MPL/2.0/.
"""Base classes for unit/integration tests with anyblok.

This module provides :class:`BlokTestCase`, which is the main one meant for
blok tests, and :class:`DBTestCase`, whose primary purpose is to test anyblok
itself, in so-called "framework tests".
"""

import unittest
import os
from anyblok.config import Configuration
from anyblok.registry import RegistryManager
from anyblok.blok import BlokManager
from anyblok.environment import EnvironmentManager
import sqlalchemy
from sqlalchemy_utils.functions import database_exists, create_database, orm
from copy import copy
from logging import getLogger

logger = getLogger(__name__)


def drop_database(url):
    url = copy(sqlalchemy.engine.url.make_url(url))
    database = url.database
    if url.drivername.startswith('postgresql'):
        url.database = 'postgres'
    elif not url.drivername.startswith('sqlite'):
        url.database = None

    engine = sqlalchemy.create_engine(url)
    if engine.dialect.name == 'sqlite' and url.database != ':memory:':
        os.remove(url.database)
    else:
        text = 'DROP DATABASE {0}'.format(orm.quote(engine, database))
        cnx = engine.connect()
        cnx.execute("ROLLBACK")
        cnx.execute(text)
        cnx.execute("commit")
        cnx.close()


class TestCase(unittest.TestCase):
    """Common helpers, not meant to be used directly."""

    _transaction_case_teared_down = False

    @classmethod
    def init_configuration_manager(cls, **env):
        """ Initialise the configuration manager with environ variable
        to launch the test

        .. warning::

            For the moment we not use the environ variable juste constante

        :param prefix: prefix the database name
        :param env: add another dict to merge with environ variable
        """
        db_name = Configuration.get('db_name') or 'test_anyblok'
        db_driver_name = Configuration.get('db_driver_name') or 'postgresql'
        env.update({
            'db_name': db_name,
            'db_driver_name': db_driver_name,
        })
        Configuration.update(**env)

    @classmethod
    def createdb(cls, keep_existing=False):
        """Create the database specified in configuration.

        ::

            cls.init_configuration_manager()
            cls.createdb()

        :param keep_existing: If false drop the previous db before create it
        """
        url = Configuration.get_url()
        db_template_name = Configuration.get('db_template_name', None)
        if database_exists(url):
            if keep_existing:
                return True

            drop_database(url)

        create_database(url, template=db_template_name)

    @classmethod
    def dropdb(cls):
        """Drop the database specified in configuration.

        ::

            cls.init_configuration_manager()
            cls.dropdb()

        """
        url = Configuration.get_url()
        if database_exists(url):
            drop_database(url)

    def additional_setting(self):
        return dict(unittest=self.active_unittest_connection)

    def getRegistry(self):
        """Return the registry for the test database.

        This assumes the database is created, and the registry has already
        been initialized::

            registry = self.getRegistry()

        :rtype: registry instance
        """
        additional_setting = self.additional_setting()
        return RegistryManager.get(Configuration.get('db_name'),
                                   **additional_setting)

    def setUp(self):
        super(TestCase, self).setUp()
        self.addCleanup(self.callCleanUp)
        self.active_unittest_connection = True

    def callCleanUp(self):
        if not self._transaction_case_teared_down:
            self.cleanUp()

    def cleanUp(self):
        self.tearDown()

    def tearDown(self):
        """ Roll back the session """
        super(TestCase, self).tearDown()
        self._transaction_case_teared_down = True


class DBTestCase(TestCase):
    """Base class for tests that need to work on an empty database.

    .. warning::

        The database is created and dropped with each unit test

    For instance, this is the one used for Field, Column, RelationShip, and
    more generally core framework tests.

    The drawback of using this base class is that tests will be slow. The
    advantage is ultimate test isolation.

    Sample usage::

        from anyblok.tests.testcase import DBTestCase


        def simple_column(ColumnType=None, **kwargs):

            @Declarations.register(Declarations.Model)
            class Test:

                id = Declarations.Column.Integer(primary_key=True)
                col = ColumnType(**kwargs)


        class TestColumns(DBTestCase):

            def test_integer(self):
                Integer = Declarations.Column.Integer

                registry = self.init_registry(simple_column,
                                              ColumnType=Integer)
                test = registry.Test.insert(col=1)
                self.assertEqual(test.col, 1)

    """
    @classmethod
    def setUpClass(cls):
        """ Intialialise the configuration manager """
        super(DBTestCase, cls).setUpClass()
        cls.init_configuration_manager()
        cls.createdb(keep_existing=True)
        BlokManager.load(entry_points=('bloks', 'test_bloks'))
        cls.registry = RegistryManager.get(Configuration.get('db_name'))
        if cls.registry.Session is None:
            cls.registry.reload()

<<<<<<< HEAD
        cls.registry.commit()
=======
    def setUp(self):
        """ Create a database and load the blok manager """
        self.trans = None
        super(DBTestCase, self).setUp()
        self.createdb()
        BlokManager.load(entry_points=self.blok_entry_points)
>>>>>>> 07422be8

        def session_commit(*args, **kwargs):
            pass

        cls.registry.old_session_commit = cls.registry.session_commit
        cls.registry.session_commit = session_commit

    @classmethod
    def tearDownClass(cls):
        """ Clear the registry, unload the blok manager and  drop the database
        """
<<<<<<< HEAD
=======
        if self.trans:
            trans, registry = self.trans
            trans.rollback()
            registry.bind.close()

        RegistryManager.clear()
>>>>>>> 07422be8
        BlokManager.unload()
        cls.registry.Session = None
        super(DBTestCase, cls).tearDownClass()

<<<<<<< HEAD
    def tearDown(self):
        """ Clear the registry, unload the blok manager and  drop the database
        """
        self.registry.rollback()
        super(DBTestCase, self).tearDown()

    def reload_registry_with(self, function, **kwargs):
=======
    def init_registry(self, function, **kwargs):
>>>>>>> 07422be8
        """ call a function to filled the blok manager with new model

        :param function: function to call
        :param kwargs: kwargs for the function
        :rtype: registry instance
        """
        from copy import deepcopy
        loaded_bloks = deepcopy(RegistryManager.loaded_bloks)
        if function is not None:
            EnvironmentManager.set('current_blok', 'anyblok-core')
            try:
                function(**kwargs)
            finally:
                EnvironmentManager.set('current_blok', None)

        try:
            self.registry.Session = None
            self.registry.reload()
        finally:
            RegistryManager.loaded_bloks = loaded_bloks

<<<<<<< HEAD
=======
        trans = registry.bind.begin()
        registry.session.begin_nested()
        self.trans = (trans, registry)
        return registry

>>>>>>> 07422be8

class BlokTestCase(unittest.TestCase):
    """Base class for tests meant to run on a preinstalled database.

    The tests written with this class don't need to start afresh on a new
    database, and therefore run much faster than those inheriting
    :class:`DBTestCase`. Instead, they expect the tested bloks to be already
    installed and up to date.

    The session gets rollbacked after each test.

    Such tests are appropriate for a typical blok developper workflow:

    * create and install the bloks once
    * run the tests of the blok under development repeatedly
    * upgrade the bloks in database when needed (schema change, update of
      dependencies)

    They are also appropriate for on the fly testing while installing the
    bloks: the tests of each blok get run on the database state they expect,
    before dependent (downstream) bloks, that could. e.g., alter the database
    schema, get themselves installed.
    This is useful to test a whole stack at once using only one
    database (typically in CI bots).

    Sample usage::

        from anyblok.tests.testcase import BlokTestCase


        class MyBlokTest(BlokTestCase):

            def test_1(self):
                # access to the registry by ``self.registry``
                ...

    """

    _transaction_case_teared_down = False
    active_unittest_connection = True
    registry = None
    """The instance of :class:`anyblok.registry.Registry`` to use in tests.

    The ``session_commit()`` method is disabled to avoid side effects from one
    test to the other.
    """

    @classmethod
    def additional_setting(cls):
        return dict(unittest=cls.active_unittest_connection)

    @classmethod
    def setUpClass(cls):
        """ Initialize the registry.
        """
        super(BlokTestCase, cls).setUpClass()
        additional_setting = cls.additional_setting()
        if cls.registry is None:
            cls.registry = RegistryManager.get(Configuration.get('db_name'),
                                               **additional_setting)

    def setUp(self):
        super(BlokTestCase, self).setUp()
        self.trans = self.registry.bind.begin()
        self.addCleanup(self.callCleanUp)
        self.registry.begin_nested()  # add SAVEPOINT

    def callCleanUp(self):
        if not self._transaction_case_teared_down:
            self.cleanUp()

    def cleanUp(self):
        self.tearDown()

    def tearDown(self):
        """ Roll back the session """
        super(BlokTestCase, self).tearDown()
        try:
            self.registry.System.Cache.invalidate_all()
            self.registry.session.rollback()
        except sqlalchemy.exc.InvalidRequestError:
            self.registry.Session.rollback()
        finally:
            self.registry.session.close()
            if self.registry.unittest:
                self.trans.rollback()

        self._transaction_case_teared_down = True<|MERGE_RESOLUTION|>--- conflicted
+++ resolved
@@ -190,51 +190,28 @@
         if cls.registry.Session is None:
             cls.registry.reload()
 
-<<<<<<< HEAD
-        cls.registry.commit()
-=======
     def setUp(self):
         """ Create a database and load the blok manager """
         self.trans = None
         super(DBTestCase, self).setUp()
         self.createdb()
         BlokManager.load(entry_points=self.blok_entry_points)
->>>>>>> 07422be8
-
-        def session_commit(*args, **kwargs):
-            pass
-
-        cls.registry.old_session_commit = cls.registry.session_commit
-        cls.registry.session_commit = session_commit
-
-    @classmethod
-    def tearDownClass(cls):
+
+    def tearDown(self):
         """ Clear the registry, unload the blok manager and  drop the database
         """
-<<<<<<< HEAD
-=======
         if self.trans:
             trans, registry = self.trans
             trans.rollback()
             registry.bind.close()
+            registry.close()
 
         RegistryManager.clear()
->>>>>>> 07422be8
         BlokManager.unload()
-        cls.registry.Session = None
-        super(DBTestCase, cls).tearDownClass()
-
-<<<<<<< HEAD
-    def tearDown(self):
-        """ Clear the registry, unload the blok manager and  drop the database
-        """
-        self.registry.rollback()
+        self.dropdb()
         super(DBTestCase, self).tearDown()
 
-    def reload_registry_with(self, function, **kwargs):
-=======
     def init_registry(self, function, **kwargs):
->>>>>>> 07422be8
         """ call a function to filled the blok manager with new model
 
         :param function: function to call
@@ -251,19 +228,15 @@
                 EnvironmentManager.set('current_blok', None)
 
         try:
-            self.registry.Session = None
-            self.registry.reload()
+            registry = self.getRegistry()
         finally:
             RegistryManager.loaded_bloks = loaded_bloks
 
-<<<<<<< HEAD
-=======
         trans = registry.bind.begin()
         registry.session.begin_nested()
         self.trans = (trans, registry)
         return registry
 
->>>>>>> 07422be8
 
 class BlokTestCase(unittest.TestCase):
     """Base class for tests meant to run on a preinstalled database.
