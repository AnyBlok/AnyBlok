# This file is a part of the AnyBlok project
#
#    Copyright (C) 2015 Georges Racinet <gracinet@anybox.fr>
#
# This Source Code Form is subject to the terms of the Mozilla Public License,
# v. 2.0. If a copy of the MPL was not distributed with this file,You can
# obtain one at http://mozilla.org/MPL/2.0/.
from .testcase import DBTestCase
from ..authorization.rule.base import deny_all
from ..authorization.rule.base import RuleNotForModelClasses
from ..authorization.rule.attraccess import AttributeAccessRule
from anyblok.test_bloks.authorization import TestRuleOne
from anyblok.test_bloks.authorization import TestRuleTwo


class TestAuthorizationDeclaration(DBTestCase):

    def test_association(self):
<<<<<<< HEAD
        self.registry.upgrade(install=('test-blok7',))
        record = self.registry.Test(id=23, label='Hop')
        self.assertIsInstance(self.registry.lookup_policy(record, 'Read'),
=======
        registry = self.init_registry(None)
        registry.upgrade(install=('test-blok7',))
        record = registry.Test(id=23, label='Hop')
        self.assertIsInstance(registry.lookup_policy(record, 'Read'),
>>>>>>> 07422be8
                              TestRuleOne)
        self.assertIsInstance(self.registry.lookup_policy(record, 'Other'),
                              TestRuleTwo)

        record = self.registry.Test2(id=2, label='Hop')
        self.assertIs(self.registry.lookup_policy(record, 'Read'), deny_all)

    def test_override(self):
        # test-blok8 depends on test-blok7
<<<<<<< HEAD
        self.registry.upgrade(install=('test-blok8',))
=======
        registry.upgrade(install=('test-blok8',))
>>>>>>> 07422be8
        # lookup can be made on model itself
        model = self.registry.Test
        self.assertIsInstance(self.registry.lookup_policy(model, 'Read'),
                              TestRuleOne)
        self.assertIsInstance(self.registry.lookup_policy(model, 'Other'),
                              TestRuleOne)
        self.assertIsInstance(self.registry.lookup_policy(model, 'Write'),
                              TestRuleTwo)

    def test_model_based_policy(self):
        """Test the model based policy using the default Grant model.

        The policy is defined in the ``model_authz`` blok
        The supporting default model is installed by the same blok.
        #TODO move this test to the 'model_authz' blok
        """
<<<<<<< HEAD
        self.registry.upgrade(install=('test-blok9',))
        model = self.registry.Test2
        Grant = self.registry.Authorization.ModelPermissionGrant
=======
        registry = self.init_registry(None)
        registry.upgrade(install=('test-blok9',))
        model = registry.Test2
        Grant = registry.Authorization.ModelPermissionGrant
>>>>>>> 07422be8
        Grant.insert(model='Model.Test2',
                     principal="Franck",
                     permission="Read")

        record = model.insert(id=2)
        self.assertTrue(
            self.registry.check_permission(record, ('Franck',), 'Read'))
        self.assertFalse(
            self.registry.check_permission(record, ('Franck',), 'Write'))

        # With this policy, permission can be checked on the model
        self.assertTrue(
            self.registry.check_permission(model, ('Franck',), 'Read'))
        self.assertFalse(
            self.registry.check_permission(model, ('Franck',), 'Write'))

        # This can be also called directly from the model class
        self.assertTrue(model.has_model_perm(('Franck',), 'Read'))
        self.assertFalse(model.has_model_perm(('Franck',), 'Write'))
        with self.assertRaises(TypeError):
            model.has_perm(('Franck',), 'Write')

        query = model.query().filter(model.id != 1)
        self.assertEqual(query.count(), 1)

        filtered = self.registry.wrap_query_permission(
            query, ('Franck',), 'Read')
        self.assertEqual(filtered.count(), 1)
        self.assertEqual(filtered.first().id, 2)
        all_results = filtered.all()
        self.assertEqual(all_results[0].id, 2)

        filtered = self.registry.wrap_query_permission(
            query, ('Franck',), 'Write')
        self.assertEqual(filtered.count(), 0)
        self.assertIsNone(filtered.first())
        self.assertEqual(len(filtered.all()), 0)

        # the same can be achieved from the query
        filtered = query.with_perm(('Franck',), 'Read')
        self.assertEqual(filtered.count(), 1)
        self.assertEqual(filtered.first().id, 2)
        all_results = filtered.all()
        self.assertEqual(all_results[0].id, 2)

        filtered = query.with_perm(('Franck',), 'Write')
        self.assertEqual(filtered.count(), 0)
        self.assertIsNone(filtered.first())
        self.assertEqual(len(filtered.all()), 0)

    def test_attr_based_policy(self):
        """Test the attribute based policy, in conjunction with the model one.

        The policy is defined in the ``attr_authz`` blok
        The supporting default model is installed by the same blok.
        TODO move this test to the 'attr_authz' blok, or put the policy in the
        main code body.
        """
<<<<<<< HEAD
        self.registry.upgrade(install=('test-blok10',))
        model = self.registry.Test2
        Grant = self.registry.Authorization.ModelPermissionGrant
=======
        registry = self.init_registry(None)
        registry.upgrade(install=('test-blok10',))
        model = registry.Test2
        Grant = registry.Authorization.ModelPermissionGrant
>>>>>>> 07422be8
        Grant.insert(model='Model.Test2',
                     principal="Franck",
                     permission="Read")
        Grant.insert(model='Model.Test2',
                     principal="Georges",
                     permission="Read")

        # We also test that this entry is ignored, because it is
        # superseded by attribute-based policy
        Grant.insert(model='Model.Test',
                     principal="Franck",
                     permission="Write")

        record = model.insert(id=1, owner='Georges')
        self.assertTrue(
            self.registry.check_permission(record, ('Franck',), 'Read'))
        self.assertTrue(
            self.registry.check_permission(record, ('Georges',), 'Write'))
        self.assertFalse(
            self.registry.check_permission(record, ('Franck',), 'Write'))

        # The same checks can be done from the record
        self.assertTrue(record.has_perm(('Franck',), 'Read'))
        self.assertTrue(record.has_perm(('Georges',), 'Write'))
        self.assertFalse(record.has_perm(('Franck',), 'Write'))

        # With this policy, permission cannot be checked on the model
        with self.assertRaises(RuleNotForModelClasses) as arc:
            self.registry.check_permission(model, ('Franck',), 'Write')
        self.assertIsInstance(arc.exception.policy,
                              AttributeAccessRule)

        # ... unless one defines a model_rule to handle the case
        self.assertFalse(self.registry.check_permission(
            model, ('Franck',), 'PermWithModelRule'))

        Grant = self.registry.Authorization.ModelPermissionGrant
        Grant.insert(model=model.__registry_name__,
                     principal="Franck",
                     permission="PermWithModelRule")
        self.assertTrue(self.registry.check_permission(
            model, ('Franck',), 'PermWithModelRule'))
        self.assertFalse(record.has_perm(('Franck',), 'PermWithModelRule'))

        # Query wrapping tests

        model.insert(id=2, owner='Franck')
        model.insert(id=3, owner='JS')

        query = model.query()
        self.assertEqual(query.count(), 3)

        filtered = self.registry.wrap_query_permission(
            query, ('Franck',), 'Write')

        self.assertEqual(filtered.count(), 1)
        self.assertEqual(filtered.first().id, 2)
        all_results = filtered.all()
        self.assertEqual(all_results[0].id, 2)

        # The same can be achieved directly on query
        filtered = query.with_perm(('Franck',), 'Write')
        self.assertEqual(filtered.count(), 1)
        self.assertEqual(filtered.first().id, 2)
        all_results = filtered.all()
        self.assertEqual(all_results[0].id, 2)

        filtered = self.registry.wrap_query_permission(
            query, ('Franck',), 'Read')
        self.assertEqual(filtered.count(), 3)

        filtered = self.registry.wrap_query_permission(
            query, ('Franck', 'Georges',), 'Write')
        self.assertEqual(filtered.count(), 2)
        self.assertEqual([r.id for r in filtered.all()], [1, 2])<|MERGE_RESOLUTION|>--- conflicted
+++ resolved
@@ -16,16 +16,10 @@
 class TestAuthorizationDeclaration(DBTestCase):
 
     def test_association(self):
-<<<<<<< HEAD
-        self.registry.upgrade(install=('test-blok7',))
-        record = self.registry.Test(id=23, label='Hop')
-        self.assertIsInstance(self.registry.lookup_policy(record, 'Read'),
-=======
         registry = self.init_registry(None)
         registry.upgrade(install=('test-blok7',))
         record = registry.Test(id=23, label='Hop')
         self.assertIsInstance(registry.lookup_policy(record, 'Read'),
->>>>>>> 07422be8
                               TestRuleOne)
         self.assertIsInstance(self.registry.lookup_policy(record, 'Other'),
                               TestRuleTwo)
@@ -35,11 +29,7 @@
 
     def test_override(self):
         # test-blok8 depends on test-blok7
-<<<<<<< HEAD
-        self.registry.upgrade(install=('test-blok8',))
-=======
         registry.upgrade(install=('test-blok8',))
->>>>>>> 07422be8
         # lookup can be made on model itself
         model = self.registry.Test
         self.assertIsInstance(self.registry.lookup_policy(model, 'Read'),
@@ -56,16 +46,10 @@
         The supporting default model is installed by the same blok.
         #TODO move this test to the 'model_authz' blok
         """
-<<<<<<< HEAD
-        self.registry.upgrade(install=('test-blok9',))
-        model = self.registry.Test2
-        Grant = self.registry.Authorization.ModelPermissionGrant
-=======
         registry = self.init_registry(None)
         registry.upgrade(install=('test-blok9',))
         model = registry.Test2
         Grant = registry.Authorization.ModelPermissionGrant
->>>>>>> 07422be8
         Grant.insert(model='Model.Test2',
                      principal="Franck",
                      permission="Read")
@@ -124,16 +108,10 @@
         TODO move this test to the 'attr_authz' blok, or put the policy in the
         main code body.
         """
-<<<<<<< HEAD
-        self.registry.upgrade(install=('test-blok10',))
-        model = self.registry.Test2
-        Grant = self.registry.Authorization.ModelPermissionGrant
-=======
         registry = self.init_registry(None)
         registry.upgrade(install=('test-blok10',))
         model = registry.Test2
         Grant = registry.Authorization.ModelPermissionGrant
->>>>>>> 07422be8
         Grant.insert(model='Model.Test2',
                      principal="Franck",
                      permission="Read")
