--- conflicted
+++ resolved
@@ -15,32 +15,21 @@
     text)
 from anyblok import Declarations
 from sqlalchemy.exc import IntegrityError
-<<<<<<< HEAD
-from anyblok.config import Configuration
+from anyblok.config import Configuration, get_url
 from .conftest import (
     init_registry, drop_database, create_database, database_exists)
-=======
-from anyblok.config import Configuration, get_url
-from .conftest import init_registry, drop_database, create_database
->>>>>>> a0d6801a
 from anyblok.common import naming_convention
 
 
 @pytest.fixture(scope="module")
 def clean_db(request, configuration_loaded):
-<<<<<<< HEAD
-    url = Configuration.get('get_url')()
+    url = get_url()
     url2 = get_named_url()
 
     def drop_and_create(url_):
         if database_exists(url_):
             drop_database(url_)
 
-=======
-    def clean():
-        url = get_url()
-        drop_database(url)
->>>>>>> a0d6801a
         db_template_name = Configuration.get('db_template_name', None)
         create_database(url_, template=db_template_name)
 
