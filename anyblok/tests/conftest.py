<<<<<<< HEAD
import logging

=======
# This file is a part of the AnyBlok project
#
#    Copyright (C) 2018 Jean-Sebastien SUZANNE <jssuzanne@anybox.fr>
#
# This Source Code Form is subject to the terms of the Mozilla Public License,
# v. 2.0. If a copy of the MPL was not distributed with this file,You can
# obtain one at http://mozilla.org/MPL/2.0/.
>>>>>>> 8238cdeb
import pytest
from anyblok.blok import BlokManager
from anyblok.registry import RegistryManager
from anyblok.config import Configuration
from anyblok.environment import EnvironmentManager
from copy import deepcopy

logger = logging.getLogger(__name__)


def init_registry_with_bloks(bloks, function, **kwargs):
    if bloks is None:
        bloks = []
    if isinstance(bloks, tuple):
        bloks = list(bloks)
    if isinstance(bloks, str):
        bloks = [bloks]

    anyblok_test_name = 'anyblok-test'
    if anyblok_test_name not in bloks:
        bloks.append(anyblok_test_name)

    loaded_bloks = deepcopy(RegistryManager.loaded_bloks)
    if function is not None:
        EnvironmentManager.set('current_blok', anyblok_test_name)
        try:
            function(**kwargs)
        finally:
            EnvironmentManager.set('current_blok', None)
    try:
        registry = RegistryManager.get(
            Configuration.get('db_manager'),
            unittest=False)

        # update required blok
        registry_bloks = registry.get_bloks_by_states('installed', 'toinstall')
        if bloks:
            for blok_to_install in bloks:
                if blok_to_install not in registry_bloks:
                    registry.upgrade(install=[blok_to_install])
                else:
                    registry.upgrade(update=[blok_to_install])
    finally:
        RegistryManager.loaded_bloks = loaded_bloks

    return registry


@pytest.fixture(scope="module")
def bloks_loaded():
    BlokManager.load()
    yield
    BlokManager.unload()<|MERGE_RESOLUTION|>--- conflicted
+++ resolved
@@ -1,21 +1,20 @@
-<<<<<<< HEAD
-import logging
-
-=======
 # This file is a part of the AnyBlok project
 #
 #    Copyright (C) 2018 Jean-Sebastien SUZANNE <jssuzanne@anybox.fr>
+#    Copyright (C) 2018 Denis VIVIÈS <dvivies@geoblink.com>
 #
 # This Source Code Form is subject to the terms of the Mozilla Public License,
 # v. 2.0. If a copy of the MPL was not distributed with this file,You can
 # obtain one at http://mozilla.org/MPL/2.0/.
->>>>>>> 8238cdeb
+import logging
+from copy import deepcopy
+
 import pytest
+
 from anyblok.blok import BlokManager
-from anyblok.registry import RegistryManager
 from anyblok.config import Configuration
 from anyblok.environment import EnvironmentManager
-from copy import deepcopy
+from anyblok.registry import RegistryManager
 
 logger = logging.getLogger(__name__)
 
