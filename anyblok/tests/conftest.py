# This file is a part of the AnyBlok project
#
#    Copyright (C) 2018 Jean-Sebastien SUZANNE <jssuzanne@anybox.fr>
#    Copyright (C) 2018 Denis VIVIÈS <dvivies@geoblink.com>
#
# This Source Code Form is subject to the terms of the Mozilla Public License,
# v. 2.0. If a copy of the MPL was not distributed with this file,You can
# obtain one at http://mozilla.org/MPL/2.0/.
import logging
from copy import deepcopy
import pytest
from anyblok.testing import sgdb_in
from anyblok.blok import BlokManager
from anyblok.config import Configuration
from anyblok.environment import EnvironmentManager
from anyblok.registry import RegistryManager
from sqlalchemy_utils.functions import (
    drop_database, database_exists, create_database)

logger = logging.getLogger(__name__)


def init_registry_with_bloks(bloks, function, **kwargs):
    if bloks is None:
        bloks = []
    if isinstance(bloks, tuple):
        bloks = list(bloks)
    if isinstance(bloks, str):
        bloks = [bloks]

    anyblok_test_name = 'anyblok-test'
    if anyblok_test_name not in bloks:
        bloks.append(anyblok_test_name)

    loaded_bloks = deepcopy(RegistryManager.loaded_bloks)
    if function is not None:
        EnvironmentManager.set('current_blok', anyblok_test_name)
        try:
            function(**kwargs)
        finally:
            EnvironmentManager.set('current_blok', None)
    try:
        registry = RegistryManager.get(
            Configuration.get('db_name'),
            unittest=True)

        # update required blok
        registry_bloks = registry.get_bloks_by_states('installed', 'toinstall')
        toinstall = [x for x in bloks if x not in registry_bloks]
        toupdate = [x for x in bloks if x in registry_bloks]
        registry.upgrade(install=toinstall, update=toupdate)
    finally:
        RegistryManager.loaded_bloks = loaded_bloks

    return registry


def init_registry(function, **kwargs):
    return init_registry_with_bloks([], function, **kwargs)


<<<<<<< HEAD
=======
def drop_database(url):
    url = copy(sqlalchemy.engine.url.make_url(url))
    database = url.database
    if url.drivername.startswith('postgres'):
        url.database = 'postgres'
    elif not url.drivername.startswith('sqlite'):
        url.database = None

    engine = sqlalchemy.create_engine(url)
    if engine.dialect.name == 'sqlite' and url.database != ':memory:':
        os.remove(url.database)
    else:
        text = 'DROP DATABASE {0}'.format(orm.quote(engine, database))
        cnx = engine.connect()
        cnx.execute("ROLLBACK")
        cnx.execute(text)
        cnx.execute("commit")
        cnx.close()


>>>>>>> 45fc8e26
@pytest.fixture(scope="session")
def base_loaded(request, configuration_loaded):
    if sgdb_in(['MySQL', 'MariaDB']):
        return

    url = Configuration.get('get_url')()
    if not database_exists(url):
        db_template_name = Configuration.get('db_template_name', None)
        create_database(url, template=db_template_name)

    BlokManager.load()
    registry = init_registry_with_bloks([], None)
    registry.commit()
    registry.close()
    BlokManager.unload()


@pytest.fixture(scope="module")
def bloks_loaded(request, base_loaded):
    request.addfinalizer(BlokManager.unload)
    BlokManager.load()


@pytest.fixture(scope="module")
def testbloks_loaded(request, base_loaded):
    request.addfinalizer(BlokManager.unload)
    BlokManager.load(entry_points=('bloks', 'test_bloks'))


def reset_db():
    if sgdb_in(['MySQL', 'MariaDB']):
        url = Configuration.get('get_url')()
        if database_exists(url):
            drop_database(url)

        db_template_name = Configuration.get('db_template_name', None)
        create_database(url, template=db_template_name)


@pytest.fixture(scope="class")
def registry_blok(request, bloks_loaded):
    reset_db()
    registry = init_registry_with_bloks([], None)
    request.addfinalizer(registry.close)
    return registry


@pytest.fixture(scope="class")
def registry_testblok(request, testbloks_loaded):
    reset_db()
    registry = init_registry_with_bloks([], None)
    request.addfinalizer(registry.close)
    return registry


@pytest.fixture(scope="function")
def registry_testblok_func(request, testbloks_loaded):
    reset_db()
    registry = init_registry_with_bloks([], None)
    request.addfinalizer(registry.close)
    return registry


@pytest.fixture(
    scope="class",
    params=[
        ('prefix', 'suffix'),
        ('', ''),
    ]
)
def db_schema(request, bloks_loaded):
    Configuration.set('prefix_db_schema.Model.*', request.param[0])
    Configuration.set('suffix_db_schema.Model.*', request.param[1])

    def rollback():
        Configuration.set('prefix_db_schema.Model.*', '')
        Configuration.set('suffix_db_schema.Model.*', '')

    request.addfinalizer(rollback)<|MERGE_RESOLUTION|>--- conflicted
+++ resolved
@@ -59,29 +59,6 @@
     return init_registry_with_bloks([], function, **kwargs)
 
 
-<<<<<<< HEAD
-=======
-def drop_database(url):
-    url = copy(sqlalchemy.engine.url.make_url(url))
-    database = url.database
-    if url.drivername.startswith('postgres'):
-        url.database = 'postgres'
-    elif not url.drivername.startswith('sqlite'):
-        url.database = None
-
-    engine = sqlalchemy.create_engine(url)
-    if engine.dialect.name == 'sqlite' and url.database != ':memory:':
-        os.remove(url.database)
-    else:
-        text = 'DROP DATABASE {0}'.format(orm.quote(engine, database))
-        cnx = engine.connect()
-        cnx.execute("ROLLBACK")
-        cnx.execute(text)
-        cnx.execute("commit")
-        cnx.close()
-
-
->>>>>>> 45fc8e26
 @pytest.fixture(scope="session")
 def base_loaded(request, configuration_loaded):
     if sgdb_in(['MySQL', 'MariaDB']):
