--- conflicted
+++ resolved
@@ -11,11 +11,8 @@
 from anyblok.relationship import Many2One, One2One, Many2Many, One2Many
 from anyblok.declarations import Declarations
 from anyblok.bloks.anyblok_core.exceptions import SqlBaseException
-<<<<<<< HEAD
 from sqlalchemy.orm.exc import NoResultFound
-=======
 from .conftest import init_registry
->>>>>>> 40e88279
 
 
 Model = Declarations.Model
@@ -55,9 +52,8 @@
         t1 = registry.Test.insert(id2=1)
         assert registry.Test.query().first() == t1
 
-<<<<<<< HEAD
-    def test_query_one_is_more_explicite(self):
-        registry = self.init_registry(self.declare_model)
+    def test_query_one_is_more_explicite(self, registry_declare_model):
+        registry = registry_declare_model
         with self.assertRaises(NoResultFound) as exc:
             registry.Test.query().one()
 
@@ -65,8 +61,8 @@
             str(exc.exception),
             "On Model 'Model.Test': No row was found for one()")
 
-    def test_query_dictone_is_more_explicite(self):
-        registry = self.init_registry(self.declare_model)
+    def test_query_dictone_is_more_explicite(self, registry_declare_model):
+        registry = registry_declare_model
         with self.assertRaises(NoResultFound) as exc:
             registry.Test.query().dictone()
 
@@ -74,12 +70,8 @@
             str(exc.exception),
             "On Model 'Model.Test': No row was found for dictone()")
 
-    def test_multi_insert(self):
-        registry = self.init_registry(self.declare_model)
-=======
     def test_multi_insert(self, registry_declare_model):
         registry = registry_declare_model
->>>>>>> 40e88279
         nb_value = 3
         registry.Test.multi_insert(*[{'id2': x} for x in range(nb_value)])
         assert registry.Test.query().count() == nb_value
