--- conflicted
+++ resolved
@@ -12,10 +12,7 @@
 from anyblok.declarations import Declarations
 from anyblok.bloks.anyblok_core.exceptions import SqlBaseException
 from sqlalchemy.orm.exc import NoResultFound
-<<<<<<< HEAD
-=======
 from .conftest import init_registry
->>>>>>> 7606beb4
 
 
 Model = Declarations.Model
@@ -73,31 +70,8 @@
             str(exc._excinfo[1]) ==
             "On Model 'Model.Test': No row was found for dictone()")
 
-<<<<<<< HEAD
-    def test_query_one_is_more_explicite(self):
-        registry = self.init_registry(self.declare_model)
-        with self.assertRaises(NoResultFound) as exc:
-            registry.Test.query().one()
-
-        self.assertEqual(
-            str(exc.exception),
-            "On Model 'Model.Test': No row was found for one()")
-
-    def test_query_dictone_is_more_explicite(self):
-        registry = self.init_registry(self.declare_model)
-        with self.assertRaises(NoResultFound) as exc:
-            registry.Test.query().dictone()
-
-        self.assertEqual(
-            str(exc.exception),
-            "On Model 'Model.Test': No row was found for dictone()")
-
-    def test_multi_insert(self):
-        registry = self.init_registry(self.declare_model)
-=======
     def test_multi_insert(self, registry_declare_model):
         registry = registry_declare_model
->>>>>>> 7606beb4
         nb_value = 3
         registry.Test.multi_insert(*[{'id2': x} for x in range(nb_value)])
         assert registry.Test.query().count() == nb_value
