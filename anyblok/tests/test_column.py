# This file is a part of the AnyBlok project
#
#    Copyright (C) 2014 Jean-Sebastien SUZANNE <jssuzanne@anybox.fr>
#
# This Source Code Form is subject to the terms of the Mozilla Public License,
# v. 2.0. If a copy of the MPL was not distributed with this file,You can
# obtain one at http://mozilla.org/MPL/2.0/.
from anyblok.tests.testcase import TestCase, DBTestCase
from sqlalchemy import Integer as SA_Integer
from anyblok import Declarations
from anyblok.field import FieldException
from anyblok.column import (Column, Boolean, Json, String, BigInteger,
                            SmallInteger, uString, Text, uText, Selection,
                            Date, DateTime, Time, Interval, Decimal, Float,
                            LargeBinary, Integer, Sequence)


Model = Declarations.Model
register = Declarations.register


class OneColumn(Column):
    sqlalchemy_type = SA_Integer


class TestColumn(TestCase):

    def test_forbid_instance(self):
        try:
            Column()
            self.fail("Column mustn't be instanciated")
        except FieldException:
            pass

    def test_without_label(self):
        column = OneColumn()
        column.get_sqlalchemy_mapping(None, None, 'a_column', None)
        self.assertEqual(column.label, 'A column')


def simple_column(ColumnType=None, **kwargs):

    @register(Model)
    class Test:

        id = Integer(primary_key=True)
        col = ColumnType(**kwargs)


def column_with_foreign_key():

    @register(Model)
    class Test:

        name = String(primary_key=True)

    @register(Model)
    class Test2:

        id = Integer(primary_key=True)
        test = String(foreign_key=Model.Test.use('name'))


class TestColumns(DBTestCase):

    def test_column_with_type_in_kwargs(self):
        self.reload_registry_with(
            simple_column, ColumnType=Integer, type_=Integer)

    def test_column_with_db_column_name_in_kwargs(self):
        self.reload_registry_with(simple_column, ColumnType=Integer,
                                  db_column_name='another_name')
        test = self.registry.Test.insert(col=1)
        self.assertEqual(test.col, 1)
        res = self.registry.execute('select id from test where another_name=1')
        self.assertEqual(res.fetchone()[0], test.id)

    def test_column_with_foreign_key(self):
        self.reload_registry_with(column_with_foreign_key)
        self.registry.Test.insert(name='test')
        self.registry.Test2.insert(test='test')

    def test_integer(self):
        self.reload_registry_with(simple_column, ColumnType=Integer)
        test = self.registry.Test.insert(col=1)
        self.assertEqual(test.col, 1)

    def test_integer_str_foreign_key(self):
<<<<<<< HEAD
        self.reload_registry_with(
            simple_column, ColumnType=Integer,
            foreign_key=('Model.Test', 'id'))
        test = self.registry.Test.insert()
        test2 = self.registry.Test.insert(col=test.id)
=======
        registry = self.init_registry(
            simple_column, ColumnType=Integer, foreign_key='Model.Test=>id')
        test = registry.Test.insert()
        test2 = registry.Test.insert(col=test.id)
>>>>>>> 07422be8
        self.assertEqual(test2.col, test.id)

    def test_big_integer(self):
        self.reload_registry_with(simple_column, ColumnType=BigInteger)
        test = self.registry.Test.insert(col=1)
        self.assertEqual(test.col, 1)

    def test_small_integer(self):
        self.reload_registry_with(simple_column, ColumnType=SmallInteger)
        test = self.registry.Test.insert(col=1)
        self.assertEqual(test.col, 1)

    def test_Float(self):
        self.reload_registry_with(simple_column, ColumnType=Float)
        test = self.registry.Test.insert(col=1.0)
        self.assertEqual(test.col, 1.0)

    def test_decimal(self):
        from decimal import Decimal as D

        self.reload_registry_with(simple_column, ColumnType=Decimal)
        test = self.registry.Test.insert(col=D('1.0'))
        self.assertEqual(test.col, D('1.0'))

    def test_boolean(self):
        self.reload_registry_with(simple_column, ColumnType=Boolean)
        test = self.registry.Test.insert(col=True)
        self.assertEqual(test.col, True)

    def test_boolean_with_default(self):
        self.reload_registry_with(simple_column, ColumnType=Boolean,
                                  default=False)
        test = self.registry.Test.insert()
        self.assertEqual(test.col, False)

    def test_string(self):
        self.reload_registry_with(simple_column, ColumnType=String)
        test = self.registry.Test.insert(col='col')
        self.assertEqual(test.col, 'col')

    def test_string_with_size(self):
        self.reload_registry_with(simple_column, ColumnType=String, size=100)
        test = self.registry.Test.insert(col='col')
        self.assertEqual(test.col, 'col')

    def test_text(self):
        self.reload_registry_with(simple_column, ColumnType=Text)
        test = self.registry.Test.insert(col='col')
        self.assertEqual(test.col, 'col')

    def test_ustring(self):
        self.reload_registry_with(simple_column, ColumnType=uString)
        test = self.registry.Test.insert(col='col')
        self.assertEqual(test.col, 'col')

    def test_ustring_with_size(self):
        self.reload_registry_with(simple_column, ColumnType=uString, size=100)
        test = self.registry.Test.insert(col='col')
        self.assertEqual(test.col, 'col')

    def test_utext(self):
        self.reload_registry_with(simple_column, ColumnType=uText)
        test = self.registry.Test.insert(col='col')
        self.assertEqual(test.col, 'col')

    def test_date(self):
        from datetime import date

        now = date.today()
        self.reload_registry_with(simple_column, ColumnType=Date)
        test = self.registry.Test.insert(col=now)
        self.assertEqual(test.col, now)

    def test_datetime(self):
        import datetime

        now = datetime.datetime.now()
        self.reload_registry_with(simple_column, ColumnType=DateTime)
        test = self.registry.Test.insert(col=now)
        self.assertEqual(test.col, now)

    def test_interval(self):
        from datetime import timedelta

        dt = timedelta(days=5)
        self.reload_registry_with(simple_column, ColumnType=Interval)
        test = self.registry.Test.insert(col=dt)
        self.assertEqual(test.col, dt)

    def test_time(self):
        from datetime import time

        now = time()
        self.reload_registry_with(simple_column, ColumnType=Time)
        test = self.registry.Test.insert(col=now)
        self.assertEqual(test.col, now)

    def test_large_binary(self):
        from os import urandom

        blob = urandom(100000)
        self.reload_registry_with(simple_column, ColumnType=LargeBinary)

        test = self.registry.Test.insert(col=blob)
        self.assertEqual(test.col, blob)

    def test_selection(self):
        SELECTIONS = [
            ('admin', 'Admin'),
            ('regular-user', 'Regular user')
        ]

        self.reload_registry_with(
            simple_column, ColumnType=Selection, selections=SELECTIONS)
        test = self.registry.Test.insert(col=SELECTIONS[0][0])
        self.assertEqual(test.col, SELECTIONS[0][0])
        self.assertEqual(test.col.label, SELECTIONS[0][1])
        test = self.registry.Test.query().first()
        self.assertEqual(test.col, SELECTIONS[0][0])
        self.assertEqual(test.col.label, SELECTIONS[0][1])
        try:
            test.col = 'bad value'
            self.fail('No watchdog to check if the value is on the selection')
        except FieldException:
            pass

    def test_selection_key_other_than_str(self):
        SELECTIONS = [
            (0, 'Admin'),
            (1, 'Regular user')
        ]

<<<<<<< HEAD
        try:
            self.reload_registry_with(
=======
        with self.assertRaises(FieldException):
            self.active_unittest_connection = False
            self.init_registry(
>>>>>>> 07422be8
                simple_column, ColumnType=Selection, selections=SELECTIONS)

    def test_selection_comparator(self):
        SELECTIONS = [
            ('admin', 'Admin'),
            ('regular-user', 'Regular user')
        ]

        self.reload_registry_with(
            simple_column, ColumnType=Selection, selections=SELECTIONS)
        self.registry.Test.insert(col=SELECTIONS[0][0])
        self.registry.Test.query().filter(
            self.registry.Test.col.in_(['admin', 'regular-user'])).first()

    def test_selection_use_method(self):
        SELECTIONS = [
            ('admin', 'Admin'),
            ('regular-user', 'Regular user')
        ]

        def add_selection():

            @register(Model)
            class Test:

                id = Integer(primary_key=True)
                col = Selection(selections='get_selection')

                @classmethod
                def get_selection(cls):
                    return SELECTIONS

        self.reload_registry_with(add_selection)
        self.registry.Test.insert(col=SELECTIONS[0][0])
        self.registry.Test.query().filter(
            self.registry.Test.col.in_(['admin', 'regular-user'])).first()

    def test_json(self):
        self.reload_registry_with(simple_column, ColumnType=Json)
        val = {'a': 'Test'}
        test = self.registry.Test.insert(col=val)
        self.assertEqual(test.col, val)

    def test_json_update(self):
        self.reload_registry_with(simple_column, ColumnType=Json)
        test = self.registry.Test.insert(col={'a': 'test'})
        test.col['b'] = 'test'
        self.assertEqual(test.col, {'a': 'test', 'b': 'test'})

    def test_json_simple_filter(self):
        self.reload_registry_with(simple_column, ColumnType=Json)
        Test = self.registry.Test
        Test.insert(col={'a': 'test'})
        Test.insert(col={'a': 'test'})
        Test.insert(col={'b': 'test'})
        self.assertEqual(
            Test.query().filter(Test.col == {'a': 'test'}).count(), 2)

<<<<<<< HEAD
    # WORKS with json postgres column but not with the generic AnyBlok column
    # def test_json_filter(self):
    #     Json = Declarations.Column.Json
    #     self.reload_registry_with(simple_column, ColumnType=Json)
    #     Test = self.registry.Test
    #     t1 = Test.insert(col={'a': 'Test1'})
    #     Test.insert(col={'a': 'Test2'})
    #     self.assertEqual(Test.query().filter(
    #         Test.col['a'] == 'Test1').first(), t1)

    # def test_json_filter_numeric(self):
    #     Json = Declarations.Column.Json
    #     self.reload_registry_with(simple_column, ColumnType=Json)
    #     Test = self.registry.Test
    #     t1 = Test.insert(col={'a': 1})
    #     Test.insert(col={'a': 2})
    #     self.assertEqual(Test.query().filter(
    #         Test.col['a'] == 1).first(), t1)

    # def test_json_filter_astext(self):
    #     Json = Declarations.Column.Json
    #     self.reload_registry_with(simple_column, ColumnType=Json)
    #     Test = self.registry.Test
    #     t1 = Test.insert(col={'a': 'Test1'})
    #     Test.insert(col={'a': 'Test2'})
    #     self.assertEqual(Test.query().filter(
    #         Test.col['a'].astext == 'Test1').first(), t1)

    # def test_json_filter_cast(self):
    #     Json = Declarations.Column.Json
    #     Integer = Declarations.Column.Integer
    #     self.reload_registry_with(simple_column, ColumnType=Json)
    #     Test = self.registry.Test
    #     t1 = Test.insert(col={'a': '1'})
    #     Test.insert(col={'a': '2'})
    #     self.assertEqual(Test.query().filter(
    #         Test.col['a'].cast(Integer) == 1).first(), t1)

=======
>>>>>>> 07422be8
    def test_json_null(self):
        self.reload_registry_with(simple_column, ColumnType=Json)
        Test = self.registry.Test
        Test.insert(col=None)
        Test.insert(col=None)
        Test.insert(col={'a': 'test'})
        self.assertEqual(Test.query().filter(Test.col == Json.Null).count(), 2)
        self.assertEqual(Test.query().filter(Test.col != Json.Null).count(), 1)

    def test_add_default_classmethod(self):
        val = 'test'

        def add_in_registry():

            @register(Model)
            class Test:

                id = Integer(primary_key=True)
                val = String(default="get_val")

                @classmethod
                def get_val(cls):
                    return val

        registry = self.init_registry(add_in_registry)
        t = registry.Test.insert()
        self.assertEqual(t.val, val)

    def test_add_default_without_classmethod(self):
        value = 'test'

        def add_in_registry():

            @register(Model)
            class Test:

                id = Integer(primary_key=True)
                val = String(default="get_val")

                def get_val(cls):
                    return value

        registry = self.init_registry(add_in_registry)
        t = registry.Test.insert()
        self.assertEqual(t.val, "get_val")

    def test_add_default_by_var(self):
        value = 'test'

        def add_in_registry():

            @register(Model)
            class Test:

                id = Integer(primary_key=True)
                val = String(default=value)

        registry = self.init_registry(add_in_registry)
        t = registry.Test.insert()
        self.assertEqual(t.val, value)

    def test_add_default(self):

        def add_in_registry():

            @register(Model)
            class Test:

                id = Integer(primary_key=True)
                val = String(default='value')

        registry = self.init_registry(add_in_registry)
        t = registry.Test.insert()
        self.assertEqual(t.val, 'value')

    def test_add_field_as_default(self):

        def add_in_registry():

            @register(Model)
            class Test:

                id = Integer(primary_key=True)
                val = String(default='val')

        registry = self.init_registry(add_in_registry)
        t = registry.Test.insert()
        self.assertEqual(t.val, 'val')

    def test_sequence(self):
        registry = self.init_registry(simple_column, ColumnType=Sequence)
        self.assertEqual(registry.Test.insert().col, "1")
        self.assertEqual(registry.Test.insert().col, "2")
        self.assertEqual(registry.Test.insert().col, "3")
        self.assertEqual(registry.Test.insert().col, "4")
        Seq = registry.System.Sequence
        self.assertEqual(
            Seq.query().filter(Seq.code == 'Model.Test=>col').count(), 1)

    def test_sequence_with_code_and_formater(self):
        registry = self.init_registry(simple_column, ColumnType=Sequence,
                                      code="SO", formater="{code}-{seq:06d}")
        self.assertEqual(registry.Test.insert().col, "SO-000001")
        self.assertEqual(registry.Test.insert().col, "SO-000002")
        self.assertEqual(registry.Test.insert().col, "SO-000003")
        self.assertEqual(registry.Test.insert().col, "SO-000004")
        Seq = registry.System.Sequence
        self.assertEqual(Seq.query().filter(Seq.code == 'SO').count(), 1)

    def test_sequence_with_foreign_key(self):
        with self.assertRaises(FieldException):
            self.init_registry(simple_column, ColumnType=Sequence,
                               foreign_key=Model.System.Model.use('name'))

    def test_sequence_with_default(self):
        with self.assertRaises(FieldException):
            self.init_registry(simple_column, ColumnType=Sequence,
                               default='default value')<|MERGE_RESOLUTION|>--- conflicted
+++ resolved
@@ -86,18 +86,10 @@
         self.assertEqual(test.col, 1)
 
     def test_integer_str_foreign_key(self):
-<<<<<<< HEAD
-        self.reload_registry_with(
-            simple_column, ColumnType=Integer,
-            foreign_key=('Model.Test', 'id'))
-        test = self.registry.Test.insert()
-        test2 = self.registry.Test.insert(col=test.id)
-=======
         registry = self.init_registry(
             simple_column, ColumnType=Integer, foreign_key='Model.Test=>id')
         test = registry.Test.insert()
         test2 = registry.Test.insert(col=test.id)
->>>>>>> 07422be8
         self.assertEqual(test2.col, test.id)
 
     def test_big_integer(self):
@@ -230,14 +222,9 @@
             (1, 'Regular user')
         ]
 
-<<<<<<< HEAD
-        try:
-            self.reload_registry_with(
-=======
         with self.assertRaises(FieldException):
             self.active_unittest_connection = False
             self.init_registry(
->>>>>>> 07422be8
                 simple_column, ColumnType=Selection, selections=SELECTIONS)
 
     def test_selection_comparator(self):
@@ -296,47 +283,6 @@
         self.assertEqual(
             Test.query().filter(Test.col == {'a': 'test'}).count(), 2)
 
-<<<<<<< HEAD
-    # WORKS with json postgres column but not with the generic AnyBlok column
-    # def test_json_filter(self):
-    #     Json = Declarations.Column.Json
-    #     self.reload_registry_with(simple_column, ColumnType=Json)
-    #     Test = self.registry.Test
-    #     t1 = Test.insert(col={'a': 'Test1'})
-    #     Test.insert(col={'a': 'Test2'})
-    #     self.assertEqual(Test.query().filter(
-    #         Test.col['a'] == 'Test1').first(), t1)
-
-    # def test_json_filter_numeric(self):
-    #     Json = Declarations.Column.Json
-    #     self.reload_registry_with(simple_column, ColumnType=Json)
-    #     Test = self.registry.Test
-    #     t1 = Test.insert(col={'a': 1})
-    #     Test.insert(col={'a': 2})
-    #     self.assertEqual(Test.query().filter(
-    #         Test.col['a'] == 1).first(), t1)
-
-    # def test_json_filter_astext(self):
-    #     Json = Declarations.Column.Json
-    #     self.reload_registry_with(simple_column, ColumnType=Json)
-    #     Test = self.registry.Test
-    #     t1 = Test.insert(col={'a': 'Test1'})
-    #     Test.insert(col={'a': 'Test2'})
-    #     self.assertEqual(Test.query().filter(
-    #         Test.col['a'].astext == 'Test1').first(), t1)
-
-    # def test_json_filter_cast(self):
-    #     Json = Declarations.Column.Json
-    #     Integer = Declarations.Column.Integer
-    #     self.reload_registry_with(simple_column, ColumnType=Json)
-    #     Test = self.registry.Test
-    #     t1 = Test.insert(col={'a': '1'})
-    #     Test.insert(col={'a': '2'})
-    #     self.assertEqual(Test.query().filter(
-    #         Test.col['a'].cast(Integer) == 1).first(), t1)
-
-=======
->>>>>>> 07422be8
     def test_json_null(self):
         self.reload_registry_with(simple_column, ColumnType=Json)
         Test = self.registry.Test
