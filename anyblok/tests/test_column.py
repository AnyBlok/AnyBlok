--- conflicted
+++ resolved
@@ -458,15 +458,9 @@
         d = add_timezone_on_datetime(d, timezone)
         registry = self.init_registry(simple_column, ColumnType=dt_column_type)
         test = registry.Test.insert()
-<<<<<<< HEAD
-        registry.Test.query().update(dict(col=now))
-        registry.refresh(test)
-        assert test.col == now
-=======
         registry.Test.query().update(dict(col=d))
         registry.refresh(test)
         assert test.col == d
->>>>>>> ccad0a72
 
     def test_datetime_by_query_none_value(self, dt_column_type):
         registry = self.init_registry(simple_column, ColumnType=dt_column_type)
