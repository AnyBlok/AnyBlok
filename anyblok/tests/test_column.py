# This file is a part of the AnyBlok project
#
#    Copyright (C) 2014 Jean-Sebastien SUZANNE <jssuzanne@anybox.fr>
#    Copyright (C) 2017 Jean-Sebastien SUZANNE <jssuzanne@anybox.fr>
#    Copyright (C) 2018 Jean-Sebastien SUZANNE <jssuzanne@anybox.fr>
#    Copyright (C) 2019 Jean-Sebastien SUZANNE <js.suzanne@gmail.com>
#
# This Source Code Form is subject to the terms of the Mozilla Public License,
# v. 2.0. If a copy of the MPL was not distributed with this file,You can
# obtain one at http://mozilla.org/MPL/2.0/.
from anyblok.testing import sgdb_in
import pytest
import datetime
import time
import pytz
from uuid import uuid1
from os import urandom
from decimal import Decimal as D
from anyblok.config import Configuration
from anyblok.testing import tmp_configuration
from sqlalchemy import Integer as SA_Integer, String as SA_String
from sqlalchemy.exc import StatementError
from anyblok import Declarations
from anyblok.field import FieldException
from .conftest import init_registry, reset_db
from anyblok.column import (
    Column, Boolean, Json, String, BigInteger, Text, Selection, Date, DateTime,
    Time, Interval, Decimal, Float, LargeBinary, Integer, Sequence, Color,
    Password, UUID, URL, PhoneNumber, Email, Country)


COLUMNS = [
    (Selection, 'test', {'selections': {'test': 'test'}}),
    (Boolean, True, {}),
    (Boolean, False, {}),
    (String, 'test', {}),
    (BigInteger, 1, {}),
    (Text, 'Test', {}),
    (Date, datetime.date.today(), {}),
    (DateTime, datetime.datetime.now().replace(
        tzinfo=pytz.timezone(time.tzname[0])), {}),
    (Time, datetime.time(), {}),
    (Float, 1., {}),
    (Integer, 1, {}),
    (Email, 'jhon@doe.com', {}),
]

if not sgdb_in(['MySQL', 'MariaDB']):
    COLUMNS.append((UUID, uuid1(), {}))

try:
    import cryptography  # noqa
    has_cryptography = True
except Exception:
    has_cryptography = False

try:
    import passlib  # noqa
    has_passlib = True
except Exception:
    has_passlib = False

try:
    import colour
    has_colour = True
    COLUMNS.append((Color, colour.Color('#123456'), {}))
except Exception:
    has_colour = False

try:
    import furl  # noqa
    has_furl = True
    COLUMNS.append((URL, furl.furl('http://doc.anyblok.org'), {}))
except Exception:
    has_furl = False


try:
    import phonenumbers  # noqa
    has_phonenumbers = True
    from sqlalchemy_utils import PhoneNumber as PN
    COLUMNS.append((PhoneNumber, PN("+120012301", None), {}))
except Exception:
    has_phonenumbers = False

try:
    import pycountry  # noqa
    has_pycountry = True
    COLUMNS.append(
        (Country, pycountry.countries.get(alpha_2='FR'), {}))
except Exception:
    has_pycountry = False


Model = Declarations.Model
register = Declarations.register


<<<<<<< HEAD
# FIXME (Json, {'name': 'test'}, {}),
# FIXME (Interval, datetime.timedelta(days=6), {}),
# FIXME (Decimal, D('1'), {}),
# FIXME (LargeBinary, urandom(100), {}),
@pytest.fixture(params=COLUMNS)
def column_definition(request, bloks_loaded):
    return request.param
=======
@pytest.fixture(
    scope="class",
    params=[
        ('prefix', 'suffix'),
        ('', ''),
    ]
)
def db_schema(request, bloks_loaded):
    Configuration.set('prefix_db_schema', request.param[0])
    Configuration.set('suffix_db_schema', request.param[1])

    def rollback():
        Configuration.set('prefix_db_schema', '')
        Configuration.set('suffix_db_schema', '')

    request.addfinalizer(rollback)
>>>>>>> dc922976


class OneColumn(Column):
    sqlalchemy_type = SA_Integer


class TestColumn:

    def test_forbid_instance(self):
        with pytest.raises(FieldException):
            Column()

    def test_without_label(self):
        column = OneColumn()
        column.get_sqlalchemy_mapping(None, None, 'a_column', None)
        assert column.label == 'A column'


def simple_column(ColumnType=None, **kwargs):

    @register(Model)
    class Test:

        id = Integer(primary_key=True)
        col = ColumnType(**kwargs)

        @classmethod
        def meth_secretkey(cls):
            return 'secretkey'


def column_with_foreign_key():

    @register(Model)
    class Test:

        name = String(primary_key=True)

    @register(Model)
    class Test2:

        id = Integer(primary_key=True)
        test = String(foreign_key=Model.Test.use('name'))


def column_with_foreign_key_with_schema():

    @register(Model)
    class Test:
        __db_schema__ = 'test_db_fk_schema'

        name = String(primary_key=True)

    @register(Model)
    class Test2:
        __db_schema__ = 'test_db_fk_schema'

        id = Integer(primary_key=True)
        test = String(foreign_key=Model.Test.use('name'))


def column_with_foreign_key_with_diff_schema1():

    @register(Model)
    class Test:
        __db_schema__ = 'test_db_fk_schema'

        name = String(primary_key=True)

    @register(Model)
    class Test2:
        __db_schema__ = 'test_db_fk_schema2'

        id = Integer(primary_key=True)
        test = String(foreign_key=Model.Test.use('name'))


def column_with_foreign_key_with_diff_schema2():

    @register(Model)
    class Test:
        __db_schema__ = 'test_db_fk_schema'

        name = String(primary_key=True)

    @register(Model)
    class Test2:

        id = Integer(primary_key=True)
        test = String(foreign_key=Model.Test.use('name'))


class TestColumns:

    @pytest.fixture(autouse=True)
    def close_registry(self, request, bloks_loaded):

        def close():
            if hasattr(self, 'registry'):
                self.registry.close()

        request.addfinalizer(close)

    def init_registry(self, *args, **kwargs):
        reset_db()
        self.registry = init_registry(*args, **kwargs)
        return self.registry

    @pytest.mark.skipif(not has_cryptography,
                        reason="cryptography is not installed")
    def test_insert_columns(self, column_definition):
        column, value, kwargs = column_definition
        registry = self.init_registry(simple_column, ColumnType=column,
                                      **kwargs)
        test = registry.Test.insert(col=value)
        assert test.col == value

    def test_column_with_type_in_kwargs(self):
        self.init_registry(
            simple_column, ColumnType=Integer, type_=Integer)

    def test_column_with_db_column_name_in_kwargs(self):
        registry = self.init_registry(simple_column, ColumnType=Integer,
                                      db_column_name='another_name')
        test = registry.Test.insert(col=1)
        assert test.col == 1
        res = registry.execute('select id from test where another_name=1')
        assert res.fetchone()[0] == test.id

    def test_column_with_foreign_key(self):
        registry = self.init_registry(column_with_foreign_key)
        registry.Test.insert(name='test')
        registry.Test2.insert(test='test')

    def test_column_with_foreign_key_with_schema(self, db_schema):
        registry = self.init_registry(column_with_foreign_key_with_schema)
        registry.Test.insert(name='test')
        registry.Test2.insert(test='test')

    def test_column_with_foreign_key_with_diff_schema1(self, db_schema):
        registry = self.init_registry(column_with_foreign_key_with_diff_schema1)
        registry.Test.insert(name='test')
        registry.Test2.insert(test='test')

    def test_column_with_foreign_key_with_diff_schema2(self, db_schema):
        registry = self.init_registry(column_with_foreign_key_with_diff_schema2)
        registry.Test.insert(name='test')
        registry.Test2.insert(test='test')

    def test_integer(self):
        registry = self.init_registry(simple_column, ColumnType=Integer)
        test = registry.Test.insert(col=1)
        assert test.col == 1

    def test_integer_str_foreign_key(self):
        registry = self.init_registry(
            simple_column, ColumnType=Integer, foreign_key='Model.Test=>id')
        test = registry.Test.insert()
        test2 = registry.Test.insert(col=test.id)
        assert test2.col == test.id

    def test_big_integer(self):
        registry = self.init_registry(simple_column, ColumnType=BigInteger)
        test = registry.Test.insert(col=1)
        assert test.col == 1

    def test_Float(self):
        registry = self.init_registry(simple_column, ColumnType=Float)
        test = registry.Test.insert(col=1.0)
        assert test.col == 1.0

    def test_decimal(self):
        registry = self.init_registry(simple_column, ColumnType=Decimal)
        test = registry.Test.insert(col=D('1.0'))
        assert test.col == D('1.0')

    def test_setter_decimal(self):
        registry = self.init_registry(simple_column, ColumnType=Decimal)
        test = registry.Test.insert()
        test.col = '1.0'
        assert test.col == D('1.0')

    def test_boolean(self):
        registry = self.init_registry(simple_column, ColumnType=Boolean)
        test = registry.Test.insert(col=True)
        assert test.col

    def test_boolean_with_default(self):
        registry = self.init_registry(simple_column, ColumnType=Boolean,
                                      default=False)
        test = registry.Test.insert()
        assert test.col is False

    def test_string(self):
        registry = self.init_registry(simple_column, ColumnType=String)
        test = registry.Test.insert(col='col')
        assert test.col == 'col'

    def test_string_with_False(self):
        registry = self.init_registry(simple_column, ColumnType=String)
        test = registry.Test.insert(col=False)
        assert test.col is False
        self.registry.flush()
        self.registry.expire(test, ['col'])
        assert test.col == ''

    def test_string_set_False(self):
        registry = self.init_registry(simple_column, ColumnType=String)
        test = registry.Test.insert()
        test.col = False
        assert test.col is False
        self.registry.flush()
        self.registry.expire(test, ['col'])
        assert test.col == ''

    def test_string_query_False(self):
        registry = self.init_registry(simple_column, ColumnType=String)
        test = registry.Test.insert()
        self.registry.Test.query().filter_by(id=test.id).update({'col': False})
        assert test.col is False
        self.registry.expire(test, ['col'])
        assert test.col == ''

    @pytest.mark.skipif(not has_cryptography,
                        reason="cryptography is not installed")
    def test_string_with_encrypt_key_defined_by_a_method(self):
        registry = self.init_registry(simple_column, ColumnType=String,
                                      encrypt_key='meth_secretkey')
        test = registry.Test.insert(col='col')
        registry.session.commit()
        assert test.col == 'col'
        res = registry.execute('select col from test where id = %s' % test.id)
        res = res.fetchall()[0][0]
        assert res != 'col'

    @pytest.mark.skipif(not has_cryptography,
                        reason="cryptography is not installed")
    def test_string_with_encrypt_key_defined_by_configuration(self):
        Configuration.set('default_encrypt_key', 'secretkey')
        registry = self.init_registry(simple_column, ColumnType=String,
                                      encrypt_key=True)
        test = registry.Test.insert(col='col')
        registry.session.commit()
        assert test.col == 'col'
        res = registry.execute('select col from test where id = %s' % test.id)
        res = res.fetchall()[0][0]
        assert res != 'col'
        del Configuration.configuration['default_encrypt_key']

    def test_string_with_size(self):
        registry = self.init_registry(
            simple_column, ColumnType=String, size=100)
        test = registry.Test.insert(col='col')
        assert test.col == 'col'

    @pytest.mark.skipif(not has_passlib,
                        reason="passlib is not installed")
    def test_password(self):
        registry = self.init_registry(simple_column, ColumnType=Password,
                                      crypt_context={'schemes': ['md5_crypt']})
        test = registry.Test.insert(col='col')
        assert test.col == 'col'
        assert registry.execute('Select col from test').fetchone()[0] != 'col'

    def test_text(self):
        registry = self.init_registry(simple_column, ColumnType=Text)
        test = registry.Test.insert(col='col')
        assert test.col == 'col'

    def test_text_with_False(self):
        registry = self.init_registry(simple_column, ColumnType=Text)
        test = registry.Test.insert(col=False)
        assert test.col is False
        self.registry.flush()
        self.registry.expire(test, ['col'])
        assert test.col == ''

    def test_text_set_False(self):
        registry = self.init_registry(simple_column, ColumnType=Text)
        test = registry.Test.insert()
        test.col = False
        assert test.col is False
        self.registry.flush()
        self.registry.expire(test, ['col'])
        assert test.col == ''

    def test_text_query_False(self):
        registry = self.init_registry(simple_column, ColumnType=Text)
        test = registry.Test.insert()
        self.registry.Test.query().filter_by(id=test.id).update({'col': False})
        assert test.col is False
        self.registry.expire(test, ['col'])
        assert test.col == ''

    def test_date(self):
        from datetime import date

        now = date.today()
        registry = self.init_registry(simple_column, ColumnType=Date)
        test = registry.Test.insert(col=now)
        assert test.col == now

    def test_datetime(self):
        import datetime
        import time
        import pytz

        timezone = pytz.timezone(time.tzname[0])
        now = datetime.datetime.now().replace(tzinfo=timezone)
        registry = self.init_registry(simple_column, ColumnType=DateTime)
        test = registry.Test.insert(col=now)
        assert test.col == now

    def test_datetime_none_value(self):
        registry = self.init_registry(simple_column, ColumnType=DateTime)
        test = registry.Test.insert(col=None)
        assert test.col is None

    def test_datetime_str_conversion_1(self):
        import datetime
        import time
        import pytz

        timezone = pytz.timezone(time.tzname[0])
        now = datetime.datetime.now().replace(tzinfo=timezone)
        registry = self.init_registry(simple_column, ColumnType=DateTime)
        test = registry.Test.insert(col=now.strftime('%Y-%m-%d %H:%M:%S.%f%z'))
        assert test.col == now

    def test_datetime_str_conversion_2(self):
        import datetime
        import time
        import pytz

        timezone = pytz.timezone(time.tzname[0])
        now = timezone.localize(datetime.datetime.now())
        registry = self.init_registry(simple_column, ColumnType=DateTime)
        test = registry.Test.insert(col=now.strftime('%Y-%m-%d %H:%M:%S.%f%Z'))
        assert test.col == now

    def test_datetime_str_conversion_3(self):
        import datetime
        import time
        import pytz

        timezone = pytz.timezone(time.tzname[0])
        now = timezone.localize(datetime.datetime.now())
        registry = self.init_registry(simple_column, ColumnType=DateTime)
        test = registry.Test.insert(col=now.strftime('%Y-%m-%d %H:%M:%S.%f'))
        assert test.col == now

    def test_datetime_str_conversion_4(self):
        import datetime
        import time
        import pytz

        timezone = pytz.timezone(time.tzname[0])
        now = timezone.localize(datetime.datetime.now())
        registry = self.init_registry(simple_column, ColumnType=DateTime)
        test = registry.Test.insert(col=now.strftime('%Y-%m-%d %H:%M:%S'))
        assert test.col == now.replace(microsecond=0)

    def test_datetime_by_property(self):
        import datetime
        import time
        import pytz

        timezone = pytz.timezone(time.tzname[0])
        now = datetime.datetime.now().replace(tzinfo=timezone)
        registry = self.init_registry(simple_column, ColumnType=DateTime)
        test = registry.Test.insert()
        test.col = now
        assert test.col == now

    def test_datetime_by_property_none_value(self):
        registry = self.init_registry(simple_column, ColumnType=DateTime)
        test = registry.Test.insert()
        test.col = None
        assert test.col is None

    def test_datetime_str_conversion_1_by_property(self):
        import datetime
        import time
        import pytz

        timezone = pytz.timezone(time.tzname[0])
        now = datetime.datetime.now().replace(tzinfo=timezone)
        registry = self.init_registry(simple_column, ColumnType=DateTime)
        test = registry.Test.insert()
        test.col = now.strftime('%Y-%m-%d %H:%M:%S.%f%z')
        assert test.col == now

    def test_datetime_str_conversion_2_by_property(self):
        import datetime
        import time
        import pytz

        timezone = pytz.timezone(time.tzname[0])
        now = timezone.localize(datetime.datetime.now())
        registry = self.init_registry(simple_column, ColumnType=DateTime)
        test = registry.Test.insert()
        test.col = now.strftime('%Y-%m-%d %H:%M:%S.%f%Z')
        assert test.col == now

    def test_datetime_str_conversion_3_by_property(self):
        import datetime
        import time
        import pytz

        timezone = pytz.timezone(time.tzname[0])
        now = timezone.localize(datetime.datetime.now())
        registry = self.init_registry(simple_column, ColumnType=DateTime)
        test = registry.Test.insert()
        test.col = now.strftime('%Y-%m-%d %H:%M:%S.%f')
        assert test.col == now

    def test_datetime_str_conversion_4_by_property(self):
        import datetime
        import time
        import pytz

        timezone = pytz.timezone(time.tzname[0])
        now = timezone.localize(datetime.datetime.now())
        registry = self.init_registry(simple_column, ColumnType=DateTime)
        test = registry.Test.insert()
        test.col = now.strftime('%Y-%m-%d %H:%M:%S')
        assert test.col == now.replace(microsecond=0)

    def test_datetime_by_query(self):
        import datetime
        import time
        import pytz

        timezone = pytz.timezone(time.tzname[0])
        now = datetime.datetime.now().replace(tzinfo=timezone)
        registry = self.init_registry(simple_column, ColumnType=DateTime)
        test = registry.Test.insert()
        registry.Test.query().update(dict(col=now))
        assert test.col == now

    def test_datetime_by_query_none_value(self):
        registry = self.init_registry(simple_column, ColumnType=DateTime)
        test = registry.Test.insert()
        registry.Test.query().update(dict(col=None))
        assert test.col is None

    @pytest.mark.skipif(sgdb_in(['MySQL', 'MariaDB']), reason='ISSUE #87')
    def test_datetime_str_conversion_1_by_query(self):
        import datetime
        import time
        import pytz

        timezone = pytz.timezone(time.tzname[0])
        now = datetime.datetime.now().replace(tzinfo=timezone)
        registry = self.init_registry(simple_column, ColumnType=DateTime)
        test = registry.Test.insert()
        registry.Test.query().update(
            dict(col=now.strftime('%Y-%m-%d %H:%M:%S.%f%z')))
        registry.expire(test, ['col'])
        assert test.col == now

    @pytest.mark.skipif(sgdb_in(['MySQL', 'MariaDB']), reason='ISSUE #87')
    def test_datetime_str_conversion_2_by_query(self):
        import datetime
        import time
        import pytz

        timezone = pytz.timezone(time.tzname[0])
        now = timezone.localize(datetime.datetime.now())
        registry = self.init_registry(simple_column, ColumnType=DateTime)
        test = registry.Test.insert()
        registry.Test.query().update(
            dict(col=now.strftime('%Y-%m-%d %H:%M:%S.%f%Z')))
        registry.expire(test, ['col'])
        assert test.col == now

    @pytest.mark.skipif(sgdb_in(['MySQL', 'MariaDB']), reason='ISSUE #87')
    def test_datetime_str_conversion_3_by_query(self):
        import datetime
        import time
        import pytz

        timezone = pytz.timezone(time.tzname[0])
        now = timezone.localize(datetime.datetime.now())
        registry = self.init_registry(simple_column, ColumnType=DateTime)
        test = registry.Test.insert()
        registry.Test.query().update(
            dict(col=now.strftime('%Y-%m-%d %H:%M:%S.%f')))
        registry.expire(test, ['col'])
        assert test.col == now

    @pytest.mark.skipif(sgdb_in(['MySQL', 'MariaDB']), reason='ISSUE #87')
    def test_datetime_str_conversion_4_by_query(self):
        import datetime
        import time
        import pytz

        timezone = pytz.timezone(time.tzname[0])
        now = timezone.localize(datetime.datetime.now())
        registry = self.init_registry(simple_column, ColumnType=DateTime)
        test = registry.Test.insert()
        registry.Test.query().update(
            dict(col=now.strftime('%Y-%m-%d %H:%M:%S')))
        registry.expire(test, ['col'])
        assert test.col == now.replace(microsecond=0)

    @pytest.mark.skipif(sgdb_in(['MySQL', 'MariaDB']), reason='ISSUE #87')
    def test_datetime_by_query_filter(self):
        import datetime
        import time
        import pytz

        timezone = pytz.timezone(time.tzname[0])
        now = datetime.datetime.now().replace(tzinfo=timezone)
        registry = self.init_registry(simple_column, ColumnType=DateTime)
        test = registry.Test.insert(col=now)
        Test = registry.Test
        assert Test.query().filter(Test.col == now).one() is test

    @pytest.mark.skipif(sgdb_in(['MySQL', 'MariaDB']), reason='ISSUE #87')
    def test_datetime_str_conversion_1_by_query_filter(self):
        import datetime
        import time
        import pytz

        timezone = pytz.timezone(time.tzname[0])
        now = datetime.datetime.now().replace(tzinfo=timezone)
        registry = self.init_registry(simple_column, ColumnType=DateTime)
        test = registry.Test.insert(col=now)
        Test = registry.Test
        assert Test.query().filter(
            Test.col == now.strftime('%Y-%m-%d %H:%M:%S.%f%z')).one() is test

    @pytest.mark.skipif(sgdb_in(['MySQL', 'MariaDB']), reason='ISSUE #87')
    def test_datetime_str_conversion_2_by_query_filter(self):
        import datetime
        import time
        import pytz

        timezone = pytz.timezone(time.tzname[0])
        now = timezone.localize(datetime.datetime.now())
        registry = self.init_registry(simple_column, ColumnType=DateTime)
        test = registry.Test.insert(col=now)
        Test = registry.Test
        assert Test.query().filter(
            Test.col == now.strftime('%Y-%m-%d %H:%M:%S.%f%Z')).one() is test

    @pytest.mark.skipif(sgdb_in(['MySQL', 'MariaDB']), reason='ISSUE #87')
    def test_datetime_str_conversion_3_by_query_filter(self):
        import datetime
        import time
        import pytz

        timezone = pytz.timezone(time.tzname[0])
        now = timezone.localize(datetime.datetime.now())
        registry = self.init_registry(simple_column, ColumnType=DateTime)
        test = registry.Test.insert(col=now)
        Test = registry.Test
        assert Test.query().filter(
            Test.col == now.strftime('%Y-%m-%d %H:%M:%S.%f')).one() is test

    def test_datetime_without_auto_update_1(self):

        def add_in_registry():

            from anyblok import Declarations

            @Declarations.register(Declarations.Model)
            class Test:
                id = Integer(primary_key=True)
                update_at = DateTime()
                val = String()

        registry = self.init_registry(add_in_registry)
        test = registry.Test.insert(val='first add')
        assert test.update_at is None
        test.val = 'other'
        registry.flush()
        assert test.update_at is None

    def test_datetime_without_auto_update_2(self):

        def add_in_registry():

            from anyblok import Declarations

            @Declarations.register(Declarations.Model)
            class Test:
                id = Integer(primary_key=True)
                update_at = DateTime(auto_update=False)
                val = String()

        registry = self.init_registry(add_in_registry)
        test = registry.Test.insert(val='first add')
        assert test.update_at is None
        test.val = 'other'
        registry.flush()
        assert test.update_at is None

    def test_datetime_with_auto_update(self):

        def add_in_registry():

            from anyblok import Declarations

            @Declarations.register(Declarations.Model)
            class Test:
                id = Integer(primary_key=True)
                update_at = DateTime(auto_update=True)
                val = String()

        registry = self.init_registry(add_in_registry)
        test = registry.Test.insert(val='first add')
        assert test.update_at is None
        test.val = 'other'
        registry.flush()
        assert test.update_at is not None

    def test_datetime_with_default_timezone_tz(self):
        import datetime
        import pytz

        timezone = pytz.timezone('Asia/Tokyo')
        now = datetime.datetime.now()
        registry = self.init_registry(
            simple_column, ColumnType=DateTime,
            default_timezone=timezone)
        field = registry.loaded_namespaces_first_step['Model.Test']['col']
        assert field.default_timezone is timezone

        test = registry.Test.insert(col=now)
        assert test.col.tzinfo.zone is timezone.zone

    def test_datetime_with_default_timezone_str(self):
        import datetime
        import pytz

        timezone = pytz.timezone('Asia/Tokyo')
        now = datetime.datetime.now()
        registry = self.init_registry(
            simple_column, ColumnType=DateTime,
            default_timezone='Asia/Tokyo')
        field = registry.loaded_namespaces_first_step['Model.Test']['col']
        assert field.default_timezone == timezone

        test = registry.Test.insert(col=now)
        assert test.col.tzinfo.zone == timezone.zone

    def test_datetime_with_default_global_timezone_str(self):
        import datetime
        import pytz

        timezone = pytz.timezone('Asia/Tokyo')
        now = datetime.datetime.now()
        with tmp_configuration(default_timezone='Asia/Tokyo'):
            registry = self.init_registry(simple_column, ColumnType=DateTime)

        field = registry.loaded_namespaces_first_step['Model.Test']['col']
        assert field.default_timezone is timezone

        test = registry.Test.insert(col=now)
        assert test.col.tzinfo.zone is timezone.zone

    def test_interval(self):
        from datetime import timedelta

        dt = timedelta(days=5)
        registry = self.init_registry(simple_column, ColumnType=Interval)
        test = registry.Test.insert(col=dt)
        assert test.col == dt

    def test_time(self):
        from datetime import time

        now = time()
        registry = self.init_registry(simple_column, ColumnType=Time)
        test = registry.Test.insert(col=now)
        assert test.col == now

    def test_large_binary(self):
        blob = urandom(10000)
        registry = self.init_registry(simple_column, ColumnType=LargeBinary)

        test = registry.Test.insert(col=blob)
        assert test.col == blob

    def test_selection(self):
        SELECTIONS = [
            ('admin', 'Admin'),
            ('regular-user', 'Regular user')
        ]

        registry = self.init_registry(
            simple_column, ColumnType=Selection, selections=SELECTIONS)
        test = registry.Test.insert(col=SELECTIONS[0][0])
        assert test.col == SELECTIONS[0][0]
        assert test.col.label == SELECTIONS[0][1]
        test = registry.Test.query().first()
        assert test.col == SELECTIONS[0][0]
        assert test.col.label == SELECTIONS[0][1]
        with pytest.raises(FieldException):
            test.col = 'bad value'

    def test_selection_with_only_one_value(self):
        SELECTIONS = [
            ('admin', 'Admin'),
        ]

        registry = self.init_registry(
            simple_column, ColumnType=Selection, selections=SELECTIONS)
        test = registry.Test.insert(col=SELECTIONS[0][0])
        assert test.col == SELECTIONS[0][0]
        assert test.col.label == SELECTIONS[0][1]
        test = registry.Test.query().first()
        assert test.col == SELECTIONS[0][0]
        assert test.col.label == SELECTIONS[0][1]
        with pytest.raises(FieldException):
            test.col = 'bad value'

    def test_selection_without_value(self):
        self.init_registry(simple_column, ColumnType=Selection, selections=[])

    def test_selection_autodoc(self):
        SELECTIONS = [
            ('admin', 'Admin'),
        ]

        registry = self.init_registry(
            simple_column, ColumnType=Selection, selections=SELECTIONS)
        column = registry.System.Column.query().filter_by(
            model='Model.Test', name='col').one()
        assert column._description() == {
                'id': 'col',
                'label': 'Col',
                'model': None,
                'nullable': True,
                'primary_key': False,
                'selections': [
                    ('admin', 'Admin'),
                ],
                'type': 'Selection',
            }

    def test_selection_with_none_value(self):
        SELECTIONS = [
            ('admin', 'Admin'),
            ('regular-user', 'Regular user')
        ]

        registry = self.init_registry(
            simple_column, ColumnType=Selection, selections=SELECTIONS)
        t = registry.Test.insert()
        assert t.col is None

    @pytest.mark.skipif(sgdb_in(['MySQL', 'MariaDB']), reason='ISSUE #90')
    def test_selection_change_by_query(self):
        SELECTIONS = [
            ('admin', 'Admin'),
            ('regular-user', 'Regular user')
        ]

        registry = self.init_registry(
            simple_column, ColumnType=Selection, selections=SELECTIONS)
        registry.Test.insert(col=SELECTIONS[0][0])
        with pytest.raises(StatementError):
            registry.Test.query().update({'col': 'bad value'})

    def test_selection_like_comparator(self):
        SELECTIONS = [
            ('admin', 'Admin'),
            ('regular-user', 'Regular user')
        ]

        registry = self.init_registry(
            simple_column, ColumnType=Selection, selections=SELECTIONS)
        Test = registry.Test
        t = Test.insert(col=SELECTIONS[0][0])
        t1 = Test.query().filter(Test.col.like('%admin%')).one()
        assert t is t1

    def test_selection_key_other_than_str(self):
        SELECTIONS = [
            (0, 'Admin'),
            (1, 'Regular user')
        ]

        with pytest.raises(FieldException):
            self.init_registry(
                simple_column, ColumnType=Selection, selections=SELECTIONS)

    def test_selection_comparator(self):
        SELECTIONS = [
            ('admin', 'Admin'),
            ('regular-user', 'Regular user')
        ]

        registry = self.init_registry(
            simple_column, ColumnType=Selection, selections=SELECTIONS)
        registry.Test.insert(col=SELECTIONS[0][0])
        registry.Test.query().filter(
            registry.Test.col.in_(['admin', 'regular-user'])).first()

    def test_selection_use_method(self):
        SELECTIONS = [
            ('admin', 'Admin'),
            ('regular-user', 'Regular user')
        ]

        def add_selection():

            @register(Model)
            class Test:

                id = Integer(primary_key=True)
                col = Selection(selections='get_selection')

                @classmethod
                def get_selection(cls):
                    return SELECTIONS

        registry = self.init_registry(add_selection)
        registry.Test.insert(col=SELECTIONS[0][0])
        registry.Test.query().filter(
            registry.Test.col.in_(['admin', 'regular-user'])).first()

    @pytest.mark.skipif(sgdb_in(['MariaDB']),
                        reason='JSON is not existing in this SGDB')
    def test_json(self):
        registry = self.init_registry(simple_column, ColumnType=Json)
        val = {'a': 'Test'}
        test = registry.Test.insert(col=val)
        assert test.col == val

    @pytest.mark.skipif(sgdb_in(['MariaDB']),
                        reason='JSON is not existing in this SGDB')
    def test_json_update(self):
        registry = self.init_registry(simple_column, ColumnType=Json)
        test = registry.Test.insert(col={'a': 'test'})
        test.col['b'] = 'test'
        assert test.col == {'a': 'test', 'b': 'test'}

    @pytest.mark.skipif(sgdb_in(['MariaDB']),
                        reason='JSON is not existing in this SGDB')
    def test_json_simple_filter(self):
        registry = self.init_registry(simple_column, ColumnType=Json)
        Test = registry.Test
        Test.insert(col={'a': 'test'})
        Test.insert(col={'a': 'test'})
        Test.insert(col={'b': 'test'})
        assert Test.query().filter(
            Test.col['a'].cast(SA_String) == '"test"').count() == 2

    @pytest.mark.skipif(sgdb_in(['MariaDB']),
                        reason='JSON is not existing in this SGDB')
    def test_json_null(self):
        registry = self.init_registry(simple_column, ColumnType=Json)
        Test = registry.Test
        Test.insert(col=None)
        Test.insert(col=None)
        Test.insert(col={'a': 'test'})
        assert Test.query().filter(Test.col.is_(None)).count() == 2
        assert Test.query().filter(Test.col.isnot(None)).count() == 1

    def test_add_default_classmethod(self):
        val = 'test'

        def add_in_registry():

            @register(Model)
            class Test:

                id = Integer(primary_key=True)
                val = String(default="get_val")

                @classmethod
                def get_val(cls):
                    return val

        registry = self.init_registry(add_in_registry)
        t = registry.Test.insert()
        assert t.val == val

    def test_add_default_without_classmethod(self):
        value = 'test'

        def add_in_registry():

            @register(Model)
            class Test:

                id = Integer(primary_key=True)
                val = String(default="get_val")

                def get_val(cls):
                    return value

        registry = self.init_registry(add_in_registry)
        t = registry.Test.insert()
        assert t.val == "get_val"

    def test_add_default_by_var(self):
        value = 'test'

        def add_in_registry():

            @register(Model)
            class Test:

                id = Integer(primary_key=True)
                val = String(default=value)

        registry = self.init_registry(add_in_registry)
        t = registry.Test.insert()
        assert t.val == value

    def test_add_default(self):

        def add_in_registry():

            @register(Model)
            class Test:

                id = Integer(primary_key=True)
                val = String(default='value')

        registry = self.init_registry(add_in_registry)
        t = registry.Test.insert()
        assert t.val == 'value'

    def test_add_field_as_default(self):

        def add_in_registry():

            @register(Model)
            class Test:

                id = Integer(primary_key=True)
                val = String(default='val')

        registry = self.init_registry(add_in_registry)
        t = registry.Test.insert()
        assert t.val == 'val'

    @pytest.mark.skipif(sgdb_in(['MySQL', 'MariaDB']), reason='ISSUE #89')
    def test_sequence(self):
        registry = self.init_registry(simple_column, ColumnType=Sequence)
        assert registry.Test.insert().col == "1"
        assert registry.Test.insert().col == "2"
        assert registry.Test.insert().col == "3"
        assert registry.Test.insert().col == "4"
        Seq = registry.System.Sequence
        assert Seq.query().filter(Seq.code == 'Model.Test=>col').count() == 1

    @pytest.mark.skipif(sgdb_in(['MySQL', 'MariaDB']), reason='ISSUE #89')
    def test_sequence_with_primary_key(self):
        registry = self.init_registry(simple_column, ColumnType=Sequence,
                                      primary_key=True)
        assert registry.Test.insert().col == "1"
        assert registry.Test.insert().col == "2"

    @pytest.mark.skipif(sgdb_in(['MySQL', 'MariaDB']), reason='ISSUE #89')
    def test_sequence_with_code_and_formater(self):
        registry = self.init_registry(simple_column, ColumnType=Sequence,
                                      code="SO", formater="{code}-{seq:06d}")
        assert registry.Test.insert().col == "SO-000001"
        assert registry.Test.insert().col == "SO-000002"
        assert registry.Test.insert().col == "SO-000003"
        assert registry.Test.insert().col == "SO-000004"
        Seq = registry.System.Sequence
        assert Seq.query().filter(Seq.code == 'SO').count() == 1

    def test_sequence_with_foreign_key(self):
        with pytest.raises(FieldException):
            self.init_registry(simple_column, ColumnType=Sequence,
                               foreign_key=Model.System.Model.use('name'))

    def test_sequence_with_default(self):
        with pytest.raises(FieldException):
            self.init_registry(simple_column, ColumnType=Sequence,
                               default='default value')

    @pytest.mark.skipif(not has_colour,
                        reason="colour is not installed")
    def test_color(self):
        color = '#F5F5F5'
        registry = self.init_registry(simple_column, ColumnType=Color)
        test = registry.Test.insert(col=color)
        assert test.col.hex == colour.Color(color).hex

    @pytest.mark.skipif(not has_colour,
                        reason="colour is not installed")
    def test_setter_color(self):
        color = '#F5F5F5'
        registry = self.init_registry(simple_column, ColumnType=Color)
        test = registry.Test.insert()
        test.col = color
        assert test.col.hex == colour.Color(color).hex

    def test_uuid_binary_1(self):
        uuid = uuid1()
        registry = self.init_registry(simple_column, ColumnType=UUID)
        test = registry.Test.insert(col=uuid)
        assert test.col is uuid

    def test_uuid_binary_3(self):
        from uuid import uuid3, NAMESPACE_DNS
        uuid = uuid3(NAMESPACE_DNS, 'python.org')
        registry = self.init_registry(simple_column, ColumnType=UUID)
        test = registry.Test.insert(col=uuid)
        assert test.col is uuid

    def test_uuid_binary_4(self):
        from uuid import uuid4
        uuid = uuid4()
        registry = self.init_registry(simple_column, ColumnType=UUID)
        test = registry.Test.insert(col=uuid)
        assert test.col is uuid

    def test_uuid_binary_5(self):
        from uuid import uuid5, NAMESPACE_DNS
        uuid = uuid5(NAMESPACE_DNS, 'python.org')
        registry = self.init_registry(simple_column, ColumnType=UUID)
        test = registry.Test.insert(col=uuid)
        assert test.col is uuid

    def test_uuid_char32(self):
        uuid = uuid1()
        registry = self.init_registry(simple_column, ColumnType=UUID,
                                      binary=False)
        test = registry.Test.insert(col=uuid)
        assert test.col is uuid

    @pytest.mark.skipif(not has_furl, reason="furl is not installed")
    def test_URL(self):
        f = furl.furl('http://doc.anyblok.org')
        registry = self.init_registry(simple_column, ColumnType=URL)
        test = registry.Test.insert(col=f)
        assert test.col == f

    @pytest.mark.skipif(not has_furl, reason="furl is not installed")
    def test_setter_URL(self):
        f = 'http://doc.anyblok.org'
        registry = self.init_registry(simple_column, ColumnType=URL)
        test = registry.Test.insert()
        test.col = f
        assert test.col.url == f

    @pytest.mark.skipif(not has_furl, reason="furl is not installed")
    def test_URL_2(self):
        f = 'http://doc.anyblok.org'
        registry = self.init_registry(simple_column, ColumnType=URL)
        test = registry.Test.insert(col=f)
        assert test.col.url == f

    @pytest.mark.skipif(not has_furl, reason="furl is not installed")
    def test_URL_3(self):
        f = 'http://doc.anyblok.org'
        registry = self.init_registry(simple_column, ColumnType=URL)
        registry.Test.insert(col=f)
        Test = registry.Test
        test = Test.query().filter(Test.col == f).one()
        assert test.col.url == f

    @pytest.mark.skipif(not has_furl, reason="furl is not installed")
    def test_URL_4(self):
        f = furl.furl('http://doc.anyblok.org')
        registry = self.init_registry(simple_column, ColumnType=URL)
        registry.Test.insert(col=f)
        Test = registry.Test
        test = Test.query().filter(Test.col == f).one()
        assert test.col.url == f.url

    @pytest.mark.skipif(not has_phonenumbers,
                        reason="phonenumbers is not installed")
    def test_phonenumbers_at_insert(self):
        registry = self.init_registry(simple_column, ColumnType=PhoneNumber)
        test = registry.Test.insert(col='+120012301')
        assert test.col.national == '20012301'
        getted = registry.execute('Select col from test').fetchone()[0]
        assert getted == '+120012301'

    @pytest.mark.skipif(not has_phonenumbers,
                        reason="phonenumbers is not installed")
    def test_phonenumbers_at_setter(self):
        registry = self.init_registry(simple_column, ColumnType=PhoneNumber)
        test = registry.Test.insert()
        test.col = '+120012301'
        assert test.col.national == '20012301'
        registry.flush()
        getted = registry.execute('Select col from test').fetchone()[0]
        assert getted == '+120012301'

    @pytest.mark.skipif(not has_phonenumbers,
                        reason="phonenumbers is not installed")
    def test_phonenumbers_obj_at_insert(self):
        registry = self.init_registry(simple_column, ColumnType=PhoneNumber)
        col = PN("+120012301", None)
        test = registry.Test.insert(col=col)
        assert test.col == col
        getted = registry.execute('Select col from test').fetchone()[0]
        assert getted == '+120012301'

    @pytest.mark.skipif(not has_phonenumbers,
                        reason="phonenumbers is not installed")
    def test_phonenumbers_obj_at_setter(self):
        registry = self.init_registry(simple_column, ColumnType=PhoneNumber)
        test = registry.Test.insert()
        test.col = PN("+120012301", None)
        assert test.col.national == '20012301'
        registry.flush()
        getted = registry.execute('Select col from test').fetchone()[0]
        assert getted == '+120012301'

    @pytest.mark.skipif(not has_phonenumbers,
                        reason="phonenumbers is not installed")
    def test_phonenumbers_obj_at_setter_with_empty_value(self):
        registry = self.init_registry(simple_column, ColumnType=PhoneNumber)
        test = registry.Test.insert()
        test.col = ""
        assert test.col == ''
        registry.flush()
        assert registry.execute('Select col from test').fetchone()[0] == ''

    def test_email_at_insert(self):
        registry = self.init_registry(simple_column, ColumnType=Email)
        test = registry.Test.insert(col='John.Smith@foo.com')
        assert test.col == 'john.smith@foo.com'
        getted = registry.Test.query().filter_by(
            col='John.Smith@foo.com').count()
        assert getted == 1

    def test_email_at_setter(self):
        registry = self.init_registry(simple_column, ColumnType=Email)
        test = registry.Test.insert()
        test.col = 'John.Smith@foo.com'
        assert test.col == 'john.smith@foo.com'
        assert registry.Test.query().filter_by(
            col='John.Smith@foo.com').count() == 1

    @pytest.mark.skipif(not has_cryptography,
                        reason="cryptography is not installed")
    def test_email_with_encrypt_key(self):
        registry = self.init_registry(simple_column, ColumnType=Email,
                                      encrypt_key='secretkey')
        test = registry.Test.insert(col='John.Smith@foo.com')
        registry.session.commit()
        assert test.col == 'john.smith@foo.com'
        res = registry.execute('select col from test where id = %s' % test.id)
        res = res.fetchall()[0][0]
        assert res != test.col

    @pytest.mark.skipif(not has_pycountry, reason="pycountry is not installed")
    def test_pycoundtry_at_insert(self):
        registry = self.init_registry(simple_column, ColumnType=Country)
        test = registry.Test.insert(col='FR')
        assert test.col is pycountry.countries.get(alpha_2='FR')
        assert test.col.name == 'France'
        assert registry.execute('Select col from test').fetchone()[0] == 'FRA'

    @pytest.mark.skipif(not has_pycountry, reason="pycountry is not installed")
    def test_pycoundtry_at_insert_with_alpha_3(self):
        registry = self.init_registry(
            simple_column, ColumnType=Country, mode='alpha_3')
        test = registry.Test.insert(col='FRA')
        assert test.col is pycountry.countries.get(alpha_2='FR')
        assert test.col.name == 'France'
        assert registry.execute('Select col from test').fetchone()[0] == 'FRA'

    @pytest.mark.skipif(not has_pycountry, reason="pycountry is not installed")
    def test_pycoundtry_at_insert_with_object(self):
        registry = self.init_registry(simple_column, ColumnType=Country)
        fr = pycountry.countries.get(alpha_2='FR')
        test = registry.Test.insert(col=fr)
        assert test.col is fr
        assert test.col.name == 'France'
        assert registry.execute('Select col from test').fetchone()[0] == 'FRA'

    @pytest.mark.skipif(not has_pycountry, reason="pycountry is not installed")
    def test_pycoundtry_at_update(self):
        registry = self.init_registry(simple_column, ColumnType=Country)
        test = registry.Test.insert()
        test.col = 'FR'
        registry.flush()
        assert test.col is pycountry.countries.get(alpha_2='FR')
        assert test.col.name == 'France'
        assert registry.execute('Select col from test').fetchone()[0] == 'FRA'

    @pytest.mark.skipif(not has_pycountry, reason="pycountry is not installed")
    def test_pycoundtry_at_update_with_alpha_3(self):
        registry = self.init_registry(
            simple_column, ColumnType=Country, mode='alpha_3')
        test = registry.Test.insert()
        test.col = 'FRA'
        registry.flush()
        assert test.col is pycountry.countries.get(alpha_2='FR')
        assert test.col.name == 'France'
        assert registry.execute('Select col from test').fetchone()[0] == 'FRA'

    @pytest.mark.skipif(not has_pycountry, reason="pycountry is not installed")
    def test_pycoundtry_at_update_with_object(self):
        registry = self.init_registry(simple_column, ColumnType=Country)
        fr = pycountry.countries.get(alpha_2='FR')
        test = registry.Test.insert()
        test.col = fr
        registry.flush()
        assert test.col is fr
        assert test.col.name == 'France'
        assert registry.execute('Select col from test').fetchone()[0] == 'FRA'

    @pytest.mark.skipif(not has_pycountry, reason="pycountry is not installed")
    def test_pycoundtry_query_is_with_object(self):
        registry = self.init_registry(simple_column, ColumnType=Country)
        Test = registry.Test
        fr = pycountry.countries.get(alpha_2='FR')
        Test.insert(col='FR')
        assert Test.query().filter(Test.col == fr).count() == 1

    @pytest.mark.skipif(not has_pycountry, reason="pycountry is not installed")
    def test_pycoundtry_query_is_with_alpha_3(self):
        registry = self.init_registry(simple_column, ColumnType=Country)
        Test = registry.Test
        Test.insert(col='FR')
        assert Test.query().filter(Test.col == 'FRA').count() == 1

    @pytest.mark.skipif(not has_pycountry, reason="pycountry is not installed")
    def test_pycoundtry_query_insert_wrong(self):
        registry = self.init_registry(simple_column, ColumnType=Country)
        with pytest.raises(LookupError):
            registry.Test.insert(col='WG')

    @pytest.mark.skipif(not has_pycountry, reason="pycountry is not installed")
    @pytest.mark.skipif(sgdb_in(['MySQL', 'MariaDB']), reason='ISSUE #90')
    def test_pycoundtry_query_insert_by_wrong_query(self):
        registry = self.init_registry(simple_column, ColumnType=Country)
        with pytest.raises(Exception):
            registry.execute("insert into test (col) values ('WG2')")

    @pytest.mark.skipif(not has_cryptography,
                        reason="cryptography is not installed")
    def test_insert_encrypt_key_columns(self, column_definition):
        column, value, kwargs = column_definition
        registry = self.init_registry(simple_column, ColumnType=column,
                                      encrypt_key='secretkey', **kwargs)
        test = registry.Test.insert(col=value)
        registry.session.commit()
        assert test.col == value
        res = registry.execute('select col from test where id = %s' % test.id)
        res = res.fetchall()[0][0]
        assert res != test.col

    def test_foreign_key_on_mapper_issue_112(self):

        def add_in_registry():

            @Declarations.register(Declarations.Model)
            class Template:
                code = String(primary_key=True, db_column_name='ProductId')

            @Declarations.register(Declarations.Model)
            class Item:
                id = Integer(primary_key=True, db_column_name='ProductDetailId')
                template_code = String(
                    db_column_name='ProductId',
                    foreign_key=Model.Template.use('code'))

        registry = self.init_registry(add_in_registry)
        registry.Template.insert(code='test')
        registry.Item.insert(template_code='test')

        with pytest.raises(Exception):
            registry.Item.insert(template_code='other')

    def test_foreign_key_on_mapper_issue_112_with_schema(self, db_schema):

        def add_in_registry():

            @Declarations.register(Declarations.Model)
            class Template:
                __db_schema__ = 'test_db_column_schema'

                code = String(primary_key=True, db_column_name='ProductId')

            @Declarations.register(Declarations.Model)
            class Item:
                __db_schema__ = 'test_db_column_schema'

                id = Integer(primary_key=True, db_column_name='ProductDetailId')
                template_code = String(
                    db_column_name='ProductId',
                    foreign_key=Model.Template.use('code'))

        registry = self.init_registry(add_in_registry)
        registry.Template.insert(code='test')
        registry.Item.insert(template_code='test')

        with pytest.raises(Exception):
            registry.Item.insert(template_code='other')


class TestColumnsAutoDoc:

    def call_autodoc(self, column, **kwargs):
        col = column(**kwargs)
        col.autodoc()

    def test_integer(self):
        self.call_autodoc(Integer)

    def test_big_integer(self):
        self.call_autodoc(BigInteger)

    def test_Float(self):
        self.call_autodoc(Float)

    def test_decimal(self):
        self.call_autodoc(Decimal)

    def test_boolean(self):
        self.call_autodoc(Boolean)

    def test_string(self):
        self.call_autodoc(String)

    @pytest.mark.skipif(not has_cryptography,
                        reason="cryptography is not installed")
    def test_string_with_encrypt_key(self):
        self.call_autodoc(String, encrypt_key='secretkey')

    @pytest.mark.skipif(not has_cryptography,
                        reason="cryptography is not installed")
    def test_datetime_with_encrypt_key(self):
        self.call_autodoc(DateTime, encrypt_key='secretkey')

    def test_string_with_size(self):
        self.call_autodoc(String, size=100)

    @pytest.mark.skipif(not has_passlib, reason="passlib is not installed")
    def test_password(self):
        self.call_autodoc(Password, crypt_context={'schemes': ['md5_crypt']})

    def test_text(self):
        self.call_autodoc(Text)

    def test_date(self):
        self.call_autodoc(Date)

    def test_datetime(self):
        self.call_autodoc(DateTime)

    def test_datetime_with_default_timezone_tz(self):
        import pytz
        timezone = pytz.timezone('Asia/Tokyo')
        self.call_autodoc(DateTime, default_timezone=timezone)

    def test_datetime_with_default_timezone_str(self):
        self.call_autodoc(DateTime, default_timezone='Asia/Tokyo')

    def test_interval(self):
        self.call_autodoc(Interval)

    def test_time(self):
        self.call_autodoc(Time)

    def test_large_binary(self):
        self.call_autodoc(LargeBinary)

    def test_selection(self):
        SELECTIONS = [
            ('admin', 'Admin'),
            ('regular-user', 'Regular user')
        ]
        self.call_autodoc(Selection, selections=SELECTIONS)

    @pytest.mark.skipif(sgdb_in(['MariaDB']),
                        reason='JSON is not existing in this SGDB')
    def test_json(self):
        self.call_autodoc(Json)

    def test_add_default(self):
        self.call_autodoc(String, default='get_val')

    def test_add_default_by_var(self):
        value = 'test'
        self.call_autodoc(String, default=value)

    def test_sequence(self):
        self.call_autodoc(Sequence)

    def test_sequence_with_primary_key(self):
        self.call_autodoc(Sequence, primary_key=True)

    @pytest.mark.skipif(not has_colour, reason="colour is not installed")
    def test_color(self):
        self.call_autodoc(Color)

    def test_uuid_binary_1(self):
        self.call_autodoc(UUID)

    def test_uuid_char32(self):
        self.call_autodoc(UUID, binary=False)

    @pytest.mark.skipif(not has_furl, reason="furl is not installed")
    def test_URL(self):
        self.call_autodoc(URL)

    @pytest.mark.skipif(not has_phonenumbers,
                        reason="phonenumbers is not installed")
    def test_phonenumbers_at_insert(self):
        self.call_autodoc(PhoneNumber)

    def test_email_at_insert(self):
        self.call_autodoc(Email)

    @pytest.mark.skipif(not has_pycountry, reason="pycountry is not installed")
    def test_pycoundtry_at_insert(self):
        self.call_autodoc(Country)

    @pytest.mark.skipif(not has_pycountry, reason="pycountry is not installed")
    def test_pycoundtry_at_insert_with_alpha_3(self):
        self.call_autodoc(Country, mode='alpha_3')<|MERGE_RESOLUTION|>--- conflicted
+++ resolved
@@ -96,7 +96,6 @@
 register = Declarations.register
 
 
-<<<<<<< HEAD
 # FIXME (Json, {'name': 'test'}, {}),
 # FIXME (Interval, datetime.timedelta(days=6), {}),
 # FIXME (Decimal, D('1'), {}),
@@ -104,7 +103,8 @@
 @pytest.fixture(params=COLUMNS)
 def column_definition(request, bloks_loaded):
     return request.param
-=======
+
+
 @pytest.fixture(
     scope="class",
     params=[
@@ -121,7 +121,6 @@
         Configuration.set('suffix_db_schema', '')
 
     request.addfinalizer(rollback)
->>>>>>> dc922976
 
 
 class OneColumn(Column):
