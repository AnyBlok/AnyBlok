# This file is a part of the AnyBlok project
#
#    Copyright (C) 2014 Jean-Sebastien SUZANNE <jssuzanne@anybox.fr>
#    Copyright (C) 2017 Jean-Sebastien SUZANNE <jssuzanne@anybox.fr>
#    Copyright (C) 2018 Jean-Sebastien SUZANNE <jssuzanne@anybox.fr>
#
# This Source Code Form is subject to the terms of the Mozilla Public License,
# v. 2.0. If a copy of the MPL was not distributed with this file,You can
# obtain one at http://mozilla.org/MPL/2.0/.
<<<<<<< HEAD
from anyblok.tests.testcase import TestCase, DBTestCase, sgdb_in
=======
import pytest
>>>>>>> 7606beb4
from anyblok.config import Configuration
from anyblok.testing import tmp_configuration
from sqlalchemy import Integer as SA_Integer, String as SA_String
from sqlalchemy.exc import StatementError
from anyblok import Declarations
from anyblok.field import FieldException
from .conftest import init_registry
from anyblok.column import (
    Column, Boolean, Json, String, BigInteger, Text, Selection, Date, DateTime,
    Time, Interval, Decimal, Float, LargeBinary, Integer, Sequence, Color,
    Password, UUID, URL, PhoneNumber, Email, Country)

try:
    import cryptography  # noqa
    has_cryptography = True
except Exception:
    has_cryptography = False

try:
    import passlib  # noqa
    has_passlib = True
except Exception:
    has_passlib = False

try:
    import colour  # noqa
    has_colour = True
except Exception:
    has_colour = False

try:
    import furl  # noqa
    has_furl = True
except Exception:
    has_furl = False


try:
    import phonenumbers  # noqa
    has_phonenumbers = True
except Exception:
    has_phonenumbers = False

try:
    import pycountry  # noqa
    has_pycountry = True
    from sqlalchemy_utils import PhoneNumber as PN
except Exception:
    has_pycountry = False


Model = Declarations.Model
register = Declarations.register


class OneColumn(Column):
    sqlalchemy_type = SA_Integer


class TestColumn:

    def test_forbid_instance(self):
        with pytest.raises(FieldException):
            Column()

    def test_without_label(self):
        column = OneColumn()
        column.get_sqlalchemy_mapping(None, None, 'a_column', None)
        assert column.label == 'A column'


def simple_column(ColumnType=None, **kwargs):

    @register(Model)
    class Test:

        id = Integer(primary_key=True)
        col = ColumnType(**kwargs)

        @classmethod
        def meth_secretkey(cls):
            return 'secretkey'


def column_with_foreign_key():

    @register(Model)
    class Test:

        name = String(primary_key=True)

    @register(Model)
    class Test2:

        id = Integer(primary_key=True)
        test = String(foreign_key=Model.Test.use('name'))


class TestColumns:

    @pytest.fixture(autouse=True)
    def close_registry(self, request, bloks_loaded):

        def close():
            if hasattr(self, 'registry'):
                self.registry.close()

        request.addfinalizer(close)

    def init_registry(self, *args, **kwargs):
        self.registry = init_registry(*args, **kwargs)
        return self.registry

    def test_column_with_type_in_kwargs(self):
        self.init_registry(
            simple_column, ColumnType=Integer, type_=Integer)

    def test_column_with_db_column_name_in_kwargs(self):
        registry = self.init_registry(simple_column, ColumnType=Integer,
                                      db_column_name='another_name')
        test = registry.Test.insert(col=1)
        assert test.col == 1
        res = registry.execute('select id from test where another_name=1')
        assert res.fetchone()[0] == test.id

    def test_column_with_foreign_key(self):
        registry = self.init_registry(column_with_foreign_key)
        registry.Test.insert(name='test')
        registry.Test2.insert(test='test')

    def test_integer(self):
        registry = self.init_registry(simple_column, ColumnType=Integer)
        test = registry.Test.insert(col=1)
        assert test.col == 1

    def test_integer_str_foreign_key(self):
        registry = self.init_registry(
            simple_column, ColumnType=Integer, foreign_key='Model.Test=>id')
        test = registry.Test.insert()
        test2 = registry.Test.insert(col=test.id)
        assert test2.col == test.id

    def test_big_integer(self):
        registry = self.init_registry(simple_column, ColumnType=BigInteger)
        test = registry.Test.insert(col=1)
        assert test.col == 1

    def test_Float(self):
        registry = self.init_registry(simple_column, ColumnType=Float)
        test = registry.Test.insert(col=1.0)
        assert test.col == 1.0

    def test_decimal(self):
        from decimal import Decimal as D

        registry = self.init_registry(simple_column, ColumnType=Decimal)
        test = registry.Test.insert(col=D('1.0'))
        assert test.col == D('1.0')

    def test_setter_decimal(self):
        from decimal import Decimal as D

        registry = self.init_registry(simple_column, ColumnType=Decimal)
        test = registry.Test.insert()
        test.col = '1.0'
        assert test.col == D('1.0')

    def test_boolean(self):
        registry = self.init_registry(simple_column, ColumnType=Boolean)
        test = registry.Test.insert(col=True)
        assert test.col

    def test_boolean_with_default(self):
        registry = self.init_registry(simple_column, ColumnType=Boolean,
                                      default=False)
        test = registry.Test.insert()
        assert test.col is False

    def test_string(self):
        registry = self.init_registry(simple_column, ColumnType=String)
        test = registry.Test.insert(col='col')
        assert test.col == 'col'

    def test_string_with_False(self):
        registry = self.init_registry(simple_column, ColumnType=String)
        test = registry.Test.insert(col=False)
        assert test.col is False
        self.registry.flush()
        self.registry.expire(test, ['col'])
        assert test.col == ''

    def test_string_set_False(self):
        registry = self.init_registry(simple_column, ColumnType=String)
        test = registry.Test.insert()
        test.col = False
        assert test.col is False
        self.registry.flush()
        self.registry.expire(test, ['col'])
        assert test.col == ''

    def test_string_query_False(self):
        registry = self.init_registry(simple_column, ColumnType=String)
        test = registry.Test.insert()
        self.registry.Test.query().filter_by(id=test.id).update({'col': False})
        assert test.col is False
        self.registry.expire(test, ['col'])
        assert test.col == ''

    @pytest.mark.skipif(not has_cryptography,
                        reason="cryptography is not installed")
    def test_string_with_encrypt_key(self):
        registry = self.init_registry(simple_column, ColumnType=String,
                                      encrypt_key='secretkey')
        test = registry.Test.insert(col='col')
        registry.session.commit()
        assert test.col == 'col'
        res = registry.execute('select col from test where id = %s' % test.id)
        res = res.fetchall()[0][0]
        assert res != 'col'

    @pytest.mark.skipif(not has_cryptography,
                        reason="cryptography is not installed")
    def test_string_with_encrypt_key_defined_by_a_method(self):
        registry = self.init_registry(simple_column, ColumnType=String,
                                      encrypt_key='meth_secretkey')
        test = registry.Test.insert(col='col')
        registry.session.commit()
        assert test.col == 'col'
        res = registry.execute('select col from test where id = %s' % test.id)
        res = res.fetchall()[0][0]
        assert res != 'col'

    @pytest.mark.skipif(not has_cryptography,
                        reason="cryptography is not installed")
    def test_string_with_encrypt_key_defined_by_configuration(self):
        Configuration.set('default_encrypt_key', 'secretkey')
        registry = self.init_registry(simple_column, ColumnType=String,
                                      encrypt_key=True)
        test = registry.Test.insert(col='col')
        registry.session.commit()
        assert test.col == 'col'
        res = registry.execute('select col from test where id = %s' % test.id)
        res = res.fetchall()[0][0]
        assert res != 'col'
        del Configuration.configuration['default_encrypt_key']

    @pytest.mark.skipif(not has_cryptography,
                        reason="cryptography is not installed")
    def test_datetime_with_encrypt_key(self):
        import datetime
        import time
        import pytz

        timezone = pytz.timezone(time.tzname[0])
        now = datetime.datetime.now().replace(tzinfo=timezone)
        registry = self.init_registry(simple_column, ColumnType=DateTime,
                                      encrypt_key='secretkey')
        test = registry.Test.insert(col=now)
        registry.session.commit()
        assert test.col == now

    def test_string_with_size(self):
        registry = self.init_registry(
            simple_column, ColumnType=String, size=100)
        test = registry.Test.insert(col='col')
        assert test.col == 'col'

    @pytest.mark.skipif(not has_passlib,
                        reason="passlib is not installed")
    def test_password(self):
        registry = self.init_registry(simple_column, ColumnType=Password,
                                      crypt_context={'schemes': ['md5_crypt']})
        test = registry.Test.insert(col='col')
        assert test.col == 'col'
        assert registry.execute('Select col from test').fetchone()[0] != 'col'

    def test_text(self):
        registry = self.init_registry(simple_column, ColumnType=Text)
        test = registry.Test.insert(col='col')
        assert test.col == 'col'

    def test_text_with_False(self):
        registry = self.init_registry(simple_column, ColumnType=Text)
        test = registry.Test.insert(col=False)
        assert test.col is False
        self.registry.flush()
        self.registry.expire(test, ['col'])
        assert test.col == ''

    def test_text_set_False(self):
        registry = self.init_registry(simple_column, ColumnType=Text)
        test = registry.Test.insert()
        test.col = False
        assert test.col is False
        self.registry.flush()
        self.registry.expire(test, ['col'])
        assert test.col == ''

    def test_text_query_False(self):
        registry = self.init_registry(simple_column, ColumnType=Text)
        test = registry.Test.insert()
        self.registry.Test.query().filter_by(id=test.id).update({'col': False})
        assert test.col is False
        self.registry.expire(test, ['col'])
        assert test.col == ''

    def test_date(self):
        from datetime import date

        now = date.today()
        registry = self.init_registry(simple_column, ColumnType=Date)
        test = registry.Test.insert(col=now)
        assert test.col == now

    def test_datetime(self):
        import datetime
        import time
        import pytz

        timezone = pytz.timezone(time.tzname[0])
        now = datetime.datetime.now().replace(tzinfo=timezone)
        registry = self.init_registry(simple_column, ColumnType=DateTime)
        test = registry.Test.insert(col=now)
        assert test.col == now

    def test_datetime_none_value(self):
        registry = self.init_registry(simple_column, ColumnType=DateTime)
        test = registry.Test.insert(col=None)
        assert test.col is None

    def test_datetime_str_conversion_1(self):
        import datetime
        import time
        import pytz

        timezone = pytz.timezone(time.tzname[0])
        now = datetime.datetime.now().replace(tzinfo=timezone)
        registry = self.init_registry(simple_column, ColumnType=DateTime)
        test = registry.Test.insert(col=now.strftime('%Y-%m-%d %H:%M:%S.%f%z'))
        assert test.col == now

    def test_datetime_str_conversion_2(self):
        import datetime
        import time
        import pytz

        timezone = pytz.timezone(time.tzname[0])
        now = timezone.localize(datetime.datetime.now())
        registry = self.init_registry(simple_column, ColumnType=DateTime)
        test = registry.Test.insert(col=now.strftime('%Y-%m-%d %H:%M:%S.%f%Z'))
        assert test.col == now

    def test_datetime_str_conversion_3(self):
        import datetime
        import time
        import pytz

        timezone = pytz.timezone(time.tzname[0])
        now = timezone.localize(datetime.datetime.now())
        registry = self.init_registry(simple_column, ColumnType=DateTime)
        test = registry.Test.insert(col=now.strftime('%Y-%m-%d %H:%M:%S.%f'))
        assert test.col == now

    def test_datetime_str_conversion_4(self):
        import datetime
        import time
        import pytz

        timezone = pytz.timezone(time.tzname[0])
        now = timezone.localize(datetime.datetime.now())
        registry = self.init_registry(simple_column, ColumnType=DateTime)
        test = registry.Test.insert(col=now.strftime('%Y-%m-%d %H:%M:%S'))
        assert test.col == now.replace(microsecond=0)

    def test_datetime_by_property(self):
        import datetime
        import time
        import pytz

        timezone = pytz.timezone(time.tzname[0])
        now = datetime.datetime.now().replace(tzinfo=timezone)
        registry = self.init_registry(simple_column, ColumnType=DateTime)
        test = registry.Test.insert()
        test.col = now
        assert test.col == now

    def test_datetime_by_property_none_value(self):
        registry = self.init_registry(simple_column, ColumnType=DateTime)
        test = registry.Test.insert()
        test.col = None
        assert test.col is None

    def test_datetime_str_conversion_1_by_property(self):
        import datetime
        import time
        import pytz

        timezone = pytz.timezone(time.tzname[0])
        now = datetime.datetime.now().replace(tzinfo=timezone)
        registry = self.init_registry(simple_column, ColumnType=DateTime)
        test = registry.Test.insert()
        test.col = now.strftime('%Y-%m-%d %H:%M:%S.%f%z')
        assert test.col == now

    def test_datetime_str_conversion_2_by_property(self):
        import datetime
        import time
        import pytz

        timezone = pytz.timezone(time.tzname[0])
        now = timezone.localize(datetime.datetime.now())
        registry = self.init_registry(simple_column, ColumnType=DateTime)
        test = registry.Test.insert()
        test.col = now.strftime('%Y-%m-%d %H:%M:%S.%f%Z')
        assert test.col == now

    def test_datetime_str_conversion_3_by_property(self):
        import datetime
        import time
        import pytz

        timezone = pytz.timezone(time.tzname[0])
        now = timezone.localize(datetime.datetime.now())
        registry = self.init_registry(simple_column, ColumnType=DateTime)
        test = registry.Test.insert()
        test.col = now.strftime('%Y-%m-%d %H:%M:%S.%f')
        assert test.col == now

    def test_datetime_str_conversion_4_by_property(self):
        import datetime
        import time
        import pytz

        timezone = pytz.timezone(time.tzname[0])
        now = timezone.localize(datetime.datetime.now())
        registry = self.init_registry(simple_column, ColumnType=DateTime)
        test = registry.Test.insert()
        test.col = now.strftime('%Y-%m-%d %H:%M:%S')
        assert test.col == now.replace(microsecond=0)

    def test_datetime_by_query(self):
        import datetime
        import time
        import pytz

        timezone = pytz.timezone(time.tzname[0])
        now = datetime.datetime.now().replace(tzinfo=timezone)
        registry = self.init_registry(simple_column, ColumnType=DateTime)
        test = registry.Test.insert()
        registry.Test.query().update(dict(col=now))
        assert test.col == now

    def test_datetime_by_query_none_value(self):
        registry = self.init_registry(simple_column, ColumnType=DateTime)
        test = registry.Test.insert()
        registry.Test.query().update(dict(col=None))
        assert test.col is None

    @skipIf(sgdb_in(['MySQL', 'MariaDB']), 'ISSUE #87')
    def test_datetime_str_conversion_1_by_query(self):
        import datetime
        import time
        import pytz

        timezone = pytz.timezone(time.tzname[0])
        now = datetime.datetime.now().replace(tzinfo=timezone)
        registry = self.init_registry(simple_column, ColumnType=DateTime)
        test = registry.Test.insert()
        registry.Test.query().update(
            dict(col=now.strftime('%Y-%m-%d %H:%M:%S.%f%z')))
        registry.expire(test, ['col'])
        assert test.col == now

    @skipIf(sgdb_in(['MySQL', 'MariaDB']), 'ISSUE #87')
    def test_datetime_str_conversion_2_by_query(self):
        import datetime
        import time
        import pytz

        timezone = pytz.timezone(time.tzname[0])
        now = timezone.localize(datetime.datetime.now())
        registry = self.init_registry(simple_column, ColumnType=DateTime)
        test = registry.Test.insert()
        registry.Test.query().update(
            dict(col=now.strftime('%Y-%m-%d %H:%M:%S.%f%Z')))
        registry.expire(test, ['col'])
        assert test.col == now

    @skipIf(sgdb_in(['MySQL', 'MariaDB']), 'ISSUE #87')
    def test_datetime_str_conversion_3_by_query(self):
        import datetime
        import time
        import pytz

        timezone = pytz.timezone(time.tzname[0])
        now = timezone.localize(datetime.datetime.now())
        registry = self.init_registry(simple_column, ColumnType=DateTime)
        test = registry.Test.insert()
        registry.Test.query().update(
            dict(col=now.strftime('%Y-%m-%d %H:%M:%S.%f')))
        registry.expire(test, ['col'])
        assert test.col == now

    @skipIf(sgdb_in(['MySQL', 'MariaDB']), 'ISSUE #87')
    def test_datetime_str_conversion_4_by_query(self):
        import datetime
        import time
        import pytz

        timezone = pytz.timezone(time.tzname[0])
        now = timezone.localize(datetime.datetime.now())
        registry = self.init_registry(simple_column, ColumnType=DateTime)
        test = registry.Test.insert()
        registry.Test.query().update(
            dict(col=now.strftime('%Y-%m-%d %H:%M:%S')))
        registry.expire(test, ['col'])
        assert test.col == now.replace(microsecond=0)

    @skipIf(sgdb_in(['MySQL', 'MariaDB']), 'ISSUE #87')
    def test_datetime_by_query_filter(self):
        import datetime
        import time
        import pytz

        timezone = pytz.timezone(time.tzname[0])
        now = datetime.datetime.now().replace(tzinfo=timezone)
        registry = self.init_registry(simple_column, ColumnType=DateTime)
        test = registry.Test.insert(col=now)
        Test = registry.Test
        assert Test.query().filter(Test.col == now).one() is test

    @skipIf(sgdb_in(['MySQL', 'MariaDB']), 'ISSUE #87')
    def test_datetime_str_conversion_1_by_query_filter(self):
        import datetime
        import time
        import pytz

        timezone = pytz.timezone(time.tzname[0])
        now = datetime.datetime.now().replace(tzinfo=timezone)
        registry = self.init_registry(simple_column, ColumnType=DateTime)
        test = registry.Test.insert(col=now)
        Test = registry.Test
        assert Test.query().filter(
            Test.col == now.strftime('%Y-%m-%d %H:%M:%S.%f%z')).one() is test

    @skipIf(sgdb_in(['MySQL', 'MariaDB']), 'ISSUE #87')
    def test_datetime_str_conversion_2_by_query_filter(self):
        import datetime
        import time
        import pytz

        timezone = pytz.timezone(time.tzname[0])
        now = timezone.localize(datetime.datetime.now())
        registry = self.init_registry(simple_column, ColumnType=DateTime)
        test = registry.Test.insert(col=now)
        Test = registry.Test
        assert Test.query().filter(
            Test.col == now.strftime('%Y-%m-%d %H:%M:%S.%f%Z')).one() is test

    @skipIf(sgdb_in(['MySQL', 'MariaDB']), 'ISSUE #87')
    def test_datetime_str_conversion_3_by_query_filter(self):
        import datetime
        import time
        import pytz

        timezone = pytz.timezone(time.tzname[0])
        now = timezone.localize(datetime.datetime.now())
        registry = self.init_registry(simple_column, ColumnType=DateTime)
        test = registry.Test.insert(col=now)
        Test = registry.Test
        assert Test.query().filter(
            Test.col == now.strftime('%Y-%m-%d %H:%M:%S.%f')).one() is test

    def test_datetime_without_auto_update_1(self):

        def add_in_registry():

            from anyblok import Declarations

            @Declarations.register(Declarations.Model)
            class Test:
                id = Integer(primary_key=True)
                update_at = DateTime()
                val = String()

        registry = self.init_registry(add_in_registry)
        test = registry.Test.insert(val='first add')
        assert test.update_at is None
        test.val = 'other'
        registry.flush()
        assert test.update_at is None

    def test_datetime_without_auto_update_2(self):

        def add_in_registry():

            from anyblok import Declarations

            @Declarations.register(Declarations.Model)
            class Test:
                id = Integer(primary_key=True)
                update_at = DateTime(auto_update=False)
                val = String()

        registry = self.init_registry(add_in_registry)
        test = registry.Test.insert(val='first add')
        assert test.update_at is None
        test.val = 'other'
        registry.flush()
        assert test.update_at is None

    def test_datetime_with_auto_update(self):

        def add_in_registry():

            from anyblok import Declarations

            @Declarations.register(Declarations.Model)
            class Test:
                id = Integer(primary_key=True)
                update_at = DateTime(auto_update=True)
                val = String()

        registry = self.init_registry(add_in_registry)
        test = registry.Test.insert(val='first add')
        assert test.update_at is None
        test.val = 'other'
        registry.flush()
        assert test.update_at is not None

    def test_datetime_with_default_timezone_tz(self):
        import datetime
        import pytz

        timezone = pytz.timezone('Asia/Tokyo')
        now = datetime.datetime.now()
        registry = self.init_registry(
            simple_column, ColumnType=DateTime,
            default_timezone=timezone)
        field = registry.loaded_namespaces_first_step['Model.Test']['col']
        assert field.default_timezone is timezone

        test = registry.Test.insert(col=now)
        assert test.col.tzinfo.zone is timezone.zone

    def test_datetime_with_default_timezone_str(self):
        import datetime
        import pytz

        timezone = pytz.timezone('Asia/Tokyo')
        now = datetime.datetime.now()
        registry = self.init_registry(
            simple_column, ColumnType=DateTime,
            default_timezone='Asia/Tokyo')
        field = registry.loaded_namespaces_first_step['Model.Test']['col']
        assert field.default_timezone == timezone

        test = registry.Test.insert(col=now)
        assert test.col.tzinfo.zone == timezone.zone

    def test_datetime_with_default_global_timezone_str(self):
        import datetime
        import pytz

        timezone = pytz.timezone('Asia/Tokyo')
        now = datetime.datetime.now()
        with tmp_configuration(default_timezone='Asia/Tokyo'):
            registry = self.init_registry(simple_column, ColumnType=DateTime)

        field = registry.loaded_namespaces_first_step['Model.Test']['col']
        assert field.default_timezone is timezone

        test = registry.Test.insert(col=now)
        assert test.col.tzinfo.zone is timezone.zone

    def test_interval(self):
        from datetime import timedelta

        dt = timedelta(days=5)
        registry = self.init_registry(simple_column, ColumnType=Interval)
        test = registry.Test.insert(col=dt)
        assert test.col == dt

    def test_time(self):
        from datetime import time

        now = time()
        registry = self.init_registry(simple_column, ColumnType=Time)
        test = registry.Test.insert(col=now)
        assert test.col == now

    def test_large_binary(self):
        from os import urandom

        blob = urandom(10000)
        registry = self.init_registry(simple_column, ColumnType=LargeBinary)

        test = registry.Test.insert(col=blob)
        assert test.col == blob

    def test_selection(self):
        SELECTIONS = [
            ('admin', 'Admin'),
            ('regular-user', 'Regular user')
        ]

        registry = self.init_registry(
            simple_column, ColumnType=Selection, selections=SELECTIONS)
        test = registry.Test.insert(col=SELECTIONS[0][0])
        assert test.col == SELECTIONS[0][0]
        assert test.col.label == SELECTIONS[0][1]
        test = registry.Test.query().first()
        assert test.col == SELECTIONS[0][0]
        assert test.col.label == SELECTIONS[0][1]
        with pytest.raises(FieldException):
            test.col = 'bad value'

    def test_selection_with_only_one_value(self):
        SELECTIONS = [
            ('admin', 'Admin'),
        ]

        registry = self.init_registry(
            simple_column, ColumnType=Selection, selections=SELECTIONS)
        test = registry.Test.insert(col=SELECTIONS[0][0])
        assert test.col == SELECTIONS[0][0]
        assert test.col.label == SELECTIONS[0][1]
        test = registry.Test.query().first()
        assert test.col == SELECTIONS[0][0]
        assert test.col.label == SELECTIONS[0][1]
        with pytest.raises(FieldException):
            test.col = 'bad value'

    def test_selection_without_value(self):
        self.init_registry(simple_column, ColumnType=Selection, selections=[])

    def test_selection_autodoc(self):
        SELECTIONS = [
            ('admin', 'Admin'),
        ]

        registry = self.init_registry(
            simple_column, ColumnType=Selection, selections=SELECTIONS)
        column = registry.System.Column.query().filter_by(
            model='Model.Test', name='col').one()
        assert column._description() == {
                'id': 'col',
                'label': 'Col',
                'model': None,
                'nullable': True,
                'primary_key': False,
                'selections': [
                    ('admin', 'Admin'),
                ],
                'type': 'Selection',
            }

    def test_selection_with_none_value(self):
        SELECTIONS = [
            ('admin', 'Admin'),
            ('regular-user', 'Regular user')
        ]

        registry = self.init_registry(
            simple_column, ColumnType=Selection, selections=SELECTIONS)
        t = registry.Test.insert()
        assert t.col is None

    @skipIf(sgdb_in(['MySQL', 'MariaDB']), 'ISSUE #90')
    def test_selection_change_by_query(self):
        SELECTIONS = [
            ('admin', 'Admin'),
            ('regular-user', 'Regular user')
        ]

        registry = self.init_registry(
            simple_column, ColumnType=Selection, selections=SELECTIONS)
        registry.Test.insert(col=SELECTIONS[0][0])
        with pytest.raises(StatementError):
            registry.Test.query().update({'col': 'bad value'})

    def test_selection_like_comparator(self):
        SELECTIONS = [
            ('admin', 'Admin'),
            ('regular-user', 'Regular user')
        ]

        registry = self.init_registry(
            simple_column, ColumnType=Selection, selections=SELECTIONS)
        Test = registry.Test
        t = Test.insert(col=SELECTIONS[0][0])
        t1 = Test.query().filter(Test.col.like('%admin%')).one()
        assert t is t1

    def test_selection_key_other_than_str(self):
        SELECTIONS = [
            (0, 'Admin'),
            (1, 'Regular user')
        ]

        with pytest.raises(FieldException):
            self.init_registry(
                simple_column, ColumnType=Selection, selections=SELECTIONS)

    def test_selection_comparator(self):
        SELECTIONS = [
            ('admin', 'Admin'),
            ('regular-user', 'Regular user')
        ]

        registry = self.init_registry(
            simple_column, ColumnType=Selection, selections=SELECTIONS)
        registry.Test.insert(col=SELECTIONS[0][0])
        registry.Test.query().filter(
            registry.Test.col.in_(['admin', 'regular-user'])).first()

    def test_selection_use_method(self):
        SELECTIONS = [
            ('admin', 'Admin'),
            ('regular-user', 'Regular user')
        ]

        def add_selection():

            @register(Model)
            class Test:

                id = Integer(primary_key=True)
                col = Selection(selections='get_selection')

                @classmethod
                def get_selection(cls):
                    return SELECTIONS

        registry = self.init_registry(add_selection)
        registry.Test.insert(col=SELECTIONS[0][0])
        registry.Test.query().filter(
            registry.Test.col.in_(['admin', 'regular-user'])).first()

    @skipIf(sgdb_in(['MariaDB']), 'JSON is not existing in this SGDB')
    def test_json(self):
        registry = self.init_registry(simple_column, ColumnType=Json)
        val = {'a': 'Test'}
        test = registry.Test.insert(col=val)
        assert test.col == val

    @skipIf(sgdb_in(['MariaDB']), 'JSON is not existing in this SGDB')
    def test_json_update(self):
        registry = self.init_registry(simple_column, ColumnType=Json)
        test = registry.Test.insert(col={'a': 'test'})
        test.col['b'] = 'test'
        assert test.col == {'a': 'test', 'b': 'test'}

    @skipIf(sgdb_in(['MariaDB']), 'JSON is not existing in this SGDB')
    def test_json_simple_filter(self):
        registry = self.init_registry(simple_column, ColumnType=Json)
        Test = registry.Test
        Test.insert(col={'a': 'test'})
        Test.insert(col={'a': 'test'})
        Test.insert(col={'b': 'test'})
        assert Test.query().filter(
            Test.col['a'].cast(SA_String) == '"test"').count() == 2

    @skipIf(sgdb_in(['MariaDB']), 'JSON is not existing in this SGDB')
    def test_json_null(self):
        registry = self.init_registry(simple_column, ColumnType=Json)
        Test = registry.Test
        Test.insert(col=None)
        Test.insert(col=None)
        Test.insert(col={'a': 'test'})
        assert Test.query().filter(Test.col.is_(None)).count() == 2
        assert Test.query().filter(Test.col.isnot(None)).count() == 1

    def test_add_default_classmethod(self):
        val = 'test'

        def add_in_registry():

            @register(Model)
            class Test:

                id = Integer(primary_key=True)
                val = String(default="get_val")

                @classmethod
                def get_val(cls):
                    return val

        registry = self.init_registry(add_in_registry)
        t = registry.Test.insert()
        assert t.val == val

    def test_add_default_without_classmethod(self):
        value = 'test'

        def add_in_registry():

            @register(Model)
            class Test:

                id = Integer(primary_key=True)
                val = String(default="get_val")

                def get_val(cls):
                    return value

        registry = self.init_registry(add_in_registry)
        t = registry.Test.insert()
        assert t.val == "get_val"

    def test_add_default_by_var(self):
        value = 'test'

        def add_in_registry():

            @register(Model)
            class Test:

                id = Integer(primary_key=True)
                val = String(default=value)

        registry = self.init_registry(add_in_registry)
        t = registry.Test.insert()
        assert t.val == value

    def test_add_default(self):

        def add_in_registry():

            @register(Model)
            class Test:

                id = Integer(primary_key=True)
                val = String(default='value')

        registry = self.init_registry(add_in_registry)
        t = registry.Test.insert()
        assert t.val == 'value'

    def test_add_field_as_default(self):

        def add_in_registry():

            @register(Model)
            class Test:

                id = Integer(primary_key=True)
                val = String(default='val')

        registry = self.init_registry(add_in_registry)
        t = registry.Test.insert()
        assert t.val == 'val'

    @skipIf(sgdb_in(['MySQL', 'MariaDB']), 'ISSUE #89')
    def test_sequence(self):
        registry = self.init_registry(simple_column, ColumnType=Sequence)
        assert registry.Test.insert().col == "1"
        assert registry.Test.insert().col == "2"
        assert registry.Test.insert().col == "3"
        assert registry.Test.insert().col == "4"
        Seq = registry.System.Sequence
        assert Seq.query().filter(Seq.code == 'Model.Test=>col').count() == 1

    @skipIf(sgdb_in(['MySQL', 'MariaDB']), 'ISSUE #89')
    def test_sequence_with_primary_key(self):
        registry = self.init_registry(simple_column, ColumnType=Sequence,
                                      primary_key=True)
        assert registry.Test.insert().col == "1"
        assert registry.Test.insert().col == "2"

    @skipIf(sgdb_in(['MySQL', 'MariaDB']), 'ISSUE #89')
    def test_sequence_with_code_and_formater(self):
        registry = self.init_registry(simple_column, ColumnType=Sequence,
                                      code="SO", formater="{code}-{seq:06d}")
        assert registry.Test.insert().col == "SO-000001"
        assert registry.Test.insert().col == "SO-000002"
        assert registry.Test.insert().col == "SO-000003"
        assert registry.Test.insert().col == "SO-000004"
        Seq = registry.System.Sequence
        assert Seq.query().filter(Seq.code == 'SO').count() == 1

    def test_sequence_with_foreign_key(self):
        with pytest.raises(FieldException):
            self.init_registry(simple_column, ColumnType=Sequence,
                               foreign_key=Model.System.Model.use('name'))

    def test_sequence_with_default(self):
        with pytest.raises(FieldException):
            self.init_registry(simple_column, ColumnType=Sequence,
                               default='default value')

    @pytest.mark.skipif(not has_colour,
                        reason="colour is not installed")
    def test_color(self):
        color = '#F5F5F5'
        registry = self.init_registry(simple_column, ColumnType=Color)
        test = registry.Test.insert(col=color)
        assert test.col.hex == colour.Color(color).hex

    @pytest.mark.skipif(not has_colour,
                        reason="colour is not installed")
    def test_setter_color(self):
        color = '#F5F5F5'
        registry = self.init_registry(simple_column, ColumnType=Color)
        test = registry.Test.insert()
        test.col = color
        assert test.col.hex == colour.Color(color).hex

    def test_uuid_binary_1(self):
        from uuid import uuid1
        uuid = uuid1()
        registry = self.init_registry(simple_column, ColumnType=UUID)
        test = registry.Test.insert(col=uuid)
        assert test.col is uuid

    def test_uuid_binary_3(self):
        from uuid import uuid3, NAMESPACE_DNS
        uuid = uuid3(NAMESPACE_DNS, 'python.org')
        registry = self.init_registry(simple_column, ColumnType=UUID)
        test = registry.Test.insert(col=uuid)
        assert test.col is uuid

    def test_uuid_binary_4(self):
        from uuid import uuid4
        uuid = uuid4()
        registry = self.init_registry(simple_column, ColumnType=UUID)
        test = registry.Test.insert(col=uuid)
        assert test.col is uuid

    def test_uuid_binary_5(self):
        from uuid import uuid5, NAMESPACE_DNS
        uuid = uuid5(NAMESPACE_DNS, 'python.org')
        registry = self.init_registry(simple_column, ColumnType=UUID)
        test = registry.Test.insert(col=uuid)
        assert test.col is uuid

    def test_uuid_char32(self):
        from uuid import uuid1
        uuid = uuid1()
        registry = self.init_registry(simple_column, ColumnType=UUID,
                                      binary=False)
        test = registry.Test.insert(col=uuid)
        assert test.col is uuid

    @pytest.mark.skipif(not has_furl, reason="furl is not installed")
    def test_URL(self):
        f = furl.furl('http://doc.anyblok.org')
        registry = self.init_registry(simple_column, ColumnType=URL)
        test = registry.Test.insert(col=f)
        assert test.col == f

    @pytest.mark.skipif(not has_furl, reason="furl is not installed")
    def test_setter_URL(self):
        f = 'http://doc.anyblok.org'
        registry = self.init_registry(simple_column, ColumnType=URL)
        test = registry.Test.insert()
        test.col = f
        assert test.col.url == f

    @pytest.mark.skipif(not has_furl, reason="furl is not installed")
    def test_URL_2(self):
        f = 'http://doc.anyblok.org'
        registry = self.init_registry(simple_column, ColumnType=URL)
        test = registry.Test.insert(col=f)
        assert test.col.url == f

    @pytest.mark.skipif(not has_furl, reason="furl is not installed")
    def test_URL_3(self):
        f = 'http://doc.anyblok.org'
        registry = self.init_registry(simple_column, ColumnType=URL)
        registry.Test.insert(col=f)
        Test = registry.Test
        test = Test.query().filter(Test.col == f).one()
        assert test.col.url == f

    @pytest.mark.skipif(not has_furl, reason="furl is not installed")
    def test_URL_4(self):
        f = furl.furl('http://doc.anyblok.org')
        registry = self.init_registry(simple_column, ColumnType=URL)
        registry.Test.insert(col=f)
        Test = registry.Test
        test = Test.query().filter(Test.col == f).one()
        assert test.col.url == f.url

    @pytest.mark.skipif(not has_phonenumbers,
                        reason="phonenumbers is not installed")
    def test_phonenumbers_at_insert(self):
        registry = self.init_registry(simple_column, ColumnType=PhoneNumber)
        test = registry.Test.insert(col='+120012301')
        assert test.col.national == '20012301'
        getted = registry.execute('Select col from test').fetchone()[0]
        assert getted == '+120012301'

    @pytest.mark.skipif(not has_phonenumbers,
                        reason="phonenumbers is not installed")
    def test_phonenumbers_at_setter(self):
        registry = self.init_registry(simple_column, ColumnType=PhoneNumber)
        test = registry.Test.insert()
        test.col = '+120012301'
        assert test.col.national == '20012301'
        registry.flush()
        getted = registry.execute('Select col from test').fetchone()[0]
        assert getted == '+120012301'

    @pytest.mark.skipif(not has_phonenumbers,
                        reason="phonenumbers is not installed")
    def test_phonenumbers_obj_at_insert(self):
        registry = self.init_registry(simple_column, ColumnType=PhoneNumber)
        col = PN("+120012301", None)
        test = registry.Test.insert(col=col)
        assert test.col == col
        getted = registry.execute('Select col from test').fetchone()[0]
        assert getted == '+120012301'

    @pytest.mark.skipif(not has_phonenumbers,
                        reason="phonenumbers is not installed")
    def test_phonenumbers_obj_at_setter(self):
        registry = self.init_registry(simple_column, ColumnType=PhoneNumber)
        test = registry.Test.insert()
        test.col = PN("+120012301", None)
        assert test.col.national == '20012301'
        registry.flush()
        getted = registry.execute('Select col from test').fetchone()[0]
        assert getted == '+120012301'

    @pytest.mark.skipif(not has_phonenumbers,
                        reason="phonenumbers is not installed")
    def test_phonenumbers_obj_at_setter_with_empty_value(self):
        registry = self.init_registry(simple_column, ColumnType=PhoneNumber)
        test = registry.Test.insert()
        test.col = ""
        assert test.col == ''
        registry.flush()
        assert registry.execute('Select col from test').fetchone()[0] == ''

    def test_email_at_insert(self):
        registry = self.init_registry(simple_column, ColumnType=Email)
        test = registry.Test.insert(col='John.Smith@foo.com')
        assert test.col == 'john.smith@foo.com'
        getted = registry.Test.query().filter_by(
            col='John.Smith@foo.com').count()
        assert getted == 1

    def test_email_at_setter(self):
        registry = self.init_registry(simple_column, ColumnType=Email)
        test = registry.Test.insert()
        test.col = 'John.Smith@foo.com'
        assert test.col == 'john.smith@foo.com'
        assert registry.Test.query().filter_by(
            col='John.Smith@foo.com').count() == 1

    @pytest.mark.skipif(not has_pycountry, reason="pycountry is not installed")
    def test_pycoundtry_at_insert(self):
        registry = self.init_registry(simple_column, ColumnType=Country)
        test = registry.Test.insert(col='FR')
        assert test.col is pycountry.countries.get(alpha_2='FR')
        assert test.col.name == 'France'
        assert registry.execute('Select col from test').fetchone()[0] == 'FRA'

    @pytest.mark.skipif(not has_pycountry, reason="pycountry is not installed")
    def test_pycoundtry_at_insert_with_alpha_3(self):
        registry = self.init_registry(
            simple_column, ColumnType=Country, mode='alpha_3')
        test = registry.Test.insert(col='FRA')
        assert test.col is pycountry.countries.get(alpha_2='FR')
        assert test.col.name == 'France'
        assert registry.execute('Select col from test').fetchone()[0] == 'FRA'

    @pytest.mark.skipif(not has_pycountry, reason="pycountry is not installed")
    def test_pycoundtry_at_insert_with_object(self):
        registry = self.init_registry(simple_column, ColumnType=Country)
        fr = pycountry.countries.get(alpha_2='FR')
        test = registry.Test.insert(col=fr)
        assert test.col is fr
        assert test.col.name == 'France'
        assert registry.execute('Select col from test').fetchone()[0] == 'FRA'

    @pytest.mark.skipif(not has_pycountry, reason="pycountry is not installed")
    def test_pycoundtry_at_update(self):
        registry = self.init_registry(simple_column, ColumnType=Country)
        test = registry.Test.insert()
        test.col = 'FR'
        registry.flush()
        assert test.col is pycountry.countries.get(alpha_2='FR')
        assert test.col.name == 'France'
        assert registry.execute('Select col from test').fetchone()[0] == 'FRA'

    @pytest.mark.skipif(not has_pycountry, reason="pycountry is not installed")
    def test_pycoundtry_at_update_with_alpha_3(self):
        registry = self.init_registry(
            simple_column, ColumnType=Country, mode='alpha_3')
        test = registry.Test.insert()
        test.col = 'FRA'
        registry.flush()
        assert test.col is pycountry.countries.get(alpha_2='FR')
        assert test.col.name == 'France'
        assert registry.execute('Select col from test').fetchone()[0] == 'FRA'

    @pytest.mark.skipif(not has_pycountry, reason="pycountry is not installed")
    def test_pycoundtry_at_update_with_object(self):
        registry = self.init_registry(simple_column, ColumnType=Country)
        fr = pycountry.countries.get(alpha_2='FR')
        test = registry.Test.insert()
        test.col = fr
        registry.flush()
        assert test.col is fr
        assert test.col.name == 'France'
        assert registry.execute('Select col from test').fetchone()[0] == 'FRA'

    @pytest.mark.skipif(not has_pycountry, reason="pycountry is not installed")
    def test_pycoundtry_query_is_with_object(self):
        registry = self.init_registry(simple_column, ColumnType=Country)
        Test = registry.Test
        fr = pycountry.countries.get(alpha_2='FR')
        Test.insert(col='FR')
        assert Test.query().filter(Test.col == fr).count() == 1

    @pytest.mark.skipif(not has_pycountry, reason="pycountry is not installed")
    def test_pycoundtry_query_is_with_alpha_3(self):
        registry = self.init_registry(simple_column, ColumnType=Country)
        Test = registry.Test
        Test.insert(col='FR')
        assert Test.query().filter(Test.col == 'FRA').count() == 1

    @pytest.mark.skipif(not has_pycountry, reason="pycountry is not installed")
    def test_pycoundtry_query_insert_wrong(self):
        registry = self.init_registry(simple_column, ColumnType=Country)
        with pytest.raises(LookupError):
            registry.Test.insert(col='WG')

<<<<<<< HEAD
    @skipIf(not has_pycountry, "pycountry is not installed")
    @skipIf(sgdb_in(['MySQL', 'MariaDB']), 'ISSUE #90')
=======
    @pytest.mark.skipif(not has_pycountry, reason="pycountry is not installed")
>>>>>>> 7606beb4
    def test_pycoundtry_query_insert_by_wrong_query(self):
        registry = self.init_registry(simple_column, ColumnType=Country)
        with pytest.raises(Exception):
            registry.execute("insert into test (col) values ('WG2')")


class TestColumnsAutoDoc:

    def call_autodoc(self, column, **kwargs):
        col = column(**kwargs)
        col.autodoc()

    def test_integer(self):
        self.call_autodoc(Integer)

    def test_big_integer(self):
        self.call_autodoc(BigInteger)

    def test_Float(self):
        self.call_autodoc(Float)

    def test_decimal(self):
        self.call_autodoc(Decimal)

    def test_boolean(self):
        self.call_autodoc(Boolean)

    def test_string(self):
        self.call_autodoc(String)

    @pytest.mark.skipif(not has_cryptography,
                        reason="cryptography is not installed")
    def test_string_with_encrypt_key(self):
        self.call_autodoc(String, encrypt_key='secretkey')

    @pytest.mark.skipif(not has_cryptography,
                        reason="cryptography is not installed")
    def test_datetime_with_encrypt_key(self):
        self.call_autodoc(DateTime, encrypt_key='secretkey')

    def test_string_with_size(self):
        self.call_autodoc(String, size=100)

    @pytest.mark.skipif(not has_passlib, reason="passlib is not installed")
    def test_password(self):
        self.call_autodoc(Password, crypt_context={'schemes': ['md5_crypt']})

    def test_text(self):
        self.call_autodoc(Text)

    def test_date(self):
        self.call_autodoc(Date)

    def test_datetime(self):
        self.call_autodoc(DateTime)

    def test_datetime_with_default_timezone_tz(self):
        import pytz
        timezone = pytz.timezone('Asia/Tokyo')
        self.call_autodoc(DateTime, default_timezone=timezone)

    def test_datetime_with_default_timezone_str(self):
        self.call_autodoc(DateTime, default_timezone='Asia/Tokyo')

    def test_interval(self):
        self.call_autodoc(Interval)

    def test_time(self):
        self.call_autodoc(Time)

    def test_large_binary(self):
        self.call_autodoc(LargeBinary)

    def test_selection(self):
        SELECTIONS = [
            ('admin', 'Admin'),
            ('regular-user', 'Regular user')
        ]
        self.call_autodoc(Selection, selections=SELECTIONS)

    def test_json(self):
        self.call_autodoc(Json)

    def test_add_default(self):
        self.call_autodoc(String, default='get_val')

    def test_add_default_by_var(self):
        value = 'test'
        self.call_autodoc(String, default=value)

    def test_sequence(self):
        self.call_autodoc(Sequence)

    def test_sequence_with_primary_key(self):
        self.call_autodoc(Sequence, primary_key=True)

    @pytest.mark.skipif(not has_colour, reason="colour is not installed")
    def test_color(self):
        self.call_autodoc(Color)

    def test_uuid_binary_1(self):
        self.call_autodoc(UUID)

    def test_uuid_char32(self):
        self.call_autodoc(UUID, binary=False)

    @pytest.mark.skipif(not has_furl, reason="furl is not installed")
    def test_URL(self):
        self.call_autodoc(URL)

    @pytest.mark.skipif(not has_phonenumbers,
                        reason="phonenumbers is not installed")
    def test_phonenumbers_at_insert(self):
        self.call_autodoc(PhoneNumber)

    def test_email_at_insert(self):
        self.call_autodoc(Email)

    @pytest.mark.skipif(not has_pycountry, reason="pycountry is not installed")
    def test_pycoundtry_at_insert(self):
        self.call_autodoc(Country)

    @pytest.mark.skipif(not has_pycountry, reason="pycountry is not installed")
    def test_pycoundtry_at_insert_with_alpha_3(self):
        self.call_autodoc(Country, mode='alpha_3')<|MERGE_RESOLUTION|>--- conflicted
+++ resolved
@@ -7,11 +7,8 @@
 # This Source Code Form is subject to the terms of the Mozilla Public License,
 # v. 2.0. If a copy of the MPL was not distributed with this file,You can
 # obtain one at http://mozilla.org/MPL/2.0/.
-<<<<<<< HEAD
-from anyblok.tests.testcase import TestCase, DBTestCase, sgdb_in
-=======
+from anyblok.testing import sgdb_in
 import pytest
->>>>>>> 7606beb4
 from anyblok.config import Configuration
 from anyblok.testing import tmp_configuration
 from sqlalchemy import Integer as SA_Integer, String as SA_String
@@ -470,7 +467,7 @@
         registry.Test.query().update(dict(col=None))
         assert test.col is None
 
-    @skipIf(sgdb_in(['MySQL', 'MariaDB']), 'ISSUE #87')
+    @pytest.mark.skipif(sgdb_in(['MySQL', 'MariaDB']), reason='ISSUE #87')
     def test_datetime_str_conversion_1_by_query(self):
         import datetime
         import time
@@ -485,7 +482,7 @@
         registry.expire(test, ['col'])
         assert test.col == now
 
-    @skipIf(sgdb_in(['MySQL', 'MariaDB']), 'ISSUE #87')
+    @pytest.mark.skipif(sgdb_in(['MySQL', 'MariaDB']), reason='ISSUE #87')
     def test_datetime_str_conversion_2_by_query(self):
         import datetime
         import time
@@ -500,7 +497,7 @@
         registry.expire(test, ['col'])
         assert test.col == now
 
-    @skipIf(sgdb_in(['MySQL', 'MariaDB']), 'ISSUE #87')
+    @pytest.mark.skipif(sgdb_in(['MySQL', 'MariaDB']), reason='ISSUE #87')
     def test_datetime_str_conversion_3_by_query(self):
         import datetime
         import time
@@ -515,7 +512,7 @@
         registry.expire(test, ['col'])
         assert test.col == now
 
-    @skipIf(sgdb_in(['MySQL', 'MariaDB']), 'ISSUE #87')
+    @pytest.mark.skipif(sgdb_in(['MySQL', 'MariaDB']), reason='ISSUE #87')
     def test_datetime_str_conversion_4_by_query(self):
         import datetime
         import time
@@ -530,7 +527,7 @@
         registry.expire(test, ['col'])
         assert test.col == now.replace(microsecond=0)
 
-    @skipIf(sgdb_in(['MySQL', 'MariaDB']), 'ISSUE #87')
+    @pytest.mark.skipif(sgdb_in(['MySQL', 'MariaDB']), reason='ISSUE #87')
     def test_datetime_by_query_filter(self):
         import datetime
         import time
@@ -543,7 +540,7 @@
         Test = registry.Test
         assert Test.query().filter(Test.col == now).one() is test
 
-    @skipIf(sgdb_in(['MySQL', 'MariaDB']), 'ISSUE #87')
+    @pytest.mark.skipif(sgdb_in(['MySQL', 'MariaDB']), reason='ISSUE #87')
     def test_datetime_str_conversion_1_by_query_filter(self):
         import datetime
         import time
@@ -557,7 +554,7 @@
         assert Test.query().filter(
             Test.col == now.strftime('%Y-%m-%d %H:%M:%S.%f%z')).one() is test
 
-    @skipIf(sgdb_in(['MySQL', 'MariaDB']), 'ISSUE #87')
+    @pytest.mark.skipif(sgdb_in(['MySQL', 'MariaDB']), reason='ISSUE #87')
     def test_datetime_str_conversion_2_by_query_filter(self):
         import datetime
         import time
@@ -571,7 +568,7 @@
         assert Test.query().filter(
             Test.col == now.strftime('%Y-%m-%d %H:%M:%S.%f%Z')).one() is test
 
-    @skipIf(sgdb_in(['MySQL', 'MariaDB']), 'ISSUE #87')
+    @pytest.mark.skipif(sgdb_in(['MySQL', 'MariaDB']), reason='ISSUE #87')
     def test_datetime_str_conversion_3_by_query_filter(self):
         import datetime
         import time
@@ -780,7 +777,7 @@
         t = registry.Test.insert()
         assert t.col is None
 
-    @skipIf(sgdb_in(['MySQL', 'MariaDB']), 'ISSUE #90')
+    @pytest.mark.skipif(sgdb_in(['MySQL', 'MariaDB']), reason='ISSUE #90')
     def test_selection_change_by_query(self):
         SELECTIONS = [
             ('admin', 'Admin'),
@@ -851,21 +848,24 @@
         registry.Test.query().filter(
             registry.Test.col.in_(['admin', 'regular-user'])).first()
 
-    @skipIf(sgdb_in(['MariaDB']), 'JSON is not existing in this SGDB')
+    @pytest.mark.skipif(sgdb_in(['MariaDB']),
+                        reason='JSON is not existing in this SGDB')
     def test_json(self):
         registry = self.init_registry(simple_column, ColumnType=Json)
         val = {'a': 'Test'}
         test = registry.Test.insert(col=val)
         assert test.col == val
 
-    @skipIf(sgdb_in(['MariaDB']), 'JSON is not existing in this SGDB')
+    @pytest.mark.skipif(sgdb_in(['MariaDB']),
+                        reason='JSON is not existing in this SGDB')
     def test_json_update(self):
         registry = self.init_registry(simple_column, ColumnType=Json)
         test = registry.Test.insert(col={'a': 'test'})
         test.col['b'] = 'test'
         assert test.col == {'a': 'test', 'b': 'test'}
 
-    @skipIf(sgdb_in(['MariaDB']), 'JSON is not existing in this SGDB')
+    @pytest.mark.skipif(sgdb_in(['MariaDB']),
+                        reason='JSON is not existing in this SGDB')
     def test_json_simple_filter(self):
         registry = self.init_registry(simple_column, ColumnType=Json)
         Test = registry.Test
@@ -875,7 +875,8 @@
         assert Test.query().filter(
             Test.col['a'].cast(SA_String) == '"test"').count() == 2
 
-    @skipIf(sgdb_in(['MariaDB']), 'JSON is not existing in this SGDB')
+    @pytest.mark.skipif(sgdb_in(['MariaDB']),
+                        reason='JSON is not existing in this SGDB')
     def test_json_null(self):
         registry = self.init_registry(simple_column, ColumnType=Json)
         Test = registry.Test
@@ -965,7 +966,7 @@
         t = registry.Test.insert()
         assert t.val == 'val'
 
-    @skipIf(sgdb_in(['MySQL', 'MariaDB']), 'ISSUE #89')
+    @pytest.mark.skipif(sgdb_in(['MySQL', 'MariaDB']), reason='ISSUE #89')
     def test_sequence(self):
         registry = self.init_registry(simple_column, ColumnType=Sequence)
         assert registry.Test.insert().col == "1"
@@ -975,14 +976,14 @@
         Seq = registry.System.Sequence
         assert Seq.query().filter(Seq.code == 'Model.Test=>col').count() == 1
 
-    @skipIf(sgdb_in(['MySQL', 'MariaDB']), 'ISSUE #89')
+    @pytest.mark.skipif(sgdb_in(['MySQL', 'MariaDB']), reason='ISSUE #89')
     def test_sequence_with_primary_key(self):
         registry = self.init_registry(simple_column, ColumnType=Sequence,
                                       primary_key=True)
         assert registry.Test.insert().col == "1"
         assert registry.Test.insert().col == "2"
 
-    @skipIf(sgdb_in(['MySQL', 'MariaDB']), 'ISSUE #89')
+    @pytest.mark.skipif(sgdb_in(['MySQL', 'MariaDB']), reason='ISSUE #89')
     def test_sequence_with_code_and_formater(self):
         registry = self.init_registry(simple_column, ColumnType=Sequence,
                                       code="SO", formater="{code}-{seq:06d}")
@@ -1242,12 +1243,8 @@
         with pytest.raises(LookupError):
             registry.Test.insert(col='WG')
 
-<<<<<<< HEAD
-    @skipIf(not has_pycountry, "pycountry is not installed")
-    @skipIf(sgdb_in(['MySQL', 'MariaDB']), 'ISSUE #90')
-=======
     @pytest.mark.skipif(not has_pycountry, reason="pycountry is not installed")
->>>>>>> 7606beb4
+    @pytest.mark.skipif(sgdb_in(['MySQL', 'MariaDB']), reason='ISSUE #90')
     def test_pycoundtry_query_insert_by_wrong_query(self):
         registry = self.init_registry(simple_column, ColumnType=Country)
         with pytest.raises(Exception):
