--- conflicted
+++ resolved
@@ -252,24 +252,6 @@
         assert res != 'col'
         del Configuration.configuration['default_encrypt_key']
 
-<<<<<<< HEAD
-=======
-    @pytest.mark.skipif(not has_cryptography,
-                        reason="cryptography is not installed")
-    def test_datetime_with_encrypt_key(self, dt_column_type):
-        import datetime
-        import time
-        import pytz
-
-        timezone = pytz.timezone(time.tzname[0])
-        now = datetime.datetime.now().replace(tzinfo=timezone)
-        registry = self.init_registry(simple_column, ColumnType=dt_column_type,
-                                      encrypt_key='secretkey')
-        test = registry.Test.insert(col=now)
-        registry.session.commit()
-        assert test.col == now
-
->>>>>>> 28f7a019
     def test_string_with_size(self):
         registry = self.init_registry(
             simple_column, ColumnType=String, size=100)
@@ -310,104 +292,41 @@
         self.registry.expire(test, ['col'])
         assert test.col == ''
 
-<<<<<<< HEAD
-    def test_datetime_none_value(self):
-        registry = self.init_registry(simple_column, ColumnType=DateTime)
+    def test_datetime_none_value(self, dt_column_type):
+        registry = self.init_registry(simple_column, ColumnType=dt_column_type)
         test = registry.Test.insert(col=None)
         assert test.col is None
 
-    def test_datetime_str_conversion_1(self):
-=======
-    def test_date(self):
-        from datetime import date
-
-        now = date.today()
-        registry = self.init_registry(simple_column, ColumnType=Date)
-        test = registry.Test.insert(col=now)
-        assert test.col == now
-
-    def test_datetime(self, dt_column_type):
-        import datetime
-        import time
-        import pytz
-
-        timezone = pytz.timezone(time.tzname[0])
-        now = datetime.datetime.now().replace(tzinfo=timezone)
-        registry = self.init_registry(simple_column, ColumnType=dt_column_type)
-        test = registry.Test.insert(col=now)
-        assert test.col == now
-
-    def test_datetime_none_value(self, dt_column_type):
-        registry = self.init_registry(simple_column, ColumnType=dt_column_type)
-        test = registry.Test.insert(col=None)
-        assert test.col is None
-
     def test_datetime_str_conversion_1(self, dt_column_type):
-        import datetime
-        import time
-        import pytz
-
->>>>>>> 28f7a019
         timezone = pytz.timezone(time.tzname[0])
         now = datetime.datetime.now().replace(tzinfo=timezone)
         registry = self.init_registry(simple_column, ColumnType=dt_column_type)
         test = registry.Test.insert(col=now.strftime('%Y-%m-%d %H:%M:%S.%f%z'))
         assert test.col == now
 
-<<<<<<< HEAD
-    def test_datetime_str_conversion_2(self):
-=======
     def test_datetime_str_conversion_2(self, dt_column_type):
-        import datetime
-        import time
-        import pytz
-
->>>>>>> 28f7a019
         timezone = pytz.timezone(time.tzname[0])
         now = timezone.localize(datetime.datetime.now())
         registry = self.init_registry(simple_column, ColumnType=dt_column_type)
         test = registry.Test.insert(col=now.strftime('%Y-%m-%d %H:%M:%S.%f%Z'))
         assert test.col == now
 
-<<<<<<< HEAD
-    def test_datetime_str_conversion_3(self):
-=======
+
     def test_datetime_str_conversion_3(self, dt_column_type):
-        import datetime
-        import time
-        import pytz
-
->>>>>>> 28f7a019
         timezone = pytz.timezone(time.tzname[0])
         now = timezone.localize(datetime.datetime.now())
         registry = self.init_registry(simple_column, ColumnType=dt_column_type)
         test = registry.Test.insert(col=now.strftime('%Y-%m-%d %H:%M:%S.%f'))
         assert test.col == now
 
-<<<<<<< HEAD
-    def test_datetime_str_conversion_4(self):
-=======
     def test_datetime_str_conversion_4(self, dt_column_type):
-        import datetime
-        import time
-        import pytz
-
->>>>>>> 28f7a019
         timezone = pytz.timezone(time.tzname[0])
         now = timezone.localize(datetime.datetime.now())
         registry = self.init_registry(simple_column, ColumnType=dt_column_type)
         test = registry.Test.insert(col=now.strftime('%Y-%m-%d %H:%M:%S'))
         assert test.col == now.replace(microsecond=0)
 
-<<<<<<< HEAD
-    def test_datetime_by_property(self):
-=======
     def test_datetime_by_property(self, dt_column_type):
-        import datetime
-        import time
-        import pytz
-
->>>>>>> 28f7a019
         timezone = pytz.timezone(time.tzname[0])
         now = datetime.datetime.now().replace(tzinfo=timezone)
         registry = self.init_registry(simple_column, ColumnType=dt_column_type)
@@ -421,15 +340,7 @@
         test.col = None
         assert test.col is None
 
-<<<<<<< HEAD
-    def test_datetime_str_conversion_1_by_property(self):
-=======
     def test_datetime_str_conversion_1_by_property(self, dt_column_type):
-        import datetime
-        import time
-        import pytz
-
->>>>>>> 28f7a019
         timezone = pytz.timezone(time.tzname[0])
         now = datetime.datetime.now().replace(tzinfo=timezone)
         registry = self.init_registry(simple_column, ColumnType=dt_column_type)
@@ -437,15 +348,7 @@
         test.col = now.strftime('%Y-%m-%d %H:%M:%S.%f%z')
         assert test.col == now
 
-<<<<<<< HEAD
-    def test_datetime_str_conversion_2_by_property(self):
-=======
     def test_datetime_str_conversion_2_by_property(self, dt_column_type):
-        import datetime
-        import time
-        import pytz
-
->>>>>>> 28f7a019
         timezone = pytz.timezone(time.tzname[0])
         now = timezone.localize(datetime.datetime.now())
         registry = self.init_registry(simple_column, ColumnType=dt_column_type)
@@ -453,15 +356,8 @@
         test.col = now.strftime('%Y-%m-%d %H:%M:%S.%f%Z')
         assert test.col == now
 
-<<<<<<< HEAD
-    def test_datetime_str_conversion_3_by_property(self):
-=======
     def test_datetime_str_conversion_3_by_property(self, dt_column_type):
-        import datetime
-        import time
-        import pytz
-
->>>>>>> 28f7a019
+
         timezone = pytz.timezone(time.tzname[0])
         now = timezone.localize(datetime.datetime.now())
         registry = self.init_registry(simple_column, ColumnType=dt_column_type)
@@ -469,15 +365,7 @@
         test.col = now.strftime('%Y-%m-%d %H:%M:%S.%f')
         assert test.col == now
 
-<<<<<<< HEAD
-    def test_datetime_str_conversion_4_by_property(self):
-=======
     def test_datetime_str_conversion_4_by_property(self, dt_column_type):
-        import datetime
-        import time
-        import pytz
-
->>>>>>> 28f7a019
         timezone = pytz.timezone(time.tzname[0])
         now = timezone.localize(datetime.datetime.now())
         registry = self.init_registry(simple_column, ColumnType=dt_column_type)
@@ -485,15 +373,7 @@
         test.col = now.strftime('%Y-%m-%d %H:%M:%S')
         assert test.col == now.replace(microsecond=0)
 
-<<<<<<< HEAD
-    def test_datetime_by_query(self):
-=======
     def test_datetime_by_query(self, dt_column_type):
-        import datetime
-        import time
-        import pytz
-
->>>>>>> 28f7a019
         timezone = pytz.timezone(time.tzname[0])
         now = datetime.datetime.now().replace(tzinfo=timezone)
         registry = self.init_registry(simple_column, ColumnType=dt_column_type)
@@ -508,15 +388,8 @@
         assert test.col is None
 
     @pytest.mark.skipif(sgdb_in(['MySQL', 'MariaDB']), reason='ISSUE #87')
-<<<<<<< HEAD
-    def test_datetime_str_conversion_1_by_query(self):
-=======
+
     def test_datetime_str_conversion_1_by_query(self, dt_column_type):
-        import datetime
-        import time
-        import pytz
-
->>>>>>> 28f7a019
         timezone = pytz.timezone(time.tzname[0])
         now = datetime.datetime.now().replace(tzinfo=timezone)
         registry = self.init_registry(simple_column, ColumnType=dt_column_type)
@@ -527,15 +400,7 @@
         assert test.col == now
 
     @pytest.mark.skipif(sgdb_in(['MySQL', 'MariaDB']), reason='ISSUE #87')
-<<<<<<< HEAD
-    def test_datetime_str_conversion_2_by_query(self):
-=======
     def test_datetime_str_conversion_2_by_query(self, dt_column_type):
-        import datetime
-        import time
-        import pytz
-
->>>>>>> 28f7a019
         timezone = pytz.timezone(time.tzname[0])
         now = timezone.localize(datetime.datetime.now())
         registry = self.init_registry(simple_column, ColumnType=dt_column_type)
@@ -546,15 +411,7 @@
         assert test.col == now
 
     @pytest.mark.skipif(sgdb_in(['MySQL', 'MariaDB']), reason='ISSUE #87')
-<<<<<<< HEAD
-    def test_datetime_str_conversion_3_by_query(self):
-=======
     def test_datetime_str_conversion_3_by_query(self, dt_column_type):
-        import datetime
-        import time
-        import pytz
-
->>>>>>> 28f7a019
         timezone = pytz.timezone(time.tzname[0])
         now = timezone.localize(datetime.datetime.now())
         registry = self.init_registry(simple_column, ColumnType=dt_column_type)
@@ -565,15 +422,7 @@
         assert test.col == now
 
     @pytest.mark.skipif(sgdb_in(['MySQL', 'MariaDB']), reason='ISSUE #87')
-<<<<<<< HEAD
-    def test_datetime_str_conversion_4_by_query(self):
-=======
     def test_datetime_str_conversion_4_by_query(self, dt_column_type):
-        import datetime
-        import time
-        import pytz
-
->>>>>>> 28f7a019
         timezone = pytz.timezone(time.tzname[0])
         now = timezone.localize(datetime.datetime.now())
         registry = self.init_registry(simple_column, ColumnType=dt_column_type)
@@ -584,15 +433,7 @@
         assert test.col == now.replace(microsecond=0)
 
     @pytest.mark.skipif(sgdb_in(['MySQL', 'MariaDB']), reason='ISSUE #87')
-<<<<<<< HEAD
-    def test_datetime_by_query_filter(self):
-=======
     def test_datetime_by_query_filter(self, dt_column_type):
-        import datetime
-        import time
-        import pytz
-
->>>>>>> 28f7a019
         timezone = pytz.timezone(time.tzname[0])
         now = datetime.datetime.now().replace(tzinfo=timezone)
         registry = self.init_registry(simple_column, ColumnType=dt_column_type)
@@ -601,15 +442,7 @@
         assert Test.query().filter(Test.col == now).one() is test
 
     @pytest.mark.skipif(sgdb_in(['MySQL', 'MariaDB']), reason='ISSUE #87')
-<<<<<<< HEAD
-    def test_datetime_str_conversion_1_by_query_filter(self):
-=======
     def test_datetime_str_conversion_1_by_query_filter(self, dt_column_type):
-        import datetime
-        import time
-        import pytz
-
->>>>>>> 28f7a019
         timezone = pytz.timezone(time.tzname[0])
         now = datetime.datetime.now().replace(tzinfo=timezone)
         registry = self.init_registry(simple_column, ColumnType=dt_column_type)
@@ -619,15 +452,7 @@
             Test.col == now.strftime('%Y-%m-%d %H:%M:%S.%f%z')).one() is test
 
     @pytest.mark.skipif(sgdb_in(['MySQL', 'MariaDB']), reason='ISSUE #87')
-<<<<<<< HEAD
-    def test_datetime_str_conversion_2_by_query_filter(self):
-=======
     def test_datetime_str_conversion_2_by_query_filter(self, dt_column_type):
-        import datetime
-        import time
-        import pytz
-
->>>>>>> 28f7a019
         timezone = pytz.timezone(time.tzname[0])
         now = timezone.localize(datetime.datetime.now())
         registry = self.init_registry(simple_column, ColumnType=dt_column_type)
@@ -637,15 +462,7 @@
             Test.col == now.strftime('%Y-%m-%d %H:%M:%S.%f%Z')).one() is test
 
     @pytest.mark.skipif(sgdb_in(['MySQL', 'MariaDB']), reason='ISSUE #87')
-<<<<<<< HEAD
-    def test_datetime_str_conversion_3_by_query_filter(self):
-=======
     def test_datetime_str_conversion_3_by_query_filter(self, dt_column_type):
-        import datetime
-        import time
-        import pytz
-
->>>>>>> 28f7a019
         timezone = pytz.timezone(time.tzname[0])
         now = timezone.localize(datetime.datetime.now())
         registry = self.init_registry(simple_column, ColumnType=dt_column_type)
