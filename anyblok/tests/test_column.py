# This file is a part of the AnyBlok project
#
#    Copyright (C) 2014 Jean-Sebastien SUZANNE <jssuzanne@anybox.fr>
#    Copyright (C) 2017 Jean-Sebastien SUZANNE <jssuzanne@anybox.fr>
#    Copyright (C) 2018 Jean-Sebastien SUZANNE <jssuzanne@anybox.fr>
#    Copyright (C) 2019 Jean-Sebastien SUZANNE <js.suzanne@gmail.com>
#
# This Source Code Form is subject to the terms of the Mozilla Public License,
# v. 2.0. If a copy of the MPL was not distributed with this file,You can
# obtain one at http://mozilla.org/MPL/2.0/.
from anyblok.testing import sgdb_in
import pytest
import datetime
import time
import pytz
from uuid import uuid1
from os import urandom
from decimal import Decimal as D
from anyblok.config import Configuration
from anyblok.testing import tmp_configuration
from sqlalchemy import Integer as SA_Integer, String as SA_String
from sqlalchemy.exc import StatementError
from anyblok import Declarations
from anyblok.field import FieldException
from .conftest import init_registry, reset_db
from anyblok.column import (
    Column, Boolean, Json, String, BigInteger, Text, Selection, Date, DateTime,
    Time, Interval, Decimal, Float, LargeBinary, Integer, Sequence, Color,
    Password, UUID, URL, PhoneNumber, Email, Country, TimeStamp)


@pytest.fixture(params=[DateTime, TimeStamp])
def dt_column_type(request):
    return request.param



COLUMNS = [
    (Selection, 'test', {'selections': {'test': 'test'}}),
    (Boolean, True, {}),
    (Boolean, False, {}),
    (String, 'test', {}),
    (BigInteger, 1, {}),
    (Text, 'Test', {}),
    (Date, datetime.date.today(), {}),
    (DateTime, datetime.datetime.now().replace(
        tzinfo=pytz.timezone(time.tzname[0])), {}),
    (TimeStamp, datetime.datetime.now().replace(
        tzinfo=pytz.timezone(time.tzname[0])), {}),
    (Time, datetime.time(), {}),
    (Float, 1., {}),
    (Integer, 1, {}),
    (Email, 'jhon@doe.com', {}),
    (LargeBinary, urandom(100), {}),
    (Interval, datetime.timedelta(days=6), {}),
    (Decimal, D('1'), {}),
    (Json, {'name': 'test'}, {}),
]

if not sgdb_in(['MySQL', 'MariaDB']):
    COLUMNS.append((UUID, uuid1(), {}))


COLUMNS = [
    (Selection, 'test', {'selections': {'test': 'test'}}),
    (Boolean, True, {}),
    (Boolean, False, {}),
    (String, 'test', {}),
    (BigInteger, 1, {}),
    (Text, 'Test', {}),
    (Date, datetime.date.today(), {}),
    (DateTime, datetime.datetime.now().replace(
        tzinfo=pytz.timezone(time.tzname[0])), {}),
    (Time, datetime.time(), {}),
    (Float, 1., {}),
    (Integer, 1, {}),
    (Email, 'jhon@doe.com', {}),
]

if not sgdb_in(['MySQL', 'MariaDB']):
    COLUMNS.append((UUID, uuid1(), {}))

try:
    import cryptography  # noqa
    has_cryptography = True
except Exception:
    has_cryptography = False

try:
    import passlib  # noqa
    has_passlib = True
except Exception:
    has_passlib = False

try:
    import colour
    has_colour = True
    COLUMNS.append((Color, colour.Color('#123456'), {}))
except Exception:
    has_colour = False

try:
    import furl  # noqa
    has_furl = True
    COLUMNS.append((URL, furl.furl('http://doc.anyblok.org'), {}))
except Exception:
    has_furl = False


try:
    import phonenumbers  # noqa
    has_phonenumbers = True
    from sqlalchemy_utils import PhoneNumber as PN
    COLUMNS.append((PhoneNumber, PN("+120012301", None), {}))
except Exception:
    has_phonenumbers = False

try:
    import pycountry  # noqa
    has_pycountry = True
    COLUMNS.append(
        (Country, pycountry.countries.get(alpha_2='FR'), {}))
except Exception:
    has_pycountry = False


Model = Declarations.Model
register = Declarations.register


<<<<<<< HEAD
# FIXME (Json, {'name': 'test'}, {}),
# FIXME (Interval, datetime.timedelta(days=6), {}),
# FIXME (Decimal, D('1'), {}),
# FIXME (LargeBinary, urandom(100), {}),
=======
>>>>>>> 5b1737e6
@pytest.fixture(params=COLUMNS)
def column_definition(request, bloks_loaded):
    return request.param


<<<<<<< HEAD
@pytest.fixture(
    scope="class",
    params=[
        ('prefix', 'suffix'),
        ('', ''),
    ]
)
def db_schema(request, bloks_loaded):
    Configuration.set('prefix_db_schema', request.param[0])
    Configuration.set('suffix_db_schema', request.param[1])

    def rollback():
        Configuration.set('prefix_db_schema', '')
        Configuration.set('suffix_db_schema', '')

    request.addfinalizer(rollback)


=======
>>>>>>> 5b1737e6
class OneColumn(Column):
    sqlalchemy_type = SA_Integer


class TestColumn:

    def test_forbid_instance(self):
        with pytest.raises(FieldException):
            Column()

    def test_without_label(self):
        column = OneColumn()
        column.get_sqlalchemy_mapping(None, None, 'a_column', None)
        assert column.label == 'A column'


def simple_column(ColumnType=None, **kwargs):

    @register(Model)
    class Test:

        id = Integer(primary_key=True)
        col = ColumnType(**kwargs)

        @classmethod
        def meth_secretkey(cls):
            return 'secretkey'


def column_with_foreign_key():

    @register(Model)
    class Test:

        name = String(primary_key=True)

    @register(Model)
    class Test2:

        id = Integer(primary_key=True)
        test = String(foreign_key=Model.Test.use('name'))


def column_with_foreign_key_with_schema():

    @register(Model)
    class Test:
        __db_schema__ = 'test_db_fk_schema'

        name = String(primary_key=True)

    @register(Model)
    class Test2:
        __db_schema__ = 'test_db_fk_schema'

        id = Integer(primary_key=True)
        test = String(foreign_key=Model.Test.use('name'))


def column_with_foreign_key_with_diff_schema1():

    @register(Model)
    class Test:
        __db_schema__ = 'test_db_fk_schema'

        name = String(primary_key=True)

    @register(Model)
    class Test2:
        __db_schema__ = 'test_db_fk_schema2'

        id = Integer(primary_key=True)
        test = String(foreign_key=Model.Test.use('name'))


def column_with_foreign_key_with_diff_schema2():

    @register(Model)
    class Test:
        __db_schema__ = 'test_db_fk_schema'

        name = String(primary_key=True)

    @register(Model)
    class Test2:

        id = Integer(primary_key=True)
        test = String(foreign_key=Model.Test.use('name'))


class TestColumns:

    @pytest.fixture(autouse=True)
    def close_registry(self, request, bloks_loaded):

        def close():
            if hasattr(self, 'registry'):
                self.registry.close()

        request.addfinalizer(close)

    def init_registry(self, *args, **kwargs):
        reset_db()
        self.registry = init_registry(*args, **kwargs)
        return self.registry

<<<<<<< HEAD
    @pytest.mark.skipif(not has_cryptography,
                        reason="cryptography is not installed")
=======
>>>>>>> 5b1737e6
    def test_insert_columns(self, column_definition):
        column, value, kwargs = column_definition
        registry = self.init_registry(simple_column, ColumnType=column,
                                      **kwargs)
        test = registry.Test.insert(col=value)
        assert test.col == value

    def test_column_with_type_in_kwargs(self):
        self.init_registry(
            simple_column, ColumnType=Integer, type_=Integer)

    def test_column_with_db_column_name_in_kwargs(self):
        registry = self.init_registry(simple_column, ColumnType=Integer,
                                      db_column_name='another_name')
        test = registry.Test.insert(col=1)
        assert test.col == 1
        res = registry.execute('select id from test where another_name=1')
        assert res.fetchone()[0] == test.id

    def test_column_with_foreign_key(self):
        registry = self.init_registry(column_with_foreign_key)
        registry.Test.insert(name='test')
        registry.Test2.insert(test='test')

<<<<<<< HEAD
    def test_column_with_foreign_key_with_schema(self, db_schema):
        registry = self.init_registry(column_with_foreign_key_with_schema)
        registry.Test.insert(name='test')
        registry.Test2.insert(test='test')

    def test_column_with_foreign_key_with_diff_schema1(self, db_schema):
        registry = self.init_registry(column_with_foreign_key_with_diff_schema1)
        registry.Test.insert(name='test')
        registry.Test2.insert(test='test')

    def test_column_with_foreign_key_with_diff_schema2(self, db_schema):
        registry = self.init_registry(column_with_foreign_key_with_diff_schema2)
        registry.Test.insert(name='test')
        registry.Test2.insert(test='test')

=======
>>>>>>> 5b1737e6
    def test_integer_str_foreign_key(self):
        registry = self.init_registry(
            simple_column, ColumnType=Integer, foreign_key='Model.Test=>id')
        test = registry.Test.insert()
        test2 = registry.Test.insert(col=test.id)
        assert test2.col == test.id

<<<<<<< HEAD
    def test_decimal(self):
        registry = self.init_registry(simple_column, ColumnType=Decimal)
        test = registry.Test.insert(col=D('1.0'))
        assert test.col == D('1.0')

=======
>>>>>>> 5b1737e6
    def test_setter_decimal(self):
        registry = self.init_registry(simple_column, ColumnType=Decimal)
        test = registry.Test.insert()
        test.col = '1.0'
        assert test.col == D('1.0')

    def test_boolean_with_default(self):
        registry = self.init_registry(simple_column, ColumnType=Boolean,
                                      default=False)
        test = registry.Test.insert()
        assert test.col is False

    def test_string_with_False(self):
        registry = self.init_registry(simple_column, ColumnType=String)
        test = registry.Test.insert(col=False)
        assert test.col is False
        self.registry.flush()
        self.registry.expire(test, ['col'])
        assert test.col == ''

    def test_string_set_False(self):
        registry = self.init_registry(simple_column, ColumnType=String)
        test = registry.Test.insert()
        test.col = False
        assert test.col is False
        self.registry.flush()
        self.registry.expire(test, ['col'])
        assert test.col == ''

    def test_string_query_False(self):
        registry = self.init_registry(simple_column, ColumnType=String)
        test = registry.Test.insert()
        self.registry.Test.query().filter_by(id=test.id).update({'col': False})
        assert test.col is False
        self.registry.expire(test, ['col'])
        assert test.col == ''

    @pytest.mark.skipif(not has_cryptography,
                        reason="cryptography is not installed")
<<<<<<< HEAD
    def test_string_with_encrypt_key_defined_by_a_method(self):
        registry = self.init_registry(simple_column, ColumnType=String,
                                      encrypt_key='meth_secretkey')
        test = registry.Test.insert(col='col')
        registry.session.commit()
        assert test.col == 'col'
        res = registry.execute('select col from test where id = %s' % test.id)
        res = res.fetchall()[0][0]
        assert res != 'col'

    @pytest.mark.skipif(not has_cryptography,
                        reason="cryptography is not installed")
=======
>>>>>>> 5b1737e6
    def test_string_with_encrypt_key_defined_by_configuration(self):
        Configuration.set('default_encrypt_key', 'secretkey')
        registry = self.init_registry(simple_column, ColumnType=String,
                                      encrypt_key=True)
        test = registry.Test.insert(col='col')
        registry.session.commit()
        assert test.col == 'col'
        res = registry.execute('select col from test where id = %s' % test.id)
        res = res.fetchall()[0][0]
        assert res != 'col'
        del Configuration.configuration['default_encrypt_key']

    def test_string_with_size(self):
        registry = self.init_registry(
            simple_column, ColumnType=String, size=100)
        test = registry.Test.insert(col='col')
        assert test.col == 'col'

    @pytest.mark.skipif(not has_passlib,
                        reason="passlib is not installed")
    def test_password(self):
        registry = self.init_registry(simple_column, ColumnType=Password,
                                      crypt_context={'schemes': ['md5_crypt']})
        test = registry.Test.insert(col='col')
        assert test.col == 'col'
        assert registry.execute('Select col from test').fetchone()[0] != 'col'

    def test_text_with_False(self):
        registry = self.init_registry(simple_column, ColumnType=Text)
        test = registry.Test.insert(col=False)
        assert test.col is False
        self.registry.flush()
        self.registry.expire(test, ['col'])
        assert test.col == ''

    def test_text_set_False(self):
        registry = self.init_registry(simple_column, ColumnType=Text)
        test = registry.Test.insert()
        test.col = False
        assert test.col is False
        self.registry.flush()
        self.registry.expire(test, ['col'])
        assert test.col == ''

    def test_text_query_False(self):
        registry = self.init_registry(simple_column, ColumnType=Text)
        test = registry.Test.insert()
        self.registry.Test.query().filter_by(id=test.id).update({'col': False})
        assert test.col is False
        self.registry.expire(test, ['col'])
        assert test.col == ''

<<<<<<< HEAD
    def test_datetime_none_value(self):
        registry = self.init_registry(simple_column, ColumnType=DateTime)
        test = registry.Test.insert(col=None)
        assert test.col is None

    def test_datetime_str_conversion_1(self):
=======
    def test_datetime_none_value(self, dt_column_type):
        registry = self.init_registry(simple_column, ColumnType=dt_column_type)
        test = registry.Test.insert(col=None)
        assert test.col is None

    def test_datetime_str_conversion_1(self, dt_column_type):
>>>>>>> 5b1737e6
        timezone = pytz.timezone(time.tzname[0])
        now = datetime.datetime.now().replace(tzinfo=timezone)
        registry = self.init_registry(simple_column, ColumnType=dt_column_type)
        test = registry.Test.insert(col=now.strftime('%Y-%m-%d %H:%M:%S.%f%z'))
        assert test.col == now

<<<<<<< HEAD
    def test_datetime_str_conversion_2(self):
=======
    def test_datetime_str_conversion_2(self, dt_column_type):
>>>>>>> 5b1737e6
        timezone = pytz.timezone(time.tzname[0])
        now = timezone.localize(datetime.datetime.now())
        registry = self.init_registry(simple_column, ColumnType=dt_column_type)
        test = registry.Test.insert(col=now.strftime('%Y-%m-%d %H:%M:%S.%f%Z'))
        assert test.col == now

<<<<<<< HEAD
    def test_datetime_str_conversion_3(self):
=======

    def test_datetime_str_conversion_3(self, dt_column_type):
>>>>>>> 5b1737e6
        timezone = pytz.timezone(time.tzname[0])
        now = timezone.localize(datetime.datetime.now())
        registry = self.init_registry(simple_column, ColumnType=dt_column_type)
        test = registry.Test.insert(col=now.strftime('%Y-%m-%d %H:%M:%S.%f'))
        assert test.col == now

<<<<<<< HEAD
    def test_datetime_str_conversion_4(self):
=======
    def test_datetime_str_conversion_4(self, dt_column_type):
>>>>>>> 5b1737e6
        timezone = pytz.timezone(time.tzname[0])
        now = timezone.localize(datetime.datetime.now())
        registry = self.init_registry(simple_column, ColumnType=dt_column_type)
        test = registry.Test.insert(col=now.strftime('%Y-%m-%d %H:%M:%S'))
        assert test.col == now.replace(microsecond=0)

<<<<<<< HEAD
    def test_datetime_by_property(self):
=======
    def test_datetime_by_property(self, dt_column_type):
>>>>>>> 5b1737e6
        timezone = pytz.timezone(time.tzname[0])
        now = datetime.datetime.now().replace(tzinfo=timezone)
        registry = self.init_registry(simple_column, ColumnType=dt_column_type)
        test = registry.Test.insert()
        test.col = now
        assert test.col == now

    def test_datetime_by_property_none_value(self, dt_column_type):
        registry = self.init_registry(simple_column, ColumnType=dt_column_type)
        test = registry.Test.insert()
        test.col = None
        assert test.col is None

<<<<<<< HEAD
    def test_datetime_str_conversion_1_by_property(self):
=======
    def test_datetime_str_conversion_1_by_property(self, dt_column_type):
>>>>>>> 5b1737e6
        timezone = pytz.timezone(time.tzname[0])
        now = datetime.datetime.now().replace(tzinfo=timezone)
        registry = self.init_registry(simple_column, ColumnType=dt_column_type)
        test = registry.Test.insert()
        test.col = now.strftime('%Y-%m-%d %H:%M:%S.%f%z')
        assert test.col == now

<<<<<<< HEAD
    def test_datetime_str_conversion_2_by_property(self):
=======
    def test_datetime_str_conversion_2_by_property(self, dt_column_type):
>>>>>>> 5b1737e6
        timezone = pytz.timezone(time.tzname[0])
        now = timezone.localize(datetime.datetime.now())
        registry = self.init_registry(simple_column, ColumnType=dt_column_type)
        test = registry.Test.insert()
        test.col = now.strftime('%Y-%m-%d %H:%M:%S.%f%Z')
        assert test.col == now

<<<<<<< HEAD
    def test_datetime_str_conversion_3_by_property(self):
=======
    def test_datetime_str_conversion_3_by_property(self, dt_column_type):

>>>>>>> 5b1737e6
        timezone = pytz.timezone(time.tzname[0])
        now = timezone.localize(datetime.datetime.now())
        registry = self.init_registry(simple_column, ColumnType=dt_column_type)
        test = registry.Test.insert()
        test.col = now.strftime('%Y-%m-%d %H:%M:%S.%f')
        assert test.col == now

<<<<<<< HEAD
    def test_datetime_str_conversion_4_by_property(self):
=======
    def test_datetime_str_conversion_4_by_property(self, dt_column_type):
>>>>>>> 5b1737e6
        timezone = pytz.timezone(time.tzname[0])
        now = timezone.localize(datetime.datetime.now())
        registry = self.init_registry(simple_column, ColumnType=dt_column_type)
        test = registry.Test.insert()
        test.col = now.strftime('%Y-%m-%d %H:%M:%S')
        assert test.col == now.replace(microsecond=0)

<<<<<<< HEAD
    def test_datetime_by_query(self):
=======
    def test_datetime_by_query(self, dt_column_type):
>>>>>>> 5b1737e6
        timezone = pytz.timezone(time.tzname[0])
        now = datetime.datetime.now().replace(tzinfo=timezone)
        registry = self.init_registry(simple_column, ColumnType=dt_column_type)
        test = registry.Test.insert()
        registry.Test.query().update(dict(col=now))
        assert test.col == now

    def test_datetime_by_query_none_value(self, dt_column_type):
        registry = self.init_registry(simple_column, ColumnType=dt_column_type)
        test = registry.Test.insert()
        registry.Test.query().update(dict(col=None))
        assert test.col is None

<<<<<<< HEAD
    @pytest.mark.skipif(sgdb_in(['MySQL', 'MariaDB', 'MsSQL']),
                        reason='ISSUE #87')
    def test_datetime_str_conversion_1_by_query(self):
=======
    @pytest.mark.skipif(sgdb_in(['MySQL', 'MariaDB']), reason='ISSUE #87')

    def test_datetime_str_conversion_1_by_query(self, dt_column_type):
>>>>>>> 5b1737e6
        timezone = pytz.timezone(time.tzname[0])
        now = datetime.datetime.now().replace(tzinfo=timezone)
        registry = self.init_registry(simple_column, ColumnType=dt_column_type)
        test = registry.Test.insert()
        registry.Test.query().update(
            dict(col=now.strftime('%Y-%m-%d %H:%M:%S.%f%z')))
        registry.expire(test, ['col'])
        assert test.col == now

<<<<<<< HEAD
    @pytest.mark.skipif(sgdb_in(['MySQL', 'MariaDB', 'MsSQL']),
                        reason='ISSUE #87')
    def test_datetime_str_conversion_2_by_query(self):
=======
    @pytest.mark.skipif(sgdb_in(['MySQL', 'MariaDB']), reason='ISSUE #87')
    def test_datetime_str_conversion_2_by_query(self, dt_column_type):
>>>>>>> 5b1737e6
        timezone = pytz.timezone(time.tzname[0])
        now = timezone.localize(datetime.datetime.now())
        registry = self.init_registry(simple_column, ColumnType=dt_column_type)
        test = registry.Test.insert()
        registry.Test.query().update(
            dict(col=now.strftime('%Y-%m-%d %H:%M:%S.%f%Z')))
        registry.expire(test, ['col'])
        assert test.col == now

<<<<<<< HEAD
    @pytest.mark.skipif(sgdb_in(['MySQL', 'MariaDB', 'MsSQL']),
                        reason='ISSUE #87')
    def test_datetime_str_conversion_3_by_query(self):
=======
    @pytest.mark.skipif(sgdb_in(['MySQL', 'MariaDB']), reason='ISSUE #87')
    def test_datetime_str_conversion_3_by_query(self, dt_column_type):
>>>>>>> 5b1737e6
        timezone = pytz.timezone(time.tzname[0])
        now = timezone.localize(datetime.datetime.now())
        registry = self.init_registry(simple_column, ColumnType=dt_column_type)
        test = registry.Test.insert()
        registry.Test.query().update(
            dict(col=now.strftime('%Y-%m-%d %H:%M:%S.%f')))
        registry.expire(test, ['col'])
        assert test.col == now

<<<<<<< HEAD
    @pytest.mark.skipif(sgdb_in(['MySQL', 'MariaDB', 'MsSQL']),
                        reason='ISSUE #87')
    def test_datetime_str_conversion_4_by_query(self):
=======
    @pytest.mark.skipif(sgdb_in(['MySQL', 'MariaDB']), reason='ISSUE #87')
    def test_datetime_str_conversion_4_by_query(self, dt_column_type):
>>>>>>> 5b1737e6
        timezone = pytz.timezone(time.tzname[0])
        now = timezone.localize(datetime.datetime.now())
        registry = self.init_registry(simple_column, ColumnType=dt_column_type)
        test = registry.Test.insert()
        registry.Test.query().update(
            dict(col=now.strftime('%Y-%m-%d %H:%M:%S')))
        registry.expire(test, ['col'])
        assert test.col == now.replace(microsecond=0)

<<<<<<< HEAD
    @pytest.mark.skipif(sgdb_in(['MySQL', 'MariaDB', 'MsSQL']),
                        reason='ISSUE #87')
    def test_datetime_by_query_filter(self):
=======
    @pytest.mark.skipif(sgdb_in(['MySQL', 'MariaDB']), reason='ISSUE #87')
    def test_datetime_by_query_filter(self, dt_column_type):
>>>>>>> 5b1737e6
        timezone = pytz.timezone(time.tzname[0])
        now = datetime.datetime.now().replace(tzinfo=timezone)
        registry = self.init_registry(simple_column, ColumnType=dt_column_type)
        test = registry.Test.insert(col=now)
        Test = registry.Test
        assert Test.query().filter(Test.col == now).one() is test

<<<<<<< HEAD
    @pytest.mark.skipif(sgdb_in(['MySQL', 'MariaDB', 'MsSQL']),
                        reason='ISSUE #87')
    def test_datetime_str_conversion_1_by_query_filter(self):
=======
    @pytest.mark.skipif(sgdb_in(['MySQL', 'MariaDB']), reason='ISSUE #87')
    def test_datetime_str_conversion_1_by_query_filter(self, dt_column_type):
>>>>>>> 5b1737e6
        timezone = pytz.timezone(time.tzname[0])
        now = datetime.datetime.now().replace(tzinfo=timezone)
        registry = self.init_registry(simple_column, ColumnType=dt_column_type)
        test = registry.Test.insert(col=now)
        Test = registry.Test
        assert Test.query().filter(
            Test.col == now.strftime('%Y-%m-%d %H:%M:%S.%f%z')).one() is test

<<<<<<< HEAD
    @pytest.mark.skipif(sgdb_in(['MySQL', 'MariaDB', 'MsSQL']),
                        reason='ISSUE #87')
    def test_datetime_str_conversion_2_by_query_filter(self):
=======
    @pytest.mark.skipif(sgdb_in(['MySQL', 'MariaDB']), reason='ISSUE #87')
    def test_datetime_str_conversion_2_by_query_filter(self, dt_column_type):
>>>>>>> 5b1737e6
        timezone = pytz.timezone(time.tzname[0])
        now = timezone.localize(datetime.datetime.now())
        registry = self.init_registry(simple_column, ColumnType=dt_column_type)
        test = registry.Test.insert(col=now)
        Test = registry.Test
        assert Test.query().filter(
            Test.col == now.strftime('%Y-%m-%d %H:%M:%S.%f%Z')).one() is test

<<<<<<< HEAD
    @pytest.mark.skipif(sgdb_in(['MySQL', 'MariaDB', 'MsSQL']),
                        reason='ISSUE #87')
    def test_datetime_str_conversion_3_by_query_filter(self):
=======
    @pytest.mark.skipif(sgdb_in(['MySQL', 'MariaDB']), reason='ISSUE #87')
    def test_datetime_str_conversion_3_by_query_filter(self, dt_column_type):
>>>>>>> 5b1737e6
        timezone = pytz.timezone(time.tzname[0])
        now = timezone.localize(datetime.datetime.now())
        registry = self.init_registry(simple_column, ColumnType=dt_column_type)
        test = registry.Test.insert(col=now)
        Test = registry.Test
        assert Test.query().filter(
            Test.col == now.strftime('%Y-%m-%d %H:%M:%S.%f')).one() is test

    def test_datetime_without_auto_update_1(self, dt_column_type):

        def add_in_registry():

            from anyblok import Declarations

            @Declarations.register(Declarations.Model)
            class Test:
                id = Integer(primary_key=True)
                update_at = DateTime()
                val = String()

        registry = self.init_registry(add_in_registry)
        test = registry.Test.insert(val='first add')
        assert test.update_at is None
        test.val = 'other'
        registry.flush()
        assert test.update_at is None

    def test_datetime_without_auto_update_2(self, dt_column_type):

        def add_in_registry():

            from anyblok import Declarations

            @Declarations.register(Declarations.Model)
            class Test:
                id = Integer(primary_key=True)
                update_at = DateTime(auto_update=False)
                val = String()

        registry = self.init_registry(add_in_registry)
        test = registry.Test.insert(val='first add')
        assert test.update_at is None
        test.val = 'other'
        registry.flush()
        assert test.update_at is None

    def test_datetime_with_auto_update(self, dt_column_type):

        def add_in_registry():

            from anyblok import Declarations

            @Declarations.register(Declarations.Model)
            class Test:
                id = Integer(primary_key=True)
                update_at = DateTime(auto_update=True)
                val = String()

        registry = self.init_registry(add_in_registry)
        test = registry.Test.insert(val='first add')
        assert test.update_at is None
        test.val = 'other'
        registry.flush()
        assert test.update_at is not None

    def test_datetime_with_default_timezone_tz(self, dt_column_type):
        import datetime
        import pytz

        timezone = pytz.timezone('Asia/Tokyo')
        now = datetime.datetime.now()
        registry = self.init_registry(
            simple_column, ColumnType=dt_column_type,
            default_timezone=timezone)
        field = registry.loaded_namespaces_first_step['Model.Test']['col']
        assert field.default_timezone is timezone

        test = registry.Test.insert(col=now)
        assert test.col.tzinfo.zone is timezone.zone

    def test_datetime_with_default_timezone_str(self, dt_column_type):
        import datetime
        import pytz

        timezone = pytz.timezone('Asia/Tokyo')
        now = datetime.datetime.now()
        registry = self.init_registry(
            simple_column, ColumnType=dt_column_type,
            default_timezone='Asia/Tokyo')
        field = registry.loaded_namespaces_first_step['Model.Test']['col']
        assert field.default_timezone == timezone

        test = registry.Test.insert(col=now)
        assert test.col.tzinfo.zone == timezone.zone

    def test_datetime_with_default_global_timezone_str(self, dt_column_type):
        import datetime
        import pytz

        timezone = pytz.timezone('Asia/Tokyo')
        now = datetime.datetime.now()
        with tmp_configuration(default_timezone='Asia/Tokyo'):
            registry = self.init_registry(simple_column,
                                          ColumnType=dt_column_type)

        field = registry.loaded_namespaces_first_step['Model.Test']['col']
        assert field.default_timezone is timezone

        test = registry.Test.insert(col=now)
        assert test.col.tzinfo.zone is timezone.zone

<<<<<<< HEAD
    def test_interval(self):
        from datetime import timedelta

        dt = timedelta(days=5)
        registry = self.init_registry(simple_column, ColumnType=Interval)
        test = registry.Test.insert(col=dt)
        assert test.col == dt

    def test_large_binary(self):
        blob = urandom(10000)
        registry = self.init_registry(simple_column, ColumnType=LargeBinary)

        test = registry.Test.insert(col=blob)
        assert test.col == blob

=======
>>>>>>> 5b1737e6
    def test_selection(self):
        SELECTIONS = [
            ('admin', 'Admin'),
            ('regular-user', 'Regular user')
        ]

        registry = self.init_registry(
            simple_column, ColumnType=Selection, selections=SELECTIONS)
        test = registry.Test.insert(col=SELECTIONS[0][0])
        assert test.col == SELECTIONS[0][0]
        assert test.col.label == SELECTIONS[0][1]
        test = registry.Test.query().first()
        assert test.col == SELECTIONS[0][0]
        assert test.col.label == SELECTIONS[0][1]
        with pytest.raises(FieldException):
            test.col = 'bad value'

    def test_selection_with_only_one_value(self):
        SELECTIONS = [
            ('admin', 'Admin'),
        ]

        registry = self.init_registry(
            simple_column, ColumnType=Selection, selections=SELECTIONS)
        test = registry.Test.insert(col=SELECTIONS[0][0])
        assert test.col == SELECTIONS[0][0]
        assert test.col.label == SELECTIONS[0][1]
        test = registry.Test.query().first()
        assert test.col == SELECTIONS[0][0]
        assert test.col.label == SELECTIONS[0][1]
        with pytest.raises(FieldException):
            test.col = 'bad value'

    def test_selection_without_value(self):
        self.init_registry(simple_column, ColumnType=Selection, selections=[])

    def test_selection_autodoc(self):
        SELECTIONS = [
            ('admin', 'Admin'),
        ]

        registry = self.init_registry(
            simple_column, ColumnType=Selection, selections=SELECTIONS)
        column = registry.System.Column.query().filter_by(
            model='Model.Test', name='col').one()
        assert column._description() == {
                'id': 'col',
                'label': 'Col',
                'model': None,
                'nullable': True,
                'primary_key': False,
                'selections': [
                    ('admin', 'Admin'),
                ],
                'type': 'Selection',
            }

    def test_selection_with_none_value(self):
        SELECTIONS = [
            ('admin', 'Admin'),
            ('regular-user', 'Regular user')
        ]

        registry = self.init_registry(
            simple_column, ColumnType=Selection, selections=SELECTIONS)
        t = registry.Test.insert()
        assert t.col is None

    @pytest.mark.skipif(sgdb_in(['MySQL', 'MariaDB', 'MsSQL']),
                        reason='ISSUE #90')
    def test_selection_change_by_query(self):
        SELECTIONS = [
            ('admin', 'Admin'),
            ('regular-user', 'Regular user')
        ]

        registry = self.init_registry(
            simple_column, ColumnType=Selection, selections=SELECTIONS)
        registry.Test.insert(col=SELECTIONS[0][0])
        with pytest.raises(StatementError):
            registry.Test.query().update({'col': 'bad value'})

    def test_selection_like_comparator(self):
        SELECTIONS = [
            ('admin', 'Admin'),
            ('regular-user', 'Regular user')
        ]

        registry = self.init_registry(
            simple_column, ColumnType=Selection, selections=SELECTIONS)
        Test = registry.Test
        t = Test.insert(col=SELECTIONS[0][0])
        t1 = Test.query().filter(Test.col.like('%admin%')).one()
        assert t is t1

    def test_selection_key_other_than_str(self):
        SELECTIONS = [
            (0, 'Admin'),
            (1, 'Regular user')
        ]

        with pytest.raises(FieldException):
            self.init_registry(
                simple_column, ColumnType=Selection, selections=SELECTIONS)

    def test_selection_comparator(self):
        SELECTIONS = [
            ('admin', 'Admin'),
            ('regular-user', 'Regular user')
        ]

        registry = self.init_registry(
            simple_column, ColumnType=Selection, selections=SELECTIONS)
        registry.Test.insert(col=SELECTIONS[0][0])
        registry.Test.query().filter(
            registry.Test.col.in_(['admin', 'regular-user'])).first()

    def test_selection_use_method(self):
        SELECTIONS = [
            ('admin', 'Admin'),
            ('regular-user', 'Regular user')
        ]

        def add_selection():

            @register(Model)
            class Test:

                id = Integer(primary_key=True)
                col = Selection(selections='get_selection')

                @classmethod
                def get_selection(cls):
                    return SELECTIONS

        registry = self.init_registry(add_selection)
        registry.Test.insert(col=SELECTIONS[0][0])
        registry.Test.query().filter(
            registry.Test.col.in_(['admin', 'regular-user'])).first()

<<<<<<< HEAD
    def test_json(self):
        registry = self.init_registry(simple_column, ColumnType=Json)
        val = {'a': 'Test'}
        test = registry.Test.insert(col=val)
        assert test.col == val

=======
>>>>>>> 5b1737e6
    def test_json_update(self):
        registry = self.init_registry(simple_column, ColumnType=Json)
        test = registry.Test.insert(col={'a': 'test'})
        test.col['b'] = 'test'
        assert test.col == {'a': 'test', 'b': 'test'}

    @pytest.mark.skipif(sgdb_in(['MariaDB', 'MsSQL']),
                        reason='JSON is not existing in this SGDB')
    def test_json_simple_filter(self):
        registry = self.init_registry(simple_column, ColumnType=Json)
        Test = registry.Test
        Test.insert(col={'a': 'test'})
        Test.insert(col={'a': 'test'})
        Test.insert(col={'b': 'test'})
        assert Test.query().filter(
            Test.col['a'].cast(SA_String) == '"test"').count() == 2

    def test_json_null(self):
        registry = self.init_registry(simple_column, ColumnType=Json)
        Test = registry.Test
        Test.insert(col=None)
        Test.insert(col=None)
        Test.insert(col={'a': 'test'})
        assert Test.query().filter(Test.col.is_(None)).count() == 2
        assert Test.query().filter(Test.col.isnot(None)).count() == 1

    def test_add_default_classmethod(self):
        val = 'test'

        def add_in_registry():

            @register(Model)
            class Test:

                id = Integer(primary_key=True)
                val = String(default="get_val")

                @classmethod
                def get_val(cls):
                    return val

        registry = self.init_registry(add_in_registry)
        t = registry.Test.insert()
        assert t.val == val

    def test_add_default_without_classmethod(self):
        value = 'test'

        def add_in_registry():

            @register(Model)
            class Test:

                id = Integer(primary_key=True)
                val = String(default="get_val")

                def get_val(cls):
                    return value

        registry = self.init_registry(add_in_registry)
        t = registry.Test.insert()
        assert t.val == "get_val"

    def test_add_default_by_var(self):
        value = 'test'

        def add_in_registry():

            @register(Model)
            class Test:

                id = Integer(primary_key=True)
                val = String(default=value)

        registry = self.init_registry(add_in_registry)
        t = registry.Test.insert()
        assert t.val == value

    def test_add_default(self):

        def add_in_registry():

            @register(Model)
            class Test:

                id = Integer(primary_key=True)
                val = String(default='value')

        registry = self.init_registry(add_in_registry)
        t = registry.Test.insert()
        assert t.val == 'value'

    def test_add_field_as_default(self):

        def add_in_registry():

            @register(Model)
            class Test:

                id = Integer(primary_key=True)
                val = String(default='val')

        registry = self.init_registry(add_in_registry)
        t = registry.Test.insert()
        assert t.val == 'val'

    @pytest.mark.skipif(sgdb_in(['MySQL', 'MariaDB', 'MsSQL']),
                        reason='ISSUE #89')
    def test_sequence(self):
        registry = self.init_registry(simple_column, ColumnType=Sequence)
        assert registry.Test.insert().col == "1"
        assert registry.Test.insert().col == "2"
        assert registry.Test.insert().col == "3"
        assert registry.Test.insert().col == "4"
        Seq = registry.System.Sequence
        assert Seq.query().filter(Seq.code == 'Model.Test=>col').count() == 1

    @pytest.mark.skipif(sgdb_in(['MySQL', 'MariaDB', 'MsSQL']),
                        reason='ISSUE #89')
    def test_sequence_with_primary_key(self):
        registry = self.init_registry(simple_column, ColumnType=Sequence,
                                      primary_key=True)
        assert registry.Test.insert().col == "1"
        assert registry.Test.insert().col == "2"

    @pytest.mark.skipif(sgdb_in(['MySQL', 'MariaDB', 'MsSQL']),
                        reason='ISSUE #89')
    def test_sequence_with_code_and_formater(self):
        registry = self.init_registry(simple_column, ColumnType=Sequence,
                                      code="SO", formater="{code}-{seq:06d}")
        assert registry.Test.insert().col == "SO-000001"
        assert registry.Test.insert().col == "SO-000002"
        assert registry.Test.insert().col == "SO-000003"
        assert registry.Test.insert().col == "SO-000004"
        Seq = registry.System.Sequence
        assert Seq.query().filter(Seq.code == 'SO').count() == 1

    def test_sequence_with_foreign_key(self):
        with pytest.raises(FieldException):
            self.init_registry(simple_column, ColumnType=Sequence,
                               foreign_key=Model.System.Model.use('name'))

    def test_sequence_with_default(self):
        with pytest.raises(FieldException):
            self.init_registry(simple_column, ColumnType=Sequence,
                               default='default value')

    @pytest.mark.skipif(not has_colour,
                        reason="colour is not installed")
    def test_color(self):
        color = '#F5F5F5'
        registry = self.init_registry(simple_column, ColumnType=Color)
        test = registry.Test.insert(col=color)
        assert test.col.hex == colour.Color(color).hex

    @pytest.mark.skipif(not has_colour,
                        reason="colour is not installed")
    def test_setter_color(self):
        color = '#F5F5F5'
        registry = self.init_registry(simple_column, ColumnType=Color)
        test = registry.Test.insert()
        test.col = color
        assert test.col.hex == colour.Color(color).hex

<<<<<<< HEAD
    def test_uuid_binary_1(self):
        uuid = uuid1()
        registry = self.init_registry(simple_column, ColumnType=UUID)
        test = registry.Test.insert(col=uuid)
        assert test.col is uuid

=======
>>>>>>> 5b1737e6
    def test_uuid_binary_3(self):
        from uuid import uuid3, NAMESPACE_DNS
        uuid = uuid3(NAMESPACE_DNS, 'python.org')
        registry = self.init_registry(simple_column, ColumnType=UUID)
        test = registry.Test.insert(col=uuid)
        assert test.col is uuid

    def test_uuid_binary_4(self):
        from uuid import uuid4
        uuid = uuid4()
        registry = self.init_registry(simple_column, ColumnType=UUID)
        test = registry.Test.insert(col=uuid)
        assert test.col is uuid

    def test_uuid_binary_5(self):
        from uuid import uuid5, NAMESPACE_DNS
        uuid = uuid5(NAMESPACE_DNS, 'python.org')
        registry = self.init_registry(simple_column, ColumnType=UUID)
        test = registry.Test.insert(col=uuid)
        assert test.col is uuid

    def test_uuid_char32(self):
        uuid = uuid1()
        registry = self.init_registry(simple_column, ColumnType=UUID,
                                      binary=False)
        test = registry.Test.insert(col=uuid)
        assert test.col is uuid

    @pytest.mark.skipif(not has_furl, reason="furl is not installed")
    def test_setter_URL(self):
        f = 'http://doc.anyblok.org'
        registry = self.init_registry(simple_column, ColumnType=URL)
        test = registry.Test.insert()
        test.col = f
        assert test.col.url == f

    @pytest.mark.skipif(not has_furl, reason="furl is not installed")
    def test_URL_2(self):
        f = 'http://doc.anyblok.org'
        registry = self.init_registry(simple_column, ColumnType=URL)
        test = registry.Test.insert(col=f)
        assert test.col.url == f

    @pytest.mark.skipif(not has_furl, reason="furl is not installed")
    def test_URL_3(self):
        f = 'http://doc.anyblok.org'
        registry = self.init_registry(simple_column, ColumnType=URL)
        registry.Test.insert(col=f)
        Test = registry.Test
        test = Test.query().filter(Test.col == f).one()
        assert test.col.url == f

    @pytest.mark.skipif(not has_furl, reason="furl is not installed")
    def test_URL_4(self):
        f = furl.furl('http://doc.anyblok.org')
        registry = self.init_registry(simple_column, ColumnType=URL)
        registry.Test.insert(col=f)
        Test = registry.Test
        test = Test.query().filter(Test.col == f).one()
        assert test.col.url == f.url

    @pytest.mark.skipif(not has_phonenumbers,
                        reason="phonenumbers is not installed")
    def test_phonenumbers_at_insert(self):
        registry = self.init_registry(simple_column, ColumnType=PhoneNumber)
        test = registry.Test.insert(col='+120012301')
        assert test.col.national == '20012301'
        getted = registry.execute('Select col from test').fetchone()[0]
        assert getted == '+120012301'

    @pytest.mark.skipif(not has_phonenumbers,
                        reason="phonenumbers is not installed")
    def test_phonenumbers_at_setter(self):
        registry = self.init_registry(simple_column, ColumnType=PhoneNumber)
        test = registry.Test.insert()
        test.col = '+120012301'
        assert test.col.national == '20012301'
        registry.flush()
        getted = registry.execute('Select col from test').fetchone()[0]
        assert getted == '+120012301'

    @pytest.mark.skipif(not has_phonenumbers,
                        reason="phonenumbers is not installed")
    def test_phonenumbers_obj_at_insert(self):
        registry = self.init_registry(simple_column, ColumnType=PhoneNumber)
        col = PN("+120012301", None)
        test = registry.Test.insert(col=col)
        assert test.col == col
        getted = registry.execute('Select col from test').fetchone()[0]
        assert getted == '+120012301'

    @pytest.mark.skipif(not has_phonenumbers,
                        reason="phonenumbers is not installed")
    def test_phonenumbers_obj_at_setter(self):
        registry = self.init_registry(simple_column, ColumnType=PhoneNumber)
        test = registry.Test.insert()
        test.col = PN("+120012301", None)
        assert test.col.national == '20012301'
        registry.flush()
        getted = registry.execute('Select col from test').fetchone()[0]
        assert getted == '+120012301'

    @pytest.mark.skipif(not has_phonenumbers,
                        reason="phonenumbers is not installed")
    def test_phonenumbers_obj_at_setter_with_empty_value(self):
        registry = self.init_registry(simple_column, ColumnType=PhoneNumber)
        test = registry.Test.insert()
        test.col = ""
        assert test.col == ''
        registry.flush()
        assert registry.execute('Select col from test').fetchone()[0] == ''

    def test_email_at_setter(self):
        registry = self.init_registry(simple_column, ColumnType=Email)
        test = registry.Test.insert()
        test.col = 'John.Smith@foo.com'
        assert test.col == 'john.smith@foo.com'
        assert registry.Test.query().filter_by(
            col='John.Smith@foo.com').count() == 1

    @pytest.mark.skipif(not has_pycountry, reason="pycountry is not installed")
    def test_pycoundtry_at_insert(self):
        registry = self.init_registry(simple_column, ColumnType=Country)
        test = registry.Test.insert(col='FR')
        assert test.col is pycountry.countries.get(alpha_2='FR')
        assert test.col.name == 'France'
        assert registry.execute('Select col from test').fetchone()[0] == 'FRA'

    @pytest.mark.skipif(not has_pycountry, reason="pycountry is not installed")
    def test_pycoundtry_at_insert_with_alpha_3(self):
        registry = self.init_registry(
            simple_column, ColumnType=Country, mode='alpha_3')
        test = registry.Test.insert(col='FRA')
        assert test.col is pycountry.countries.get(alpha_2='FR')
        assert test.col.name == 'France'
        assert registry.execute('Select col from test').fetchone()[0] == 'FRA'

    @pytest.mark.skipif(not has_pycountry, reason="pycountry is not installed")
    def test_pycoundtry_at_insert_with_object(self):
        registry = self.init_registry(simple_column, ColumnType=Country)
        fr = pycountry.countries.get(alpha_2='FR')
        test = registry.Test.insert(col=fr)
        assert test.col is fr
        assert test.col.name == 'France'
        assert registry.execute('Select col from test').fetchone()[0] == 'FRA'

    @pytest.mark.skipif(not has_pycountry, reason="pycountry is not installed")
    def test_pycoundtry_at_update(self):
        registry = self.init_registry(simple_column, ColumnType=Country)
        test = registry.Test.insert()
        test.col = 'FR'
        registry.flush()
        assert test.col is pycountry.countries.get(alpha_2='FR')
        assert test.col.name == 'France'
        assert registry.execute('Select col from test').fetchone()[0] == 'FRA'

    @pytest.mark.skipif(not has_pycountry, reason="pycountry is not installed")
    def test_pycoundtry_at_update_with_alpha_3(self):
        registry = self.init_registry(
            simple_column, ColumnType=Country, mode='alpha_3')
        test = registry.Test.insert()
        test.col = 'FRA'
        registry.flush()
        assert test.col is pycountry.countries.get(alpha_2='FR')
        assert test.col.name == 'France'
        assert registry.execute('Select col from test').fetchone()[0] == 'FRA'

    @pytest.mark.skipif(not has_pycountry, reason="pycountry is not installed")
    def test_pycoundtry_at_update_with_object(self):
        registry = self.init_registry(simple_column, ColumnType=Country)
        fr = pycountry.countries.get(alpha_2='FR')
        test = registry.Test.insert()
        test.col = fr
        registry.flush()
        assert test.col is fr
        assert test.col.name == 'France'
        assert registry.execute('Select col from test').fetchone()[0] == 'FRA'

    @pytest.mark.skipif(not has_pycountry, reason="pycountry is not installed")
    def test_pycoundtry_query_is_with_object(self):
        registry = self.init_registry(simple_column, ColumnType=Country)
        Test = registry.Test
        fr = pycountry.countries.get(alpha_2='FR')
        Test.insert(col='FR')
        assert Test.query().filter(Test.col == fr).count() == 1

    @pytest.mark.skipif(not has_pycountry, reason="pycountry is not installed")
    def test_pycoundtry_query_is_with_alpha_3(self):
        registry = self.init_registry(simple_column, ColumnType=Country)
        Test = registry.Test
        Test.insert(col='FR')
        assert Test.query().filter(Test.col == 'FRA').count() == 1

    @pytest.mark.skipif(not has_pycountry, reason="pycountry is not installed")
    def test_pycoundtry_query_insert_wrong(self):
        registry = self.init_registry(simple_column, ColumnType=Country)
        with pytest.raises(LookupError):
            registry.Test.insert(col='WG')

    @pytest.mark.skipif(not has_pycountry, reason="pycountry is not installed")
    @pytest.mark.skipif(sgdb_in(['MySQL', 'MariaDB', 'MsSQL']),
                        reason='ISSUE #90')
    def test_pycoundtry_query_insert_by_wrong_query(self):
        registry = self.init_registry(simple_column, ColumnType=Country)
        with pytest.raises(Exception):
            registry.execute("insert into test (col) values ('WG2')")

    @pytest.mark.skipif(not has_cryptography,
                        reason="cryptography is not installed")
    def test_insert_encrypt_key_columns(self, column_definition):
        column, value, kwargs = column_definition
        registry = self.init_registry(simple_column, ColumnType=column,
                                      encrypt_key='secretkey', **kwargs)
        test = registry.Test.insert(col=value)
        registry.session.commit()
        assert test.col == value
        res = registry.execute('select col from test where id = %s' % test.id)
        res = res.fetchall()[0][0]
        assert res != test.col

    def test_foreign_key_on_mapper_issue_112(self):

        def add_in_registry():

            @Declarations.register(Declarations.Model)
            class Template:
                code = String(primary_key=True, db_column_name='ProductId')

            @Declarations.register(Declarations.Model)
            class Item:
                id = Integer(primary_key=True, db_column_name='ProductDetailId')
                template_code = String(
                    db_column_name='ProductId',
                    foreign_key=Model.Template.use('code'))

        registry = self.init_registry(add_in_registry)
        registry.Template.insert(code='test')
        registry.Item.insert(template_code='test')

        with pytest.raises(Exception):
            registry.Item.insert(template_code='other')

    def test_foreign_key_on_mapper_issue_112_with_schema(self, db_schema):

        def add_in_registry():

            @Declarations.register(Declarations.Model)
            class Template:
                __db_schema__ = 'test_db_column_schema'

                code = String(primary_key=True, db_column_name='ProductId')

            @Declarations.register(Declarations.Model)
            class Item:
                __db_schema__ = 'test_db_column_schema'

                id = Integer(primary_key=True, db_column_name='ProductDetailId')
                template_code = String(
                    db_column_name='ProductId',
                    foreign_key=Model.Template.use('code'))

        registry = self.init_registry(add_in_registry)
        registry.Template.insert(code='test')
        registry.Item.insert(template_code='test')

        with pytest.raises(Exception):
            registry.Item.insert(template_code='other')


class TestColumnsAutoDoc:

    def call_autodoc(self, column, **kwargs):
        col = column(**kwargs)
        col.autodoc()

    def test_autodoc(self, column_definition):
        column, _, kwargs = column_definition
        self.call_autodoc(column, **kwargs)

    def test_autodoc_with_encrypt_key(self, column_definition):
        column, _, kwargs = column_definition
        self.call_autodoc(column, encrypt_key='secretkey', **kwargs)

    def test_string_with_size(self):
        self.call_autodoc(String, size=100)

    @pytest.mark.skipif(not has_passlib, reason="passlib is not installed")
    def test_password(self):
        self.call_autodoc(Password, crypt_context={'schemes': ['md5_crypt']})

    def test_datetime_with_default_timezone_tz(self):
        timezone = pytz.timezone('Asia/Tokyo')
        self.call_autodoc(DateTime, default_timezone=timezone)

    def test_datetime_with_default_timezone_str(self):
        self.call_autodoc(DateTime, default_timezone='Asia/Tokyo')

    def test_add_default(self):
        self.call_autodoc(String, default='get_val')

    def test_add_default_by_var(self):
        value = 'test'
        self.call_autodoc(String, default=value)

    def test_sequence(self):
        self.call_autodoc(Sequence)

    def test_sequence_with_primary_key(self):
        self.call_autodoc(Sequence, primary_key=True)

    def test_uuid_char32(self):
        self.call_autodoc(UUID, binary=False)

    @pytest.mark.skipif(not has_pycountry, reason="pycountry is not installed")
    def test_pycoundtry_at_insert_with_alpha_3(self):
        self.call_autodoc(Country, mode='alpha_3')<|MERGE_RESOLUTION|>--- conflicted
+++ resolved
@@ -128,39 +128,11 @@
 register = Declarations.register
 
 
-<<<<<<< HEAD
-# FIXME (Json, {'name': 'test'}, {}),
-# FIXME (Interval, datetime.timedelta(days=6), {}),
-# FIXME (Decimal, D('1'), {}),
-# FIXME (LargeBinary, urandom(100), {}),
-=======
->>>>>>> 5b1737e6
 @pytest.fixture(params=COLUMNS)
 def column_definition(request, bloks_loaded):
     return request.param
 
 
-<<<<<<< HEAD
-@pytest.fixture(
-    scope="class",
-    params=[
-        ('prefix', 'suffix'),
-        ('', ''),
-    ]
-)
-def db_schema(request, bloks_loaded):
-    Configuration.set('prefix_db_schema', request.param[0])
-    Configuration.set('suffix_db_schema', request.param[1])
-
-    def rollback():
-        Configuration.set('prefix_db_schema', '')
-        Configuration.set('suffix_db_schema', '')
-
-    request.addfinalizer(rollback)
-
-
-=======
->>>>>>> 5b1737e6
 class OneColumn(Column):
     sqlalchemy_type = SA_Integer
 
@@ -267,11 +239,6 @@
         self.registry = init_registry(*args, **kwargs)
         return self.registry
 
-<<<<<<< HEAD
-    @pytest.mark.skipif(not has_cryptography,
-                        reason="cryptography is not installed")
-=======
->>>>>>> 5b1737e6
     def test_insert_columns(self, column_definition):
         column, value, kwargs = column_definition
         registry = self.init_registry(simple_column, ColumnType=column,
@@ -296,7 +263,6 @@
         registry.Test.insert(name='test')
         registry.Test2.insert(test='test')
 
-<<<<<<< HEAD
     def test_column_with_foreign_key_with_schema(self, db_schema):
         registry = self.init_registry(column_with_foreign_key_with_schema)
         registry.Test.insert(name='test')
@@ -312,8 +278,6 @@
         registry.Test.insert(name='test')
         registry.Test2.insert(test='test')
 
-=======
->>>>>>> 5b1737e6
     def test_integer_str_foreign_key(self):
         registry = self.init_registry(
             simple_column, ColumnType=Integer, foreign_key='Model.Test=>id')
@@ -321,14 +285,6 @@
         test2 = registry.Test.insert(col=test.id)
         assert test2.col == test.id
 
-<<<<<<< HEAD
-    def test_decimal(self):
-        registry = self.init_registry(simple_column, ColumnType=Decimal)
-        test = registry.Test.insert(col=D('1.0'))
-        assert test.col == D('1.0')
-
-=======
->>>>>>> 5b1737e6
     def test_setter_decimal(self):
         registry = self.init_registry(simple_column, ColumnType=Decimal)
         test = registry.Test.insert()
@@ -368,21 +324,6 @@
 
     @pytest.mark.skipif(not has_cryptography,
                         reason="cryptography is not installed")
-<<<<<<< HEAD
-    def test_string_with_encrypt_key_defined_by_a_method(self):
-        registry = self.init_registry(simple_column, ColumnType=String,
-                                      encrypt_key='meth_secretkey')
-        test = registry.Test.insert(col='col')
-        registry.session.commit()
-        assert test.col == 'col'
-        res = registry.execute('select col from test where id = %s' % test.id)
-        res = res.fetchall()[0][0]
-        assert res != 'col'
-
-    @pytest.mark.skipif(not has_cryptography,
-                        reason="cryptography is not installed")
-=======
->>>>>>> 5b1737e6
     def test_string_with_encrypt_key_defined_by_configuration(self):
         Configuration.set('default_encrypt_key', 'secretkey')
         registry = self.init_registry(simple_column, ColumnType=String,
@@ -435,66 +376,40 @@
         self.registry.expire(test, ['col'])
         assert test.col == ''
 
-<<<<<<< HEAD
-    def test_datetime_none_value(self):
-        registry = self.init_registry(simple_column, ColumnType=DateTime)
+    def test_datetime_none_value(self, dt_column_type):
+        registry = self.init_registry(simple_column, ColumnType=dt_column_type)
         test = registry.Test.insert(col=None)
         assert test.col is None
 
-    def test_datetime_str_conversion_1(self):
-=======
-    def test_datetime_none_value(self, dt_column_type):
-        registry = self.init_registry(simple_column, ColumnType=dt_column_type)
-        test = registry.Test.insert(col=None)
-        assert test.col is None
-
     def test_datetime_str_conversion_1(self, dt_column_type):
->>>>>>> 5b1737e6
         timezone = pytz.timezone(time.tzname[0])
         now = datetime.datetime.now().replace(tzinfo=timezone)
         registry = self.init_registry(simple_column, ColumnType=dt_column_type)
         test = registry.Test.insert(col=now.strftime('%Y-%m-%d %H:%M:%S.%f%z'))
         assert test.col == now
 
-<<<<<<< HEAD
-    def test_datetime_str_conversion_2(self):
-=======
     def test_datetime_str_conversion_2(self, dt_column_type):
->>>>>>> 5b1737e6
         timezone = pytz.timezone(time.tzname[0])
         now = timezone.localize(datetime.datetime.now())
         registry = self.init_registry(simple_column, ColumnType=dt_column_type)
         test = registry.Test.insert(col=now.strftime('%Y-%m-%d %H:%M:%S.%f%Z'))
         assert test.col == now
 
-<<<<<<< HEAD
-    def test_datetime_str_conversion_3(self):
-=======
-
     def test_datetime_str_conversion_3(self, dt_column_type):
->>>>>>> 5b1737e6
         timezone = pytz.timezone(time.tzname[0])
         now = timezone.localize(datetime.datetime.now())
         registry = self.init_registry(simple_column, ColumnType=dt_column_type)
         test = registry.Test.insert(col=now.strftime('%Y-%m-%d %H:%M:%S.%f'))
         assert test.col == now
 
-<<<<<<< HEAD
-    def test_datetime_str_conversion_4(self):
-=======
     def test_datetime_str_conversion_4(self, dt_column_type):
->>>>>>> 5b1737e6
         timezone = pytz.timezone(time.tzname[0])
         now = timezone.localize(datetime.datetime.now())
         registry = self.init_registry(simple_column, ColumnType=dt_column_type)
         test = registry.Test.insert(col=now.strftime('%Y-%m-%d %H:%M:%S'))
         assert test.col == now.replace(microsecond=0)
 
-<<<<<<< HEAD
-    def test_datetime_by_property(self):
-=======
     def test_datetime_by_property(self, dt_column_type):
->>>>>>> 5b1737e6
         timezone = pytz.timezone(time.tzname[0])
         now = datetime.datetime.now().replace(tzinfo=timezone)
         registry = self.init_registry(simple_column, ColumnType=dt_column_type)
@@ -508,11 +423,7 @@
         test.col = None
         assert test.col is None
 
-<<<<<<< HEAD
-    def test_datetime_str_conversion_1_by_property(self):
-=======
     def test_datetime_str_conversion_1_by_property(self, dt_column_type):
->>>>>>> 5b1737e6
         timezone = pytz.timezone(time.tzname[0])
         now = datetime.datetime.now().replace(tzinfo=timezone)
         registry = self.init_registry(simple_column, ColumnType=dt_column_type)
@@ -520,11 +431,7 @@
         test.col = now.strftime('%Y-%m-%d %H:%M:%S.%f%z')
         assert test.col == now
 
-<<<<<<< HEAD
-    def test_datetime_str_conversion_2_by_property(self):
-=======
     def test_datetime_str_conversion_2_by_property(self, dt_column_type):
->>>>>>> 5b1737e6
         timezone = pytz.timezone(time.tzname[0])
         now = timezone.localize(datetime.datetime.now())
         registry = self.init_registry(simple_column, ColumnType=dt_column_type)
@@ -532,12 +439,7 @@
         test.col = now.strftime('%Y-%m-%d %H:%M:%S.%f%Z')
         assert test.col == now
 
-<<<<<<< HEAD
-    def test_datetime_str_conversion_3_by_property(self):
-=======
     def test_datetime_str_conversion_3_by_property(self, dt_column_type):
-
->>>>>>> 5b1737e6
         timezone = pytz.timezone(time.tzname[0])
         now = timezone.localize(datetime.datetime.now())
         registry = self.init_registry(simple_column, ColumnType=dt_column_type)
@@ -545,11 +447,7 @@
         test.col = now.strftime('%Y-%m-%d %H:%M:%S.%f')
         assert test.col == now
 
-<<<<<<< HEAD
-    def test_datetime_str_conversion_4_by_property(self):
-=======
     def test_datetime_str_conversion_4_by_property(self, dt_column_type):
->>>>>>> 5b1737e6
         timezone = pytz.timezone(time.tzname[0])
         now = timezone.localize(datetime.datetime.now())
         registry = self.init_registry(simple_column, ColumnType=dt_column_type)
@@ -557,11 +455,7 @@
         test.col = now.strftime('%Y-%m-%d %H:%M:%S')
         assert test.col == now.replace(microsecond=0)
 
-<<<<<<< HEAD
-    def test_datetime_by_query(self):
-=======
     def test_datetime_by_query(self, dt_column_type):
->>>>>>> 5b1737e6
         timezone = pytz.timezone(time.tzname[0])
         now = datetime.datetime.now().replace(tzinfo=timezone)
         registry = self.init_registry(simple_column, ColumnType=dt_column_type)
@@ -575,15 +469,9 @@
         registry.Test.query().update(dict(col=None))
         assert test.col is None
 
-<<<<<<< HEAD
     @pytest.mark.skipif(sgdb_in(['MySQL', 'MariaDB', 'MsSQL']),
                         reason='ISSUE #87')
-    def test_datetime_str_conversion_1_by_query(self):
-=======
-    @pytest.mark.skipif(sgdb_in(['MySQL', 'MariaDB']), reason='ISSUE #87')
-
     def test_datetime_str_conversion_1_by_query(self, dt_column_type):
->>>>>>> 5b1737e6
         timezone = pytz.timezone(time.tzname[0])
         now = datetime.datetime.now().replace(tzinfo=timezone)
         registry = self.init_registry(simple_column, ColumnType=dt_column_type)
@@ -592,15 +480,10 @@
             dict(col=now.strftime('%Y-%m-%d %H:%M:%S.%f%z')))
         registry.expire(test, ['col'])
         assert test.col == now
-
-<<<<<<< HEAD
+        
     @pytest.mark.skipif(sgdb_in(['MySQL', 'MariaDB', 'MsSQL']),
                         reason='ISSUE #87')
-    def test_datetime_str_conversion_2_by_query(self):
-=======
-    @pytest.mark.skipif(sgdb_in(['MySQL', 'MariaDB']), reason='ISSUE #87')
     def test_datetime_str_conversion_2_by_query(self, dt_column_type):
->>>>>>> 5b1737e6
         timezone = pytz.timezone(time.tzname[0])
         now = timezone.localize(datetime.datetime.now())
         registry = self.init_registry(simple_column, ColumnType=dt_column_type)
@@ -610,14 +493,9 @@
         registry.expire(test, ['col'])
         assert test.col == now
 
-<<<<<<< HEAD
     @pytest.mark.skipif(sgdb_in(['MySQL', 'MariaDB', 'MsSQL']),
                         reason='ISSUE #87')
-    def test_datetime_str_conversion_3_by_query(self):
-=======
-    @pytest.mark.skipif(sgdb_in(['MySQL', 'MariaDB']), reason='ISSUE #87')
     def test_datetime_str_conversion_3_by_query(self, dt_column_type):
->>>>>>> 5b1737e6
         timezone = pytz.timezone(time.tzname[0])
         now = timezone.localize(datetime.datetime.now())
         registry = self.init_registry(simple_column, ColumnType=dt_column_type)
@@ -627,14 +505,9 @@
         registry.expire(test, ['col'])
         assert test.col == now
 
-<<<<<<< HEAD
     @pytest.mark.skipif(sgdb_in(['MySQL', 'MariaDB', 'MsSQL']),
                         reason='ISSUE #87')
-    def test_datetime_str_conversion_4_by_query(self):
-=======
-    @pytest.mark.skipif(sgdb_in(['MySQL', 'MariaDB']), reason='ISSUE #87')
     def test_datetime_str_conversion_4_by_query(self, dt_column_type):
->>>>>>> 5b1737e6
         timezone = pytz.timezone(time.tzname[0])
         now = timezone.localize(datetime.datetime.now())
         registry = self.init_registry(simple_column, ColumnType=dt_column_type)
@@ -644,14 +517,9 @@
         registry.expire(test, ['col'])
         assert test.col == now.replace(microsecond=0)
 
-<<<<<<< HEAD
     @pytest.mark.skipif(sgdb_in(['MySQL', 'MariaDB', 'MsSQL']),
                         reason='ISSUE #87')
-    def test_datetime_by_query_filter(self):
-=======
-    @pytest.mark.skipif(sgdb_in(['MySQL', 'MariaDB']), reason='ISSUE #87')
     def test_datetime_by_query_filter(self, dt_column_type):
->>>>>>> 5b1737e6
         timezone = pytz.timezone(time.tzname[0])
         now = datetime.datetime.now().replace(tzinfo=timezone)
         registry = self.init_registry(simple_column, ColumnType=dt_column_type)
@@ -659,14 +527,9 @@
         Test = registry.Test
         assert Test.query().filter(Test.col == now).one() is test
 
-<<<<<<< HEAD
     @pytest.mark.skipif(sgdb_in(['MySQL', 'MariaDB', 'MsSQL']),
                         reason='ISSUE #87')
-    def test_datetime_str_conversion_1_by_query_filter(self):
-=======
-    @pytest.mark.skipif(sgdb_in(['MySQL', 'MariaDB']), reason='ISSUE #87')
     def test_datetime_str_conversion_1_by_query_filter(self, dt_column_type):
->>>>>>> 5b1737e6
         timezone = pytz.timezone(time.tzname[0])
         now = datetime.datetime.now().replace(tzinfo=timezone)
         registry = self.init_registry(simple_column, ColumnType=dt_column_type)
@@ -675,14 +538,9 @@
         assert Test.query().filter(
             Test.col == now.strftime('%Y-%m-%d %H:%M:%S.%f%z')).one() is test
 
-<<<<<<< HEAD
     @pytest.mark.skipif(sgdb_in(['MySQL', 'MariaDB', 'MsSQL']),
                         reason='ISSUE #87')
-    def test_datetime_str_conversion_2_by_query_filter(self):
-=======
-    @pytest.mark.skipif(sgdb_in(['MySQL', 'MariaDB']), reason='ISSUE #87')
     def test_datetime_str_conversion_2_by_query_filter(self, dt_column_type):
->>>>>>> 5b1737e6
         timezone = pytz.timezone(time.tzname[0])
         now = timezone.localize(datetime.datetime.now())
         registry = self.init_registry(simple_column, ColumnType=dt_column_type)
@@ -691,14 +549,9 @@
         assert Test.query().filter(
             Test.col == now.strftime('%Y-%m-%d %H:%M:%S.%f%Z')).one() is test
 
-<<<<<<< HEAD
     @pytest.mark.skipif(sgdb_in(['MySQL', 'MariaDB', 'MsSQL']),
                         reason='ISSUE #87')
-    def test_datetime_str_conversion_3_by_query_filter(self):
-=======
-    @pytest.mark.skipif(sgdb_in(['MySQL', 'MariaDB']), reason='ISSUE #87')
     def test_datetime_str_conversion_3_by_query_filter(self, dt_column_type):
->>>>>>> 5b1737e6
         timezone = pytz.timezone(time.tzname[0])
         now = timezone.localize(datetime.datetime.now())
         registry = self.init_registry(simple_column, ColumnType=dt_column_type)
@@ -810,24 +663,6 @@
         test = registry.Test.insert(col=now)
         assert test.col.tzinfo.zone is timezone.zone
 
-<<<<<<< HEAD
-    def test_interval(self):
-        from datetime import timedelta
-
-        dt = timedelta(days=5)
-        registry = self.init_registry(simple_column, ColumnType=Interval)
-        test = registry.Test.insert(col=dt)
-        assert test.col == dt
-
-    def test_large_binary(self):
-        blob = urandom(10000)
-        registry = self.init_registry(simple_column, ColumnType=LargeBinary)
-
-        test = registry.Test.insert(col=blob)
-        assert test.col == blob
-
-=======
->>>>>>> 5b1737e6
     def test_selection(self):
         SELECTIONS = [
             ('admin', 'Admin'),
@@ -968,15 +803,6 @@
         registry.Test.query().filter(
             registry.Test.col.in_(['admin', 'regular-user'])).first()
 
-<<<<<<< HEAD
-    def test_json(self):
-        registry = self.init_registry(simple_column, ColumnType=Json)
-        val = {'a': 'Test'}
-        test = registry.Test.insert(col=val)
-        assert test.col == val
-
-=======
->>>>>>> 5b1737e6
     def test_json_update(self):
         registry = self.init_registry(simple_column, ColumnType=Json)
         test = registry.Test.insert(col={'a': 'test'})
@@ -1141,15 +967,6 @@
         test.col = color
         assert test.col.hex == colour.Color(color).hex
 
-<<<<<<< HEAD
-    def test_uuid_binary_1(self):
-        uuid = uuid1()
-        registry = self.init_registry(simple_column, ColumnType=UUID)
-        test = registry.Test.insert(col=uuid)
-        assert test.col is uuid
-
-=======
->>>>>>> 5b1737e6
     def test_uuid_binary_3(self):
         from uuid import uuid3, NAMESPACE_DNS
         uuid = uuid3(NAMESPACE_DNS, 'python.org')
