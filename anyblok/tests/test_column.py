--- conflicted
+++ resolved
@@ -1275,7 +1275,6 @@
         with pytest.raises(Exception):
             registry.execute("insert into test (col) values ('WG2')")
 
-<<<<<<< HEAD
     @pytest.mark.skipif(not has_cryptography,
                         reason="cryptography is not installed")
     def test_insert_encrypt_key_columns(self, column_definition):
@@ -1288,7 +1287,7 @@
         res = registry.execute('select col from test where id = %s' % test.id)
         res = res.fetchall()[0][0]
         assert res != test.col
-=======
+
     def test_foreign_key_on_mapper_issue_112(self):
 
         def add_in_registry():
@@ -1310,7 +1309,6 @@
 
         with pytest.raises(Exception):
             registry.Item.insert(template_code='other')
->>>>>>> 3ce3705c
 
 
 class TestColumnsAutoDoc:
