--- conflicted
+++ resolved
@@ -148,13 +148,9 @@
     _minimum_one2one_with_schema,
     _minimum_one2one_with_diferent_schema1,
     _minimum_one2one_with_diferent_schema2,
-<<<<<<< HEAD
-    _one2one_with_str_method
-=======
     _one2one_with_str_method,
     _minimum_one2one_on_mapper_1,
     _minimum_one2one_on_mapper_2,
->>>>>>> 45fc8e26
 ])
 def registry_minimum_one2one(request, bloks_loaded, db_schema):
     reset_db()
