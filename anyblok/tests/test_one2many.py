--- conflicted
+++ resolved
@@ -272,8 +272,6 @@
         address_id = Integer(foreign_key=Model.Address.use('id'))
 
 
-<<<<<<< HEAD
-=======
 def one2many_on_mapper(**kwargs):
 
     @register(Model, tablename="x")
@@ -293,7 +291,6 @@
                              db_column_name="y2")
 
 
->>>>>>> 45fc8e26
 def _minimum_one2many_with_schema(**kwargs):
 
     @register(Model)
@@ -386,8 +383,6 @@
         person = registry.Person.insert(name="Jean-sébastien SUZANNE")
         address.persons.append(person)
 
-<<<<<<< HEAD
-=======
     def test_minimum_one2many_on_mapper(self):
         registry = self.init_registry(one2many_on_mapper)
 
@@ -397,7 +392,6 @@
         person = registry.Person.insert(name="Jean-sébastien SUZANNE")
         address.persons.append(person)
 
->>>>>>> 45fc8e26
     def test_minimum_one2many_with_schema(self, db_schema):
         registry = self.init_registry(_minimum_one2many_with_schema)
 
