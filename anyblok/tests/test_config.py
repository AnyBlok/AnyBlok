--- conflicted
+++ resolved
@@ -19,13 +19,9 @@
                             add_doc,
                             add_unittest,
                             ConfigurationException,
-<<<<<<< HEAD
                             ConfigOption,
+                            AnyBlokActionsContainer,
                             AnyBlokPluggin)
-=======
-                            AnyBlokActionsContainer,
-                            ConfigOption)
->>>>>>> 2b42a57d
 from anyblok.tests.testcase import TestCase
 from sqlalchemy.engine.url import make_url
 
