# This file is a part of the AnyBlok project
#
#    Copyright (C) 2014 Jean-Sebastien SUZANNE <jssuzanne@anybox.fr>
#    Copyright (C) 2021 Jean-Sebastien SUZANNE <js.suzanne@gmail.com>
#
# This Source Code Form is subject to the terms of the Mozilla Public License,
# v. 2.0. If a copy of the MPL was not distributed with this file,You can
# obtain one at http://mozilla.org/MPL/2.0/.
from anyblok.testing import sgdb_in
from anyblok.model.factory import ViewFactory
from anyblok.model.exceptions import ViewException
from anyblok import Declarations
from sqlalchemy.sql import select, expression, union
from anyblok.column import Integer, String
from anyblok.relationship import Many2One
import pytest
from .conftest import init_registry_with_bloks, reset_db

register = Declarations.register
Model = Declarations.Model


def simple_view():

    @register(Model)
    class T1:
        id = Integer(primary_key=True)
        code = String()
        val = Integer()

    @register(Model)
    class T2:
        id = Integer(primary_key=True)
        code = String()
        val = Integer()

    @register(Model, factory=ViewFactory)
    class TestView:
        code = String(primary_key=True)
        val1 = Integer()
        val2 = Integer()

        @classmethod
        def sqlalchemy_view_declaration(cls):
            T1 = cls.anyblok.T1
            T2 = cls.anyblok.T2
            query = select([T1.code.label('code'),
                            T1.val.label('val1'),
                            T2.val.label('val2')])
            return query.where(T1.code == T2.code)


@pytest.fixture(scope="class")
def registry_simple_view(request, bloks_loaded):
    reset_db()
    registry = init_registry_with_bloks([], simple_view)
    request.addfinalizer(registry.close)
    registry.T1.insert(code='test1', val=1)
    registry.T2.insert(code='test1', val=2)
    registry.T1.insert(code='test2', val=3)
    registry.T2.insert(code='test2', val=4)
    return registry


class TestSimpleView:

    @pytest.fixture(autouse=True)
    def transact(self, request, registry_simple_view):
        transaction = registry_simple_view.begin_nested()
        request.addfinalizer(transaction.rollback)

    def test_has_a_mapper(self, registry_simple_view):
        registry = registry_simple_view
        assert registry.TestView.__mapper__ is not None

    def test_ok(self, registry_simple_view):
        registry = registry_simple_view
        TestView = registry.TestView
        v1 = TestView.query().filter(TestView.code == 'test1').first()
        v2 = TestView.query().filter(TestView.code == 'test2').first()
        assert v1.val1 == 1
        assert v1.val2 == 2
        assert v2.val1 == 3
        assert v2.val2 == 4

    def test_view_update_method(self, registry_simple_view):
        registry = registry_simple_view
        with pytest.raises(AttributeError):
<<<<<<< HEAD
            registry.TestView.execute(
                registry.TestView.update_sql_statement().update({'val2': 3})
            )
=======
            registry.TestView.execute_sql_statement(
                registry.TestView.update_sql_statement().values({'val2': 3}))
>>>>>>> 93f133ea

    def test_view_delete_method(self, registry_simple_view):
        registry = registry_simple_view
        with pytest.raises(AttributeError):
<<<<<<< HEAD
            registry.TestView.execute(
                registry.TestView.delete_sql_statement()
            )
=======
            registry.TestView.execute_sql_statement(
                registry.TestView.delete_sql_statement())
>>>>>>> 93f133ea


def view_with_relationship():

    @register(Model)
    class Rs:
        id = Integer(primary_key=True)

    @register(Model)
    class T1:
        id = Integer(primary_key=True)
        code = String()
        val = Integer()
        rs_id = Integer(foreign_key=Model.Rs.use('id'))
        rs = Many2One(model=Model.Rs, column_names='rs_id')

    @register(Model)
    class T2:
        id = Integer(primary_key=True)
        code = String()
        val = Integer()

    @register(Model, factory=ViewFactory)
    class TestView:
        code = String(primary_key=True)
        val1 = Integer()
        val2 = Integer()
        rs = Many2One(model=Model.Rs)

        @classmethod
        def sqlalchemy_view_declaration(cls):
            T1 = cls.anyblok.T1
            T2 = cls.anyblok.T2
            query = select([T1.code.label('code'),
                            T1.val.label('val1'),
                            T1.rs_id.label('rs_id'),
                            T2.val.label('val2')])
            return query.where(T1.code == T2.code)


@pytest.fixture(scope="class")
def registry_view_with_relationship(request, bloks_loaded):
    reset_db()
    registry = init_registry_with_bloks(
        [], view_with_relationship)
    rs1 = registry.Rs.insert(id=1)
    rs2 = registry.Rs.insert(id=2)
    registry.T1.insert(code='test1', val=1, rs=rs1)
    registry.T2.insert(code='test1', val=2)
    registry.T1.insert(code='test2', val=3, rs=rs2)
    registry.T2.insert(code='test2', val=4)
    yield registry
    registry.close()


class TestViewWithRelationShip:

    @pytest.fixture(autouse=True)
    def transact(self, request, registry_view_with_relationship):
        transaction = registry_view_with_relationship.begin_nested()
        request.addfinalizer(transaction.rollback)
        return

    def test_ok(self, registry_view_with_relationship):
        registry = registry_view_with_relationship
        TestView = registry.TestView
        v1 = TestView.query().filter(TestView.code == 'test1').first()
        v2 = TestView.query().filter(TestView.code == 'test2').first()
        assert v1.val1 == 1
        assert v1.val2 == 2
        assert v1.rs.id == 1
        assert v2.val1 == 3
        assert v2.val2 == 4
        assert v2.rs.id == 2


def view_with_relationship_on_self():

    @register(Model)
    class T1:
        id = Integer(primary_key=True)
        code = String()
        val = Integer()
        parent = Many2One(model='Model.T1')

    @register(Model)
    class T2:
        id = Integer(primary_key=True)
        code = String()
        val = Integer()

    @register(Model, factory=ViewFactory)
    class TestView:
        code = String(primary_key=True)
        val1 = Integer()
        val2 = Integer()
        parent = Many2One(model='Model.TestView')

        @classmethod
        def sqlalchemy_view_declaration(cls):
            T1 = cls.anyblok.T1
            TP = cls.anyblok.T1.aliased()
            T2 = cls.anyblok.T2
            subquery = union(
                select([
                    T1.code.label('code'),
                    TP.code.label('parent_code')]
                ).where(T1.parent_id == TP.id),
                select([
                    T1.code.label('code'),
                    expression.literal_column("null as parent_code")
                ]).where(T1.parent_id.is_(None))
            ).alias()
            query = select([T1.code.label('code'),
                            T1.val.label('val1'),
                            T2.val.label('val2'),
                            subquery.c.parent_code.label('parent_code')])
            query = query.where(subquery.c.code == T1.code)
            query = query.where(subquery.c.code == T2.code)
            return query


def view_with_relationship_on_self_2():

    @register(Model)
    class T1:
        id = Integer(primary_key=True)
        code = String()
        val = Integer()
        parent = Many2One(model='Model.T1')

    @register(Model)
    class T2:
        id = Integer(primary_key=True)
        code = String()
        val = Integer()

    @register(Model, factory=ViewFactory)
    class TestView:
        code = String(primary_key=True)
        val1 = Integer(primary_key=True)
        val2 = Integer()
        parent = Many2One(model='Model.TestView')

        @classmethod
        def sqlalchemy_view_declaration(cls):
            T1 = cls.anyblok.T1
            TP = cls.anyblok.T1.aliased()
            T2 = cls.anyblok.T2
            subquery = union(
                select([
                    T1.code.label('code'),
                    TP.id.label('parent_val1'),
                    TP.code.label('parent_code')
                ]).where(T1.parent_id == TP.id),
                select([
                    T1.code.label('code'),
                    expression.literal_column("null as parent_val1"),
                    expression.literal_column("null as parent_code")
                ]).where(T1.parent_id.is_(None))
            ).alias()
            query = select([T1.code.label('code'),
                            T1.val.label('val1'),
                            T2.val.label('val2'),
                            subquery.c.parent_val1.label('parent_val1'),
                            subquery.c.parent_code.label('parent_code')])
            query = query.where(subquery.c.code == T1.code)
            query = query.where(subquery.c.code == T2.code)
            return query


@pytest.fixture(
    scope="class",
    params=[
        view_with_relationship_on_self,
        view_with_relationship_on_self_2,
    ]
)
def registry_view_with_relationship_on_self(request, bloks_loaded):
    reset_db()
    registry = init_registry_with_bloks(
        [], request.param)
    request.addfinalizer(registry.close)
    parent = registry.T1.insert(code='test1', val=1)
    registry.T2.insert(code='test1', val=2)
    registry.T1.insert(code='test2', val=3, parent=parent)
    registry.T2.insert(code='test2', val=4)
    return registry


@pytest.mark.skipif(sgdb_in(['MySQL', 'MariaDB']), reason="No sub query")
class TestViewWithRelationShipOnSelf:

    @pytest.fixture(autouse=True)
    def transact(self, request, registry_view_with_relationship_on_self):
        transaction = registry_view_with_relationship_on_self.begin_nested()
        request.addfinalizer(transaction.rollback)
        return

    def test_ok(self, registry_view_with_relationship_on_self):
        registry = registry_view_with_relationship_on_self
        TestView = registry.TestView
        v1 = TestView.query().filter(TestView.code == 'test1').first()
        v2 = TestView.query().filter(TestView.code == 'test2').first()
        assert v1.val1 == 1
        assert v1.val2 == 2
        assert v1.parent is None
        assert v2.val1 == 3
        assert v2.val2 == 4
        assert v2.parent.code == v1.code


def simple_view_with_same_table_by_declaration_model():

    @register(Model)
    class T1:
        id = Integer(primary_key=True)
        code = String()
        val = Integer()

    @register(Model)
    class T2:
        id = Integer(primary_key=True)
        code = String()
        val = Integer()

    @register(Model, factory=ViewFactory)
    class TestView:
        code = String(primary_key=True)
        val1 = Integer()
        val2 = Integer()

        @classmethod
        def sqlalchemy_view_declaration(cls):
            T1 = cls.anyblok.T1
            T2 = cls.anyblok.T2
            query = select([T1.code.label('code'),
                            T1.val.label('val1'),
                            T2.val.label('val2')])
            return query.where(T1.code == T2.code)

    @register(Model, factory=ViewFactory, tablename=Model.TestView)
    class TestView2:
        code = String(primary_key=True)
        val1 = Integer()
        val2 = Integer()


def simple_view_with_same_table_by_name():

    @register(Model)
    class T1:
        id = Integer(primary_key=True)
        code = String()
        val = Integer()

    @register(Model)
    class T2:
        id = Integer(primary_key=True)
        code = String()
        val = Integer()

    @register(Model, factory=ViewFactory)
    class TestView:
        code = String(primary_key=True)
        val1 = Integer()
        val2 = Integer()

        @classmethod
        def sqlalchemy_view_declaration(cls):
            T1 = cls.anyblok.T1
            T2 = cls.anyblok.T2
            query = select([T1.code.label('code'),
                            T1.val.label('val1'),
                            T2.val.label('val2')])
            return query.where(T1.code == T2.code)

    @register(Model, factory=ViewFactory, tablename='testview')
    class TestView2:
        code = String(primary_key=True)
        val1 = Integer()
        val2 = Integer()


def simple_view_with_same_table_by_inherit():

    @register(Model)
    class T1:
        id = Integer(primary_key=True)
        code = String()
        val = Integer()

    @register(Model)
    class T2:
        id = Integer(primary_key=True)
        code = String()
        val = Integer()

    @register(Model, factory=ViewFactory)
    class TestView:
        code = String(primary_key=True)
        val1 = Integer()
        val2 = Integer()

        @classmethod
        def sqlalchemy_view_declaration(cls):
            T1 = cls.anyblok.T1
            T2 = cls.anyblok.T2
            query = select([T1.code.label('code'),
                            T1.val.label('val1'),
                            T2.val.label('val2')])
            return query.where(T1.code == T2.code)

    @register(Model, factory=ViewFactory)
    class TestView2(Model.TestView):
        code = String(primary_key=True)
        val1 = Integer()
        val2 = Integer()


@pytest.fixture(
    scope="class",
    params=[
        simple_view_with_same_table_by_declaration_model,
        simple_view_with_same_table_by_name,
        simple_view_with_same_table_by_inherit,
    ]
)
def registry_view_with_inheritance(request, bloks_loaded):
    reset_db()
    registry = init_registry_with_bloks(
        [], request.param)
    request.addfinalizer(registry.close)
    registry.T1.insert(code='test1', val=1)
    registry.T2.insert(code='test1', val=2)
    registry.T1.insert(code='test2', val=3)
    registry.T2.insert(code='test2', val=4)
    return registry


class TestViewWithInheritance:

    @pytest.fixture(autouse=True)
    def transact(self, request, registry_view_with_inheritance):
        transaction = registry_view_with_inheritance.begin_nested()
        request.addfinalizer(transaction.rollback)
        return

    def test_ok(self, registry_view_with_inheritance):
        registry = registry_view_with_inheritance
        TestView = registry.TestView
        TestView2 = registry.TestView2
        assert registry.TestView.__view__ == registry.TestView2.__view__
        v1 = TestView.query().filter(TestView.code == 'test1').first()
        v2 = TestView.query().filter(TestView2.code == 'test1').first()
        assert v1.val1 == v2.val1
        assert v1.val2 == v2.val2


def simple_view_without_primary_key():

    @register(Model)
    class T1:
        id = Integer(primary_key=True)
        code = String()
        val = Integer()

    @register(Model)
    class T2:
        id = Integer(primary_key=True)
        code = String()
        val = Integer()

    @register(Model, factory=ViewFactory)
    class TestView:
        code = String()
        val1 = Integer()
        val2 = Integer()

        @classmethod
        def sqlalchemy_view_declaration(cls):
            T1 = cls.anyblok.T1
            T2 = cls.anyblok.T2
            query = select([T1.code.label('code'),
                            T1.val.label('val1'),
                            T1.val.label('val2')])
            return query.where(T1.code == T2.code)


def simple_view_without_view_declaration():

    @register(Model)
    class T1:
        id = Integer(primary_key=True)
        code = String()
        val = Integer()

    @register(Model)
    class T2:
        id = Integer(primary_key=True)
        code = String()
        val = Integer()

    @register(Model, factory=ViewFactory)
    class TestView:
        code = String(primary_key=True)
        val1 = Integer()
        val2 = Integer()


@pytest.fixture(
    scope="class",
    params=[
        simple_view_without_primary_key,
        simple_view_without_view_declaration,
    ]
)
def registry_view_with_exception(request, bloks_loaded):
    reset_db()
    registry = init_registry_with_bloks([], request.param)
    request.addfinalizer(registry.close)
    return registry


class TestViewWithException:

    @pytest.fixture(autouse=True)
    def transact(self, request, registry_view_with_exception):
        transaction = registry_view_with_exception.begin_nested()
        request.addfinalizer(transaction.rollback)
        return

    @pytest.mark.xfail(raises=ViewException)
    def test_ok(self, registry_view_with_exception):
        # view is not create, this state must fail
        pass<|MERGE_RESOLUTION|>--- conflicted
+++ resolved
@@ -86,26 +86,14 @@
     def test_view_update_method(self, registry_simple_view):
         registry = registry_simple_view
         with pytest.raises(AttributeError):
-<<<<<<< HEAD
-            registry.TestView.execute(
-                registry.TestView.update_sql_statement().update({'val2': 3})
-            )
-=======
             registry.TestView.execute_sql_statement(
                 registry.TestView.update_sql_statement().values({'val2': 3}))
->>>>>>> 93f133ea
 
     def test_view_delete_method(self, registry_simple_view):
         registry = registry_simple_view
         with pytest.raises(AttributeError):
-<<<<<<< HEAD
-            registry.TestView.execute(
-                registry.TestView.delete_sql_statement()
-            )
-=======
             registry.TestView.execute_sql_statement(
                 registry.TestView.delete_sql_statement())
->>>>>>> 93f133ea
 
 
 def view_with_relationship():
