--- conflicted
+++ resolved
@@ -5,11 +5,7 @@
 # This Source Code Form is subject to the terms of the Mozilla Public License,
 # v. 2.0. If a copy of the MPL was not distributed with this file,You can
 # obtain one at http://mozilla.org/MPL/2.0/.
-<<<<<<< HEAD
-from anyblok.tests.testcase import DBTestCase, sgdb_in
-from unittest import skipIf
-=======
->>>>>>> 7606beb4
+from anyblok.testing import sgdb_in
 from anyblok.model.factory import ViewFactory
 from anyblok.model.common import VIEW
 from anyblok.model.exceptions import ViewException
@@ -155,6 +151,8 @@
         assert v2.val1 == 3
         assert v2.val2 == 4
 
+    @pytest.mark.skipif(sgdb_in(['MySQL', 'MariaDB']),
+                        reason="View must be in RO issue #95")
     def test_view_update_method(self, registry_simple_view):
         registry = registry_simple_view
         with pytest.raises(OperationalError):
@@ -582,137 +580,6 @@
     request.addfinalizer(registry.close)
     return registry
 
-<<<<<<< HEAD
-    def test_simple_view(self):
-        registry = self.init_registry(simple_view)
-        registry.T1.insert(code='test1', val=1)
-        registry.T2.insert(code='test1', val=2)
-        registry.T1.insert(code='test2', val=3)
-        registry.T2.insert(code='test2', val=4)
-        TestView = registry.TestView
-        v1 = TestView.query().filter(TestView.code == 'test1').first()
-        v2 = TestView.query().filter(TestView.code == 'test2').first()
-        self.assertEqual(v1.val1, 1)
-        self.assertEqual(v1.val2, 2)
-        self.assertEqual(v2.val1, 3)
-        self.assertEqual(v2.val2, 4)
-
-    def test_deprecated_view_1(self):
-        registry = self.init_registry(deprecated_view_before_0_19_2)
-        registry.T1.insert(code='test1', val=1)
-        registry.T2.insert(code='test1', val=2)
-        registry.T1.insert(code='test2', val=3)
-        registry.T2.insert(code='test2', val=4)
-        TestView = registry.TestView
-        v1 = TestView.query().filter(TestView.code == 'test1').first()
-        v2 = TestView.query().filter(TestView.code == 'test2').first()
-        self.assertEqual(v1.val1, 1)
-        self.assertEqual(v1.val2, 2)
-        self.assertEqual(v2.val1, 3)
-        self.assertEqual(v2.val2, 4)
-
-    def test_deprecated_view_2(self):
-        registry = self.init_registry(deprecated_view_before_0_19_4)
-        registry.T1.insert(code='test1', val=1)
-        registry.T2.insert(code='test1', val=2)
-        registry.T1.insert(code='test2', val=3)
-        registry.T2.insert(code='test2', val=4)
-        TestView = registry.TestView
-        v1 = TestView.query().filter(TestView.code == 'test1').first()
-        v2 = TestView.query().filter(TestView.code == 'test2').first()
-        self.assertEqual(v1.val1, 1)
-        self.assertEqual(v1.val2, 2)
-        self.assertEqual(v2.val1, 3)
-        self.assertEqual(v2.val2, 4)
-
-    def test_view_with_relationship(self):
-        registry = self.init_registry(view_with_relationship)
-        rs1 = registry.Rs.insert()
-        rs2 = registry.Rs.insert()
-        registry.T1.insert(code='test1', val=1, rs=rs1)
-        registry.T2.insert(code='test1', val=2)
-        registry.T1.insert(code='test2', val=3, rs=rs2)
-        registry.T2.insert(code='test2', val=4)
-        TestView = registry.TestView
-        v1 = TestView.query().filter(TestView.code == 'test1').first()
-        v2 = TestView.query().filter(TestView.code == 'test2').first()
-        self.assertEqual(v1.val1, 1)
-        self.assertEqual(v1.val2, 2)
-        self.assertEqual(v1.rs.id, rs1.id)
-        self.assertEqual(v2.val1, 3)
-        self.assertEqual(v2.val2, 4)
-        self.assertEqual(v2.rs.id, rs2.id)
-
-    def test_fix_issue_53_with_one_column(self):
-        registry = self.init_registry(view_with_relationship_on_self)
-        parent = registry.T1.insert(code='test1', val=1)
-        registry.T2.insert(code='test1', val=2)
-        registry.T1.insert(code='test2', val=3, parent=parent)
-        registry.T2.insert(code='test2', val=4)
-        TestView = registry.TestView
-        v1 = TestView.query().filter(TestView.code == 'test1').first()
-        v2 = TestView.query().filter(TestView.code == 'test2').first()
-        self.assertEqual(v1.val1, 1)
-        self.assertEqual(v1.val2, 2)
-        self.assertIsNone(v1.parent)
-        self.assertEqual(v2.val1, 3)
-        self.assertEqual(v2.val2, 4)
-        self.assertEqual(v2.parent.code, v1.code)
-
-    def test_fix_issue_53_with_two_column(self):
-        registry = self.init_registry(view_with_relationship_on_self_2)
-        parent = registry.T1.insert(code='test1', val=1)
-        registry.T2.insert(code='test1', val=2)
-        registry.T1.insert(code='test2', val=3, parent=parent)
-        registry.T2.insert(code='test2', val=4)
-        TestView = registry.TestView
-        v1 = TestView.query().filter(TestView.code == 'test1').first()
-        v2 = TestView.query().filter(TestView.code == 'test2').first()
-        self.assertEqual(v1.val1, 1)
-        self.assertEqual(v1.val2, 2)
-        self.assertIsNone(v1.parent)
-        self.assertEqual(v2.val1, 3)
-        self.assertEqual(v2.val2, 4)
-        self.assertEqual(v2.parent.code, v1.code)
-
-    def check_same_view(self, registry):
-        registry.T1.insert(code='test1', val=1)
-        registry.T2.insert(code='test1', val=2)
-        registry.T1.insert(code='test2', val=3)
-        registry.T2.insert(code='test2', val=4)
-        TestView = registry.TestView
-        TestView2 = registry.TestView2
-        self.assertEqual(registry.TestView.__view__,
-                         registry.TestView2.__view__)
-        v1 = TestView.query().filter(TestView.code == 'test1').first()
-        v2 = TestView.query().filter(TestView2.code == 'test1').first()
-        self.assertEqual(v1.val1, v2.val1)
-        self.assertEqual(v1.val2, v2.val2)
-
-    def test_same_view_by_declaration_model(self):
-        registry = self.init_registry(
-            simple_view_with_same_table_by_declaration_model)
-        self.check_same_view(registry)
-
-    def test_same_view_by_name(self):
-        registry = self.init_registry(simple_view_with_same_table_by_name)
-        self.check_same_view(registry)
-
-    def test_same_view_by_inherit(self):
-        registry = self.init_registry(simple_view_with_same_table_by_inherit)
-        self.check_same_view(registry)
-
-    @skipIf(sgdb_in(['MySQL', 'MariaDB']), "View must be in RO issue #95")
-    def test_view_update_method(self):
-        registry = self.init_registry(simple_view)
-        registry.T1.insert(code='test1', val=1)
-        registry.T2.insert(code='test1', val=2)
-        registry.T1.insert(code='test2', val=3)
-        registry.T2.insert(code='test2', val=4)
-        with self.assertRaises(OperationalError):
-            registry.TestView.query().update({'val2': 3})
-=======
->>>>>>> 7606beb4
 
 class TestViewWithException:
 
@@ -724,4 +591,5 @@
 
     @pytest.mark.xfail(raises=ViewException)
     def test_ok(self, registry_view_with_exception):
+        # view is not create, this state must fail
         pass