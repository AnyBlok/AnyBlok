# -*- coding: utf-8 -*-
# This file is a part of the AnyBlok project
#
#    Copyright (C) 2014 Jean-Sebastien SUZANNE <jssuzanne@anybox.fr>
#    Copyright (C) 2019 Jean-Sebastien SUZANNE <js.suzanne@gmail.com>
#    Copyright (C) 2002 Pierre Verkest <pierreverkest84@gmail.com>
#
# This Source Code Form is subject to the terms of the Mozilla Public License,
# v. 2.0. If a copy of the MPL was not distributed with this file,You can
# obtain one at http://mozilla.org/MPL/2.0/.
import pytest
from anyblok.testing import sgdb_in
from anyblok.blok import BlokManager
from anyblok.registry import RegistryException, RegistryConflictingException


@pytest.mark.skipif(sgdb_in(['MySQL', 'MariaDB']),
                    reason='Not for MySQL and MariaDB')
class TestBlok:

    @pytest.fixture(autouse=True)
    def transact(self, request, registry_testblok):
        transaction = registry_testblok.begin_nested()
        request.addfinalizer(transaction.rollback)
        return

    def test_blok_exist(self, registry_testblok):
        registry = registry_testblok
        Blok = registry.System.Blok
        query = Blok.query().filter(Blok.name == 'test-blok1')
        if not query.count():
            pytest.fail('No blok found')

        testblok1 = query.first()
        assert testblok1.state == 'uninstalled'
        assert testblok1.version == '1.0.0'
        assert testblok1.installed_version is None
        assert testblok1.short_description == ''
        assert testblok1.long_description == ''

    def test_install(self, registry_testblok):
        registry = registry_testblok
        registry.upgrade(install=('test-blok1',))
        Blok = registry.System.Blok
        testblok1 = Blok.query().filter(Blok.name == 'test-blok1').first()
        assert testblok1.state == 'installed'
        assert testblok1.version == '1.0.0'
        assert testblok1.installed_version == '1.0.0'

    def test_install_an_installed_blok(self, registry_testblok):
        registry = registry_testblok
        registry.upgrade(install=('test-blok1',))
        with pytest.raises(RegistryException):
            registry.upgrade(install=('test-blok1',))

    def test_uninstall(self, registry_testblok):
        registry = registry_testblok
        registry.upgrade(install=('test-blok1',))
        registry.upgrade(uninstall=('test-blok1',))
        Blok = registry.System.Blok
        testblok1 = Blok.query().filter(Blok.name == 'test-blok1').first()
        assert testblok1.state == 'uninstalled'
        assert testblok1.version == '1.0.0'
        assert testblok1.installed_version is None

    def test_uninstall_an_uninstalled_blok(self, registry_testblok):
        registry = registry_testblok
        with pytest.raises(RegistryException):
            registry.upgrade(uninstall=('test-blok1',))

    def test_update(self, registry_testblok):
        registry = registry_testblok
        registry.upgrade(install=('test-blok1',))
        Blok = registry.System.Blok
        testblok1 = Blok.query().filter(Blok.name == 'test-blok1').first()
        testblok1.version = '2.0.0'
        registry.upgrade(update=('test-blok1',))
        assert testblok1.state == 'installed'
        assert testblok1.installed_version == '2.0.0'

    def test_update_an_uninstalled_blok(self, registry_testblok):
        registry = registry_testblok
        with pytest.raises(RegistryException):
            registry.upgrade(update=('test-blok1',))


@pytest.mark.skipif(sgdb_in(['MySQL', 'MariaDB']),
                    reason='Not for MySQL and MariaDB')
class TestBlokRequired:

    @pytest.fixture(autouse=True)
    def transact(self, request, registry_testblok):
        transaction = registry_testblok.begin_nested()
        request.addfinalizer(transaction.rollback)
        return

    def test_blok_exist(self, registry_testblok):
        registry = registry_testblok
        Blok = registry.System.Blok
        query = Blok.query().filter(Blok.name == 'test-blok2')
        if not query.count():
            pytest.fail('No blok found')

        testblok2 = query.first()
        assert testblok2.state == 'uninstalled'
        assert testblok2.version == '1.0.0'
        assert testblok2.installed_version is None
        assert testblok2.short_description == 'Test blok2'

    def test_install_1by1(self, registry_testblok):
        registry = registry_testblok
        registry.upgrade(install=('test-blok1',))
        Blok = registry.System.Blok
        testblok1 = Blok.query().filter(Blok.name == 'test-blok1').first()
        testblok2 = Blok.query().filter(Blok.name == 'test-blok2').first()
        assert testblok1.state == 'installed'
        assert testblok1.version == '1.0.0'
        assert testblok1.installed_version == '1.0.0'
        assert testblok2.state == 'uninstalled'
        assert testblok2.version == '1.0.0'
        assert testblok2.installed_version is None
        registry.upgrade(install=('test-blok2',))
        testblok1 = Blok.query().filter(Blok.name == 'test-blok1').first()
        testblok2 = Blok.query().filter(Blok.name == 'test-blok2').first()
        assert testblok1.state == 'installed'
        assert testblok1.version == '1.0.0'
        assert testblok1.installed_version == '1.0.0'
        assert testblok2.state == 'installed'
        assert testblok2.version == '1.0.0'
        assert testblok2.installed_version == '1.0.0'

    def test_install(self, registry_testblok):
        registry = registry_testblok
        Blok = registry.System.Blok
        registry.upgrade(install=('test-blok2',))
        testblok1 = Blok.query().filter(Blok.name == 'test-blok1').first()
        testblok2 = Blok.query().filter(Blok.name == 'test-blok2').first()
        assert testblok1.state == 'installed'
        assert testblok1.version == '1.0.0'
        assert testblok1.installed_version == '1.0.0'
        assert testblok2.state == 'installed'
        assert testblok2.version == '1.0.0'
        assert testblok2.installed_version == '1.0.0'

    def test_uninstall(self, registry_testblok):
        registry = registry_testblok
        registry.upgrade(install=('test-blok2',))
        registry.upgrade(uninstall=('test-blok2',))
        Blok = registry.System.Blok
        testblok1 = Blok.query().filter(Blok.name == 'test-blok1').first()
        testblok2 = Blok.query().filter(Blok.name == 'test-blok2').first()
        assert testblok1.state == 'installed'
        assert testblok1.version == '1.0.0'
        assert testblok1.installed_version == '1.0.0'
        assert testblok2.state == 'uninstalled'
        assert testblok2.version == '1.0.0'
        assert testblok2.installed_version is None

    def test_uninstall_required(self, registry_testblok):
        registry = registry_testblok
        registry.upgrade(install=('test-blok2',))
        registry.upgrade(uninstall=('test-blok1',))
        Blok = registry.System.Blok
        testblok1 = Blok.query().filter(Blok.name == 'test-blok1').first()
        testblok2 = Blok.query().filter(Blok.name == 'test-blok2').first()
        assert testblok1.state == 'uninstalled'
        assert testblok1.version == '1.0.0'
        assert testblok1.installed_version is None
        assert testblok2.state == 'uninstalled'
        assert testblok2.version == '1.0.0'
        assert testblok2.installed_version is None

    def test_update(self, registry_testblok):
        registry = registry_testblok
        registry.upgrade(install=('test-blok2',))
        Blok = registry.System.Blok
        testblok1 = Blok.query().filter(Blok.name == 'test-blok1').first()
        testblok2 = Blok.query().filter(Blok.name == 'test-blok2').first()
        testblok1.version = '2.0.0'
        testblok2.version = '2.0.0'
        registry.upgrade(update=('test-blok2',))
        assert testblok1.state == 'installed'
        assert testblok1.installed_version == '1.0.0'
        assert testblok2.state == 'installed'
        assert testblok2.installed_version == '2.0.0'

    def test_update_required(self, registry_testblok):
        registry = registry_testblok
        registry.upgrade(install=('test-blok2',))
        Blok = registry.System.Blok
        testblok1 = Blok.query().filter(Blok.name == 'test-blok1').first()
        testblok2 = Blok.query().filter(Blok.name == 'test-blok2').first()
        testblok1.version = '2.0.0'
        testblok2.version = '2.0.0'
        registry.upgrade(update=('test-blok1',))
        assert testblok1.state == 'installed'
        assert testblok1.installed_version == '2.0.0'
        assert testblok2.state == 'installed'
        assert testblok2.installed_version == '2.0.0'


@pytest.mark.skipif(sgdb_in(['MySQL', 'MariaDB']),
                    reason='Not for MySQL and MariaDB')
class TestBlokRequired2:

    @pytest.fixture(autouse=True)
    def transact(self, request, registry_testblok):
        transaction = registry_testblok.begin_nested()
        request.addfinalizer(transaction.rollback)
        return

    def test_blok_exist(self, registry_testblok):
        registry = registry_testblok
        Blok = registry.System.Blok
        query = Blok.query().filter(Blok.name == 'test-blok3')
        if not query.count():
            pytest.fail('No blok found')

        testblok2 = query.first()
        assert testblok2.state == 'uninstalled'
        assert testblok2.version == '1.0.0'
        assert testblok2.installed_version is None
        long_description = ".. This file is a part of the AnyBlok project\n.."
        long_description += "\n..    Copyright (C) 2014 Jean-Sebastien SUZANNE"
        long_description += " <jssuzanne@anybox.fr>\n..\n.. This Source Code "
        long_description += "Form is subject to the terms of the Mozilla "
        long_description += "Public License,\n.. v. 2.0. If a copy of the MPL "
        long_description += "was not distributed with this file,You can\n.. "
        long_description += "obtain one at http://mozilla.org/MPL/2.0/.\n\n"
        long_description += "Test blok3\n"
        assert testblok2.long_description == long_description

    def test_install_1by1(self, registry_testblok):
        registry = registry_testblok
        registry.upgrade(install=('test-blok1',))
        Blok = registry.System.Blok
        testblok1 = Blok.query().filter(Blok.name == 'test-blok1').first()
        testblok2 = Blok.query().filter(Blok.name == 'test-blok2').first()
        testblok3 = Blok.query().filter(Blok.name == 'test-blok3').first()
        assert testblok1.state == 'installed'
        assert testblok1.version == '1.0.0'
        assert testblok1.installed_version == '1.0.0'
        assert testblok2.state == 'uninstalled'
        assert testblok2.version == '1.0.0'
        assert testblok2.installed_version is None
        assert testblok3.state == 'uninstalled'
        assert testblok3.version == '1.0.0'
        assert testblok3.installed_version is None
        registry.upgrade(install=('test-blok2',))
        testblok1 = Blok.query().filter(Blok.name == 'test-blok1').first()
        testblok2 = Blok.query().filter(Blok.name == 'test-blok2').first()
        testblok3 = Blok.query().filter(Blok.name == 'test-blok3').first()
        assert testblok1.state == 'installed'
        assert testblok1.version == '1.0.0'
        assert testblok1.installed_version == '1.0.0'
        assert testblok2.state == 'installed'
        assert testblok2.version == '1.0.0'
        assert testblok2.installed_version == '1.0.0'
        assert testblok3.state == 'uninstalled'
        assert testblok3.version == '1.0.0'
        assert testblok3.installed_version is None
        registry.upgrade(install=('test-blok3',))
        testblok1 = Blok.query().filter(Blok.name == 'test-blok1').first()
        testblok2 = Blok.query().filter(Blok.name == 'test-blok2').first()
        testblok3 = Blok.query().filter(Blok.name == 'test-blok3').first()
        assert testblok1.state == 'installed'
        assert testblok1.version == '1.0.0'
        assert testblok1.installed_version == '1.0.0'
        assert testblok2.state == 'installed'
        assert testblok2.version == '1.0.0'
        assert testblok2.installed_version == '1.0.0'
        assert testblok3.state == 'installed'
        assert testblok3.version == '1.0.0'
        assert testblok3.installed_version == '1.0.0'

    def test_install(self, registry_testblok):
        registry = registry_testblok
        Blok = registry.System.Blok
        registry.upgrade(install=('test-blok3',))
        testblok1 = Blok.query().filter(Blok.name == 'test-blok1').first()
        testblok2 = Blok.query().filter(Blok.name == 'test-blok2').first()
        testblok3 = Blok.query().filter(Blok.name == 'test-blok3').first()
        assert testblok1.state == 'installed'
        assert testblok1.version == '1.0.0'
        assert testblok1.installed_version == '1.0.0'
        assert testblok2.state == 'installed'
        assert testblok2.version == '1.0.0'
        assert testblok2.installed_version == '1.0.0'
        assert testblok3.state == 'installed'
        assert testblok3.version == '1.0.0'
        assert testblok3.installed_version == '1.0.0'

    def test_uninstall(self, registry_testblok):
        registry = registry_testblok
        registry.upgrade(install=('test-blok3',))
        registry.upgrade(uninstall=('test-blok3',))
        Blok = registry.System.Blok
        testblok1 = Blok.query().filter(Blok.name == 'test-blok1').first()
        testblok2 = Blok.query().filter(Blok.name == 'test-blok2').first()
        testblok3 = Blok.query().filter(Blok.name == 'test-blok3').first()
        assert testblok1.state, 'installed'
        assert testblok1.version, '1.0.0'
        assert testblok1.installed_version, '1.0.0'
        assert testblok2.state, 'installed'
        assert testblok2.version, '1.0.0'
        assert testblok2.installed_version, '1.0.0'
        assert testblok3.state, 'uninstalled'
        assert testblok3.version, '1.0.0'
        assert testblok3.installed_version is None

    def test_uninstall_first_required(self, registry_testblok):
        registry = registry_testblok
        registry.upgrade(install=('test-blok3',))
        registry.upgrade(uninstall=('test-blok2',))
        Blok = registry.System.Blok
        testblok1 = Blok.query().filter(Blok.name == 'test-blok1').first()
        testblok2 = Blok.query().filter(Blok.name == 'test-blok2').first()
        testblok3 = Blok.query().filter(Blok.name == 'test-blok3').first()
        assert testblok1.state == 'installed'
        assert testblok1.version == '1.0.0'
        assert testblok1.installed_version == '1.0.0'
        assert testblok2.state == 'uninstalled'
        assert testblok2.version == '1.0.0'
        assert testblok2.installed_version is None
        assert testblok3.state == 'uninstalled'
        assert testblok3.version == '1.0.0'
        assert testblok3.installed_version is None

    def test_uninstall_all_required(self, registry_testblok):
        registry = registry_testblok
        registry.upgrade(install=('test-blok3',))
        registry.upgrade(uninstall=('test-blok1',))
        Blok = registry.System.Blok
        testblok1 = Blok.query().filter(Blok.name == 'test-blok1').first()
        testblok2 = Blok.query().filter(Blok.name == 'test-blok2').first()
        testblok3 = Blok.query().filter(Blok.name == 'test-blok3').first()
        assert testblok1.state == 'uninstalled'
        assert testblok1.version == '1.0.0'
        assert testblok1.installed_version is None
        assert testblok2.state == 'uninstalled'
        assert testblok2.version == '1.0.0'
        assert testblok2.installed_version is None
        assert testblok3.state == 'uninstalled'
        assert testblok3.version == '1.0.0'
        assert testblok3.installed_version is None

    def test_update(self, registry_testblok):
        registry = registry_testblok
        registry.upgrade(install=('test-blok3',))
        Blok = registry.System.Blok
        testblok1 = Blok.query().filter(Blok.name == 'test-blok1').first()
        testblok2 = Blok.query().filter(Blok.name == 'test-blok2').first()
        testblok3 = Blok.query().filter(Blok.name == 'test-blok3').first()
        testblok1.version = '2.0.0'
        testblok2.version = '2.0.0'
        testblok3.version = '2.0.0'
        registry.upgrade(update=('test-blok3',))
        testblok3 = Blok.query().filter(Blok.name == 'test-blok3').first()
        assert testblok1.state == 'installed'
        assert testblok1.installed_version == '1.0.0'
        assert testblok2.state == 'installed'
        assert testblok2.installed_version == '1.0.0'
        assert testblok3.state == 'installed'
        assert testblok3.installed_version == '2.0.0'

    def test_update_first_required(self, registry_testblok):
        registry = registry_testblok
        registry.upgrade(install=('test-blok3',))
        Blok = registry.System.Blok
        testblok1 = Blok.query().filter(Blok.name == 'test-blok1').first()
        testblok2 = Blok.query().filter(Blok.name == 'test-blok2').first()
        testblok3 = Blok.query().filter(Blok.name == 'test-blok3').first()
        testblok1.version = '2.0.0'
        testblok2.version = '2.0.0'
        testblok3.version = '2.0.0'
        registry.upgrade(update=('test-blok2',))
        assert testblok1.state == 'installed'
        assert testblok1.installed_version == '1.0.0'
        assert testblok2.state == 'installed'
        assert testblok2.installed_version == '2.0.0'
        assert testblok3.state == 'installed'
        assert testblok3.installed_version == '2.0.0'

    def test_update_all_required(self, registry_testblok):
        registry = registry_testblok
        registry.upgrade(install=('test-blok3',))
        Blok = registry.System.Blok
        testblok1 = Blok.query().filter(Blok.name == 'test-blok1').first()
        testblok2 = Blok.query().filter(Blok.name == 'test-blok2').first()
        testblok3 = Blok.query().filter(Blok.name == 'test-blok3').first()
        testblok1.version = '2.0.0'
        testblok2.version = '2.0.0'
        testblok3.version = '2.0.0'
        registry.upgrade(update=('test-blok1',))
        assert testblok1.state == 'installed'
        assert testblok1.installed_version == '2.0.0'
        assert testblok2.state == 'installed'
        assert testblok2.installed_version == '2.0.0'
        assert testblok3.state == 'installed'
        assert testblok3.installed_version == '2.0.0'


@pytest.mark.skipif(sgdb_in(['MySQL', 'MariaDB']),
                    reason='Not for MySQL and MariaDB')
class TestBlokConditionnal:

    @pytest.fixture(autouse=True)
    def transact(self, request, registry_testblok):
        transaction = registry_testblok.begin_nested()
        request.addfinalizer(transaction.rollback)
        return

    def test_install_1by1(self, registry_testblok):
        registry = registry_testblok
        registry.upgrade(install=('test-blok1',))
        Blok = registry.System.Blok
        testblok1 = Blok.query().filter(Blok.name == 'test-blok1').first()
        testblok4 = Blok.query().filter(Blok.name == 'test-blok4').first()
        testblok5 = Blok.query().filter(Blok.name == 'test-blok5').first()
        assert testblok1.state == 'installed'
        assert testblok1.version == '1.0.0'
        assert testblok1.installed_version == '1.0.0'
        assert testblok4.state == 'uninstalled'
        assert testblok4.version == '1.0.0'
        assert testblok4.installed_version is None
        assert testblok5.state == 'uninstalled'
        assert testblok5.version == '1.0.0'
        assert testblok5.installed_version is None
        registry.upgrade(install=('test-blok4',))
        testblok1 = Blok.query().filter(Blok.name == 'test-blok1').first()
        testblok4 = Blok.query().filter(Blok.name == 'test-blok4').first()
        testblok5 = Blok.query().filter(Blok.name == 'test-blok5').first()
        assert testblok1.state == 'installed'
        assert testblok1.version == '1.0.0'
        assert testblok1.installed_version == '1.0.0'
        assert testblok4.state == 'installed'
        assert testblok4.version == '1.0.0'
        assert testblok4.installed_version == '1.0.0'
        assert testblok5.state == 'installed'
        assert testblok5.version == '1.0.0'
        assert testblok5.installed_version == '1.0.0'

    def test_install(self, registry_testblok):
        registry = registry_testblok
        Blok = registry.System.Blok
        registry.upgrade(install=('test-blok5',))
        testblok1 = Blok.query().filter(Blok.name == 'test-blok1').first()
        testblok4 = Blok.query().filter(Blok.name == 'test-blok4').first()
        testblok5 = Blok.query().filter(Blok.name == 'test-blok5').first()
        assert testblok1.state == 'installed'
        assert testblok1.version == '1.0.0'
        assert testblok1.installed_version == '1.0.0'
        assert testblok4.state == 'installed'
        assert testblok4.version == '1.0.0'
        assert testblok4.installed_version, '1.0.0'
        assert testblok5.state == 'installed'
        assert testblok5.version == '1.0.0'
        assert testblok5.installed_version == '1.0.0'

    def test_uninstall(self, registry_testblok):
        registry = registry_testblok
        registry.upgrade(install=('test-blok5',))
        with pytest.raises(RegistryException):
            registry.upgrade(uninstall=('test-blok5',))

    def test_uninstall_conditionnal(self, registry_testblok):
        registry = registry_testblok
        registry.upgrade(install=('test-blok5',))
        registry.upgrade(uninstall=('test-blok1',))
        Blok = registry.System.Blok
        testblok1 = Blok.query().filter(Blok.name == 'test-blok1').first()
        testblok4 = Blok.query().filter(Blok.name == 'test-blok4').first()
        testblok5 = Blok.query().filter(Blok.name == 'test-blok5').first()
        assert testblok1.state, 'uninstalled'
        assert testblok1.version, '1.0.0'
        assert testblok1.installed_version is None
        assert testblok4.state, 'installed'
        assert testblok4.version, '1.0.0'
        assert testblok4.installed_version, '1.0.0'
        assert testblok5.state, 'uninstalled'
        assert testblok5.version, '1.0.0'
        assert testblok5.installed_version is None

    def test_update(self, registry_testblok):
        registry = registry_testblok
        registry.upgrade(install=('test-blok5',))
        Blok = registry.System.Blok
        testblok1 = Blok.query().filter(Blok.name == 'test-blok1').first()
        testblok4 = Blok.query().filter(Blok.name == 'test-blok4').first()
        testblok5 = Blok.query().filter(Blok.name == 'test-blok5').first()
        testblok1.version = '2.0.0'
        testblok4.version = '2.0.0'
        testblok5.version = '2.0.0'
        registry.upgrade(update=('test-blok5',))
        assert testblok1.state == 'installed'
        assert testblok1.installed_version == '1.0.0'
        assert testblok4.state == 'installed'
        assert testblok4.installed_version == '1.0.0'
        assert testblok5.state == 'installed'
        assert testblok5.installed_version == '2.0.0'

    def test_update_conditionnal(self, registry_testblok):
        registry = registry_testblok
        registry.upgrade(install=('test-blok5',))
        Blok = registry.System.Blok
        testblok1 = Blok.query().filter(Blok.name == 'test-blok1').first()
        testblok4 = Blok.query().filter(Blok.name == 'test-blok4').first()
        testblok5 = Blok.query().filter(Blok.name == 'test-blok5').first()
        testblok1.version = '2.0.0'
        testblok4.version = '2.0.0'
        testblok5.version = '2.0.0'
        registry.upgrade(update=('test-blok1',))
        assert testblok1.state == 'installed'
        assert testblok1.installed_version == '2.0.0'
        assert testblok4.state == 'installed'
        assert testblok4.installed_version == '1.0.0'
        assert testblok5.state == 'installed'
        assert testblok5.installed_version == '2.0.0'


@pytest.mark.skipif(sgdb_in(['MySQL', 'MariaDB']),
                    reason='Not for MySQL and MariaDB')
class TestBlokOptional:

    @pytest.fixture(autouse=True)
    def transact(self, request, registry_testblok):
        transaction = registry_testblok.begin_nested()
        request.addfinalizer(transaction.rollback)
        return

    def test_install_1by1(self, registry_testblok):
        registry = registry_testblok
        registry.upgrade(install=('test-blok1',))
        Blok = registry.System.Blok
        testblok1 = Blok.query().filter(Blok.name == 'test-blok1').first()
        testblok6 = Blok.query().filter(Blok.name == 'test-blok6').first()
        assert testblok1.state == 'installed'
        assert testblok1.version == '1.0.0'
        assert testblok1.installed_version == '1.0.0'
        assert testblok6.state == 'uninstalled'
        assert testblok6.version == '1.0.0'
        assert testblok6.installed_version is None
        registry.upgrade(install=('test-blok6',))
        assert testblok1.state == 'installed'
        assert testblok1.version == '1.0.0'
        assert testblok1.installed_version == '1.0.0'
        assert testblok6.state == 'installed'
        assert testblok6.version == '1.0.0'
        assert testblok6.installed_version == '1.0.0'

    def test_install(self, registry_testblok):
        registry = registry_testblok
        Blok = registry.System.Blok
        registry.upgrade(install=('test-blok6',))
        testblok1 = Blok.query().filter(Blok.name == 'test-blok1').first()
        testblok6 = Blok.query().filter(Blok.name == 'test-blok6').first()
        assert testblok1.state == 'installed'
        assert testblok1.version == '1.0.0'
        assert testblok1.installed_version == '1.0.0'
        assert testblok6.state == 'installed'
        assert testblok6.version == '1.0.0'
        assert testblok6.installed_version == '1.0.0'

    def test_uninstall(self, registry_testblok):
        registry = registry_testblok
        registry.upgrade(install=('test-blok6',))
        registry.upgrade(uninstall=('test-blok6',))
        Blok = registry.System.Blok
        testblok1 = Blok.query().filter(Blok.name == 'test-blok1').first()
        testblok6 = Blok.query().filter(Blok.name == 'test-blok6').first()
        assert testblok1.state == 'installed'
        assert testblok1.version == '1.0.0'
        assert testblok1.installed_version == '1.0.0'
        assert testblok6.state == 'uninstalled'
        assert testblok6.version == '1.0.0'
        assert testblok6.installed_version is None

    def test_uninstall_optional(self, registry_testblok):
        registry = registry_testblok
        Blok = registry.System.Blok
        registry.upgrade(install=('test-blok6',))
        testblok6 = Blok.query().filter(Blok.name == 'test-blok6').first()
        testblok6.version = '2.0.0'
        registry.upgrade(uninstall=('test-blok1',))
        testblok1 = Blok.query().filter(Blok.name == 'test-blok1').first()
        testblok6 = Blok.query().filter(Blok.name == 'test-blok6').first()
        assert testblok1.state == 'uninstalled'
        assert testblok1.version == '1.0.0'
        assert testblok1.installed_version is None
        assert testblok6.state == 'installed'
        assert testblok6.version == '2.0.0'
        assert testblok6.installed_version == '2.0.0'

    def test_update(self, registry_testblok):
        registry = registry_testblok
        registry.upgrade(install=('test-blok6',))
        Blok = registry.System.Blok
        testblok1 = Blok.query().filter(Blok.name == 'test-blok1').first()
        testblok6 = Blok.query().filter(Blok.name == 'test-blok6').first()
        testblok1.version = '2.0.0'
        testblok6.version = '2.0.0'
        registry.upgrade(update=('test-blok6',))
        assert testblok1.state == 'installed'
        assert testblok1.installed_version == '1.0.0'
        assert testblok6.state == 'installed'
        assert testblok6.installed_version == '2.0.0'

    def test_update_optional(self, registry_testblok):
        registry = registry_testblok
        registry.upgrade(install=('test-blok6',))
        Blok = registry.System.Blok
        testblok1 = Blok.query().filter(Blok.name == 'test-blok1').first()
        testblok6 = Blok.query().filter(Blok.name == 'test-blok6').first()
        testblok1.version = '2.0.0'
        testblok6.version = '2.0.0'
        registry.upgrade(update=('test-blok1',))
        assert testblok1.state == 'installed'
        assert testblok1.installed_version == '2.0.0'
        assert testblok6.state == 'installed'
        assert testblok6.installed_version == '2.0.0'


@pytest.mark.skipif(sgdb_in(['MySQL', 'MariaDB']),
                    reason='Not for MySQL and MariaDB')
class TestBlokConflicting:

    @pytest.fixture(autouse=True)
    def transact(self, request, registry_testblok):
        transaction = registry_testblok.begin_nested()
        request.addfinalizer(transaction.rollback)
        return

    def test_marked_as_conflicting(self, registry_testblok):
        blok1 = BlokManager.get('test-blok1')
        blok13 = BlokManager.get('test-blok13')
        assert blok13.conflicting == ['test-blok1']
        assert blok1.conflicting_by == ['test-blok13']

    def test_install_1by1(self, registry_testblok):
        registry = registry_testblok
        registry.upgrade(install=('test-blok1',))
        with pytest.raises(RegistryConflictingException):
            registry.upgrade(install=('test-blok13',))

    def test_install_both(self, registry_testblok):
        registry = registry_testblok
        with pytest.raises(RegistryConflictingException):
            registry.upgrade(install=('test-blok1', 'test-blok13'))

    def test_uninstall_first_and_intall_another_in_two_step(
        self, registry_testblok
    ):
        registry = registry_testblok
        Blok = registry.System.Blok
        testblok1 = Blok.query().filter(Blok.name == 'test-blok1').first()
        testblok13 = Blok.query().filter(Blok.name == 'test-blok13').first()
        registry.upgrade(install=('test-blok1',))
        assert testblok1.state == 'installed'
        assert testblok13.state == 'uninstalled'
        registry.upgrade(uninstall=('test-blok1',))
        assert testblok1.state == 'uninstalled'
        assert testblok13.state == 'uninstalled'
        registry.upgrade(install=('test-blok13',))
        assert testblok1.state == 'uninstalled'
        assert testblok13.state == 'installed'

    def test_replace_blok_by_another_in_one_step(self, registry_testblok):
        registry = registry_testblok
        Blok = registry.System.Blok
        testblok1 = Blok.query().filter(Blok.name == 'test-blok1').first()
        testblok13 = Blok.query().filter(Blok.name == 'test-blok13').first()
        registry.upgrade(install=('test-blok1',))
        assert testblok1.state == 'installed'
        assert testblok13.state == 'uninstalled'
        registry.upgrade(uninstall=('test-blok1',), install=('test-blok13',))
        assert testblok1.state == 'uninstalled'
        assert testblok13.state == 'installed'


@pytest.mark.skipif(sgdb_in(['MySQL', 'MariaDB']),
                    reason='Not for MySQL and MariaDB')
class TestBlokUndefined:

    @pytest.fixture(autouse=True)
    def transact(self, request, registry_testblok):
        transaction = registry_testblok.begin_nested()
        request.addfinalizer(transaction.rollback)
        return

    def test_blok_15_exist(self, registry_testblok):
        registry = registry_testblok
        Blok = registry.System.Blok
        query = Blok.query().filter(Blok.name == 'test-blok15')
        if not query.count():
            pytest.fail('No blok found')

        testblok15 = query.first()
        assert testblok15.state == 'uninstalled'
        assert testblok15.version == '1.0.0'
        assert testblok15.installed_version is None
        assert testblok15.short_description == 'Test blok15'

    def test_blok_undefined_exist(self, registry_testblok):
        registry = registry_testblok
        Blok = registry.System.Blok
        query = Blok.query().filter(Blok.name == 'test-undefined')
        if not query.count():
            pytest.fail('No blok found')

        testblokundefined = query.first()
        assert testblokundefined.state == 'undefined'
        assert testblokundefined.version == '0.0.0'
        assert testblokundefined.installed_version is None
        assert testblokundefined.short_description == 'Blok undefined'

    def test_install_both(self, registry_testblok):
        registry = registry_testblok
        with pytest.raises(RegistryException):
            registry.upgrade(install=('test-blok15',))

    def test_install_undefined(self, registry_testblok):
        registry = registry_testblok
        with pytest.raises(RegistryException):
            registry.upgrade(install=('test-undefined',))


@pytest.mark.skipif(sgdb_in(['MySQL', 'MariaDB']),
                    reason='Not for MySQL and MariaDB')
class TestBlokOrder:

    @pytest.fixture(autouse=True)
    def transact(self, request, registry_testblok):
        transaction = registry_testblok.begin_nested()
        request.addfinalizer(transaction.rollback)
        return

    def check_order(self, registry, mode, wanted):
        Test = registry.Test
        bloks = Test.query().filter(Test.mode == mode).all().blok
        for _wanted in wanted:
            assert _wanted in bloks

    def test_install(self, registry_testblok):
        registry = registry_testblok
        registry.upgrade(install=('test-blok3',))
        self.check_order(registry, 'install', [
            'test-blok1', 'test-blok2', 'test-blok3'])

    def test_uninstall(self, registry_testblok):
        from anyblok.blok import Blok, BlokManager
        old_uninstall = Blok.uninstall

        uninstalled = []

        def uninstall(self):
            cls = self.__class__
            uninstalled.extend(
                [x for x, y in BlokManager.bloks.items() if y is cls])

        try:
            Blok.uninstall = uninstall
            registry = registry_testblok
            registry.upgrade(install=('test-blok3',))
            registry.upgrade(uninstall=('test-blok1',))
            assert uninstalled == [
                'test-blok3', 'test-blok2', 'test-blok1']
        finally:
            Blok.uninstall = old_uninstall

    def test_update(self, registry_testblok):
        registry = registry_testblok
        registry.upgrade(install=('test-blok3',))
        registry.upgrade(update=('test-blok1',))
        self.check_order(registry, 'update', [
            'test-blok1', 'test-blok2', 'test-blok3'])

    def test_load(self, registry_testblok):
        registry = registry_testblok
        registry.upgrade(install=('test-blok3',))
        self.check_order(registry, 'load', [
            'anyblok-core', 'test-blok1', 'test-blok2', 'test-blok3'])


@pytest.mark.skipif(sgdb_in(['MySQL', 'MariaDB']),
                    reason='Not for MySQL and MariaDB')
class TestBlokModel:

    @pytest.fixture(autouse=True)
    def transact(self, request, registry_testblok):
        transaction = registry_testblok.begin_nested()
        request.addfinalizer(transaction.rollback)
        return

    def test_remove_foreign_key_after_uninstallation(self, registry_testblok):
        registry = registry_testblok
        registry.upgrade(install=('test-blok7', 'test-blok8'))
        t2 = registry.Test2.insert(label="test2")
        registry.Test.insert(label="Test1", test2=t2.id)
        from sqlalchemy.exc import IntegrityError
        with pytest.raises(IntegrityError):
            with registry.begin_nested():
                registry.Test2.execute_sql_statement(
                    registry.Test2.delete_sql_statement())

        registry.upgrade(uninstall=('test-blok8',))
        registry.Test2.execute_sql_statement(
            registry.Test2.delete_sql_statement())

    def test_auto_migration_is_between_pre_and_post_migration_1(
        self, registry_testblok
    ):
        registry = registry_testblok
        registry.upgrade(install=('test-blok14',))
        blok = BlokManager.get('test-blok14')
        assert blok.table_exist_before_automigration is False
        assert blok.table_exist_after_automigration is True
        registry.Test.insert()
        assert registry.Test.query().count() == 1

    def test_auto_migration_is_between_pre_and_post_migration_2(
        self, registry_testblok
    ):
        registry = registry_testblok
        registry.upgrade(install=('test-blok14',))
        blok = BlokManager.get('test-blok14')
        registry.Test.insert()
        assert registry.Test.query().count() == 1
        registry.upgrade(update=('test-blok14',))
        assert blok.table_exist_before_automigration is True
        assert blok.table_exist_after_automigration is True
        assert registry.Test.query().count() == 1


class TestBlokQuery:

    @pytest.fixture(autouse=True)
<<<<<<< HEAD
    def transact(self, request, registry_testblok_func):
        request.addfinalizer(
            registry_testblok_func.named_unittest_transaction[
                'main'].rollback)

    def test_session_with_no_change(self, registry_testblok_func):
        registry = registry_testblok_func
        Session = registry.Session
        registry.upgrade(install=('test-blok1',))
        assert Session is registry.Session
=======
    def transact(self, request, registry_testblok):
        transaction = registry_testblok.begin_nested()
        request.addfinalizer(transaction.rollback)
        return
>>>>>>> a0d6801a

    def test_session_with_change_query(self, registry_testblok):
        registry = registry_testblok
        assert not hasattr(registry.System.Blok.query(), 'is_a_test')
        registry.upgrade(install=('test-blok11',))
        assert registry.System.Blok.query().is_a_test is True


@pytest.mark.skipif(sgdb_in(['MySQL', 'MariaDB']),
                    reason='Not for MySQL and MariaDB')
class TestBlokInstallLifeCycle:

    @pytest.fixture(autouse=True)
    def transact(self, request, registry_testblok):
        transaction = registry_testblok.begin_nested()

        def clear_called_methods():
            BlokManager.get('test-blok16').called_methods = []

        request.addfinalizer(clear_called_methods)
<<<<<<< HEAD
        request.addfinalizer(
            registry_testblok_func.named_unittest_transaction[
                'main'].rollback)
=======
        request.addfinalizer(transaction.rollback)
>>>>>>> a0d6801a

    @pytest.fixture()
    def registry_blok16_installed(self, registry_testblok):
        registry_testblok.upgrade(install=('test-blok16',))
        blok = BlokManager.get('test-blok16')
        blok.called_methods = []
        return registry_testblok

    def test_install_without_demo(self, registry_testblok):
        registry = registry_testblok
        registry.System.Parameter.set("with-demo", False)
        registry.upgrade(install=('test-blok16',))
        blok = BlokManager.get('test-blok16')
        assert blok.called_methods == [
            "pre_migration", "post_migration", "update",
        ]

    def test_install_with_demo(self, registry_testblok):
        registry = registry_testblok
        registry.System.Parameter.set("with-demo", True)
        registry.upgrade(install=('test-blok16',))
        blok = BlokManager.get('test-blok16')
        assert blok.called_methods == [
            "pre_migration", "post_migration", "update", "update_demo",
        ]

    def test_update_without_demo(self, registry_blok16_installed):
        registry = registry_blok16_installed
        registry.System.Parameter.set("with-demo", False)
        registry.upgrade(update=('test-blok16',))
        blok = BlokManager.get('test-blok16')
        assert blok.called_methods == [
            "pre_migration", "post_migration", "update",
        ]

    def test_update_with_demo(self, registry_blok16_installed):
        registry = registry_blok16_installed
        registry.System.Parameter.set("with-demo", True)
        registry.upgrade(update=('test-blok16',))
        blok = BlokManager.get('test-blok16')
        assert blok.called_methods == [
            "pre_migration", "post_migration", "update", "update_demo",
        ]

    def test_unistall_without_demo(self, registry_blok16_installed):
        registry = registry_blok16_installed
        registry.System.Parameter.set("with-demo", False)
        registry.upgrade(uninstall=('test-blok16',))
        blok = BlokManager.get('test-blok16')
        assert blok.called_methods == [
            "uninstall",
        ]

    def test_unistall_with_demo(self, registry_blok16_installed):
        registry = registry_blok16_installed
        registry.System.Parameter.set("with-demo", True)
        registry.upgrade(uninstall=('test-blok16',))
        blok = BlokManager.get('test-blok16')
        assert blok.called_methods == [
            "uninstall_demo", "uninstall",
        ]

    def test_update_loadwithoutmigration(self, registry_blok16_installed):
        registry = registry_blok16_installed
        registry.loadwithoutmigration = True
        registry.System.Parameter.set("with-demo", True)
        registry.upgrade(update=('test-blok16',))
        blok = BlokManager.get('test-blok16')
        assert blok.called_methods == []

    def test_update_withoutautomigration(self, registry_blok16_installed):
        registry = registry_blok16_installed
        registry.withoutautomigration = True
        registry.System.Parameter.set("with-demo", True)
        registry.upgrade(update=('test-blok16',))
        blok = BlokManager.get('test-blok16')
        assert blok.called_methods == [
            "pre_migration", "post_migration", "update", "update_demo",
        ]<|MERGE_RESOLUTION|>--- conflicted
+++ resolved
@@ -834,23 +834,17 @@
 class TestBlokQuery:
 
     @pytest.fixture(autouse=True)
-<<<<<<< HEAD
-    def transact(self, request, registry_testblok_func):
-        request.addfinalizer(
-            registry_testblok_func.named_unittest_transaction[
-                'main'].rollback)
+    def transact(self, request, registry_testblok):
+        transaction = registry_testblok.named_unittest_transaction[
+            'main'].begin_nested()
+        request.addfinalizer(transaction.rollback)
+        return
 
     def test_session_with_no_change(self, registry_testblok_func):
         registry = registry_testblok_func
         Session = registry.Session
         registry.upgrade(install=('test-blok1',))
         assert Session is registry.Session
-=======
-    def transact(self, request, registry_testblok):
-        transaction = registry_testblok.begin_nested()
-        request.addfinalizer(transaction.rollback)
-        return
->>>>>>> a0d6801a
 
     def test_session_with_change_query(self, registry_testblok):
         registry = registry_testblok
@@ -865,19 +859,14 @@
 
     @pytest.fixture(autouse=True)
     def transact(self, request, registry_testblok):
-        transaction = registry_testblok.begin_nested()
+        transaction = registry_testblok.named_unittest_transaction[
+            'main'].begin_nested()
 
         def clear_called_methods():
             BlokManager.get('test-blok16').called_methods = []
 
         request.addfinalizer(clear_called_methods)
-<<<<<<< HEAD
-        request.addfinalizer(
-            registry_testblok_func.named_unittest_transaction[
-                'main'].rollback)
-=======
-        request.addfinalizer(transaction.rollback)
->>>>>>> a0d6801a
+        request.addfinalizer(transaction.rollback)
 
     @pytest.fixture()
     def registry_blok16_installed(self, registry_testblok):
