# -*- coding: utf-8 -*-
# This file is a part of the AnyBlok project
#
#    Copyright (C) 2014 Jean-Sebastien SUZANNE <jssuzanne@anybox.fr>
#    Copyright (C) 2021 Jean-Sebastien SUZANNE <js.suzanne@gmail.com>
#
# This Source Code Form is subject to the terms of the Mozilla Public License,
# v. 2.0. If a copy of the MPL was not distributed with this file,You can
# obtain one at http://mozilla.org/MPL/2.0/.
import warnings
from pkg_resources import iter_entry_points
from anyblok.imp import ImportManager
from .logging import log
from anyblok.environment import EnvironmentManager
from time import sleep
from sys import modules
from os.path import dirname
from logging import getLogger

logger = getLogger(__name__)


class BlokManagerException(LookupError):
    """Simple exception class for BlokManager """

    def __init__(self, *args, **kwargs):
        EnvironmentManager.set('current_blok', None)
        super(BlokManagerException, self).__init__(*args, **kwargs)


class BlokManager:
    """Manage the bloks for one process

    A blok has a `setuptools` entrypoint, this entry point is defined
    by the ``entry_points`` attribute in the first load

    The ``bloks`` attribute is a dict with all the loaded entry points

    Use this class to import all the bloks in the entrypoint::

        BlokManager.load()

    """

    bloks = {}
    entry_points = None
    ordered_bloks = []
    auto_install = []

    @classmethod
    def list(cls):
        """Return the ordered bloks

        :rtype: list of blok name ordered by loading
        """
        return cls.ordered_bloks

    @classmethod
    def has(cls, blok):
        """Return True if the blok is loaded

        :param blok: the name of the blok
        :rtype: bool
        """
        return blok and blok in cls.ordered_bloks or False

    @classmethod
    def get(cls, blok):
        """Return the loaded blok

        :param blok: the name of the blok
        :rtype: blok instance
        :exception: BlokManagerException
        """
        if not cls.has(blok):
            raise BlokManagerException('%r not found' % blok)

        return cls.bloks[blok]

    @classmethod
    def set(cls, blokname, blok):
        """Add a new blok

        :param blokname: the name of the blok
        :param blok: blok instance
        :exception: BlokManagerException
        """
        if cls.has(blokname):
            raise BlokManagerException('%r already present' % blokname)

        cls.bloks[blokname] = blok
        cls.ordered_bloks.append(blokname)

    @classmethod
    @log(logger, level='debug')
    def reload(cls):
        """Reload the entry points

        Empty the ``bloks`` dict and use the ``entry_points`` attribute to
        load bloks
        :exception: BlokManagerException
        """
        if cls.entry_points is None:
            raise BlokManagerException(
                """You must use the ``load`` classmethod before using """
                """``reload``""")

        entry_points = []
        entry_points += cls.entry_points
        cls.unload()
        cls.load(entry_points=entry_points)

    @classmethod
    @log(logger, level='debug')
    def unload(cls):
        """Unload all the bloks but not the registry """
        cls.bloks = {}
        cls.ordered_bloks = []
        cls.entry_points = None
        cls.auto_install = []
        from .registry import RegistryManager
        RegistryManager.unload()

    @classmethod
    def get_needed_blok_dependencies(cls, blok):
        """Get all dependencies for the blok given

        :param blok:
        :return:
        """
        for required in cls.bloks[blok].required:
            if not cls.get_needed_blok(required):
                cls.add_undefined_blok(required)

            cls.bloks[required].required_by.append(blok)

        for optional in cls.bloks[blok].optional:
            if cls.get_needed_blok(optional):
                cls.bloks[optional].optional_by.append(blok)

        for conditional in cls.bloks[blok].conditional:
            cls.bloks[conditional].conditional_by.append(blok)

        for conflicting in cls.bloks[blok].conflicting:
            cls.bloks[conflicting].conflicting_by.append(blok)

    @classmethod
    def blok_importers(cls, blok):
        EnvironmentManager.set('current_blok', blok)

        if not ImportManager.has(blok):
            # Import only if the blok doesn't exists, do not reload here
            mod = ImportManager.add(blok)
            mod.imports()
        else:
            mod = ImportManager.get(blok)
            mod.reload()

    @classmethod
    def get_needed_blok(cls, blok):
        """Get and import/load the blok given with dependencies

        :param blok:
        :return:
        """
        if cls.has(blok):
            return True

        if blok not in cls.bloks:
            return False

        cls.get_needed_blok_dependencies(blok)
        cls.ordered_bloks.append(blok)
        cls.blok_importers(blok)

        if cls.bloks[blok].autoinstall:
            cls.auto_install.append(blok)

        return True

    @classmethod
    def add_undefined_blok(cls, name):
        blok = type(
            'undefined-blok.%s' % name,
            (UndefinedBlok,),
            dict(name=name, required_by=[], optional_by=[], conditional_by=[],
                 conflicting_by=[])
        )
        blok.__doc__ = "Blok undefined"
        cls.set(name, blok)
        # here they are not python module to load, but this action
        # add the undefined blok in registryManager
        cls.blok_importers(name)

    @classmethod
    @log(logger, level='debug')
    def load(cls, entry_points=('bloks',)):
        """Load all the bloks and import them

        :param entry_points: Used by ``iter_entry_points`` to get the blok
        :exception: BlokManagerException
        """
        if not entry_points:
            raise BlokManagerException("The entry_points mustn't be empty")

        cls.entry_points = entry_points

        if EnvironmentManager.get('current_blok'):
            while EnvironmentManager.get('current_blok'):
                sleep(0.1)

        EnvironmentManager.set('current_blok', 'start')

        bloks = []
        for entry_point in entry_points:
            count = 0
            for i in iter_entry_points(entry_point):
                count += 1
                blok = i.load()
                blok.required_by = []
                blok.optional_by = []
                blok.conditional_by = []
                blok.conflicting_by = []
                cls.set(i.name, blok)
                blok.name = i.name
                bloks.append((blok.priority, i.name))

            if not count:
                raise BlokManagerException(
                    "Invalid bloks group %r" % entry_point)

        # Empty the ordered blok to reload it depending on the priority
        cls.ordered_bloks = []
        bloks.sort()

        try:
            while bloks:
                blok = bloks.pop(0)[1]
                cls.get_needed_blok(blok)

        finally:
            EnvironmentManager.set('current_blok', None)

    @classmethod
    def getPath(cls, blok):
        """Return the path of the blok

        :param blok: blok name in ``ordered_bloks``
        :rtype: absolute path
        """
        blok = cls.get(blok)
        return dirname(modules[blok.__module__].__file__)


class Blok:
    """Super class for all the bloks

    define the default value for:

    * priority: order to load the blok
    * required: list of the bloks required to install this blok
    * optional: list of the bloks to be installed if present in the blok list
    * conditional: if all the bloks of this list are installed then install
      this blok
    """

    autoinstall = False
    priority = 100
    required = []
    optional = []
    conditional = []
    conflicting = []
    name = None  # set by the BlokManager
    author = ''
    logo = ''

    def __init__(self, registry):
        self.anyblok = registry

    @property
    def registry(self):
        warnings.warn(
            "'registry' attribute is deprecated because SQLAlchemy 1.4 add is "
            "own 'registry' attribute. Replace it by 'anyblok' attribute",
            DeprecationWarning, stacklevel=2)
<<<<<<< HEAD
=======

>>>>>>> f8ebcf2b
        return self.anyblok

    @classmethod
    def import_declaration_module(cls):
        """Do the python import for the Declaration of the model or other
        """

    def update(self, latest_version):
        """Called on install or update

        :param latest_version: latest version installed, if the blok has never
                               been installed, latest_version is None
        """

    def pre_migration(self, latest_version):
        """Called on update, before the auto migration

        .. warning::

            You can not use the ORM

        :param latest_version: latest version installed, if the blok has never
                               been installed, latest_version is None
        """

    def post_migration(self, latest_version):
        """Called on update, after the auto migration

        :param latest_version: latest version installed, if the blok has never
                               been installed, latest_version is None
        """

    def update_demo(self, latest_version):
        """Called on install or update to set or update demo data if
        `System.Parameter.get("with-demo", False) is True`

        :param latest_version: latest version installed, if the blok has never
                               been installed, latest_version is None
        """

    def uninstall_demo(self):
        """Called on uninstall demo data if
        `System.Parameter.get("with-demo", False) is True`
        """

    def uninstall(self):
        """Called on uninstall
        """

    def load(self):
        """Called on start / launch
        """


class UndefinedBlok(Blok):

    version = '0.0.0'<|MERGE_RESOLUTION|>--- conflicted
+++ resolved
@@ -283,10 +283,7 @@
             "'registry' attribute is deprecated because SQLAlchemy 1.4 add is "
             "own 'registry' attribute. Replace it by 'anyblok' attribute",
             DeprecationWarning, stacklevel=2)
-<<<<<<< HEAD
-=======
-
->>>>>>> f8ebcf2b
+
         return self.anyblok
 
     @classmethod
