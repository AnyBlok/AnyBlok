[flake8]
max-line-length = 80
exclude = log/*,parts/*,doc/*,*.egg-info
max-complexity = 10

[pytest]
addopts = -ra -vv --cov=anyblok --cov-report=html
markers =
    field: marks tests as a field (deselect with '-m "not field"')
    column
<<<<<<< HEAD
    relationship
=======
    relationship
    skip_unless_demo_data_installed
    skip_while_demo_data_installed
>>>>>>> ccad0a72
<|MERGE_RESOLUTION|>--- conflicted
+++ resolved
@@ -8,10 +8,6 @@
 markers =
     field: marks tests as a field (deselect with '-m "not field"')
     column
-<<<<<<< HEAD
-    relationship
-=======
     relationship
     skip_unless_demo_data_installed
-    skip_while_demo_data_installed
->>>>>>> ccad0a72
+    skip_while_demo_data_installed