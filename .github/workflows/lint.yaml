--- conflicted
+++ resolved
@@ -8,11 +8,7 @@
       - uses: actions/checkout@v2
       - uses: actions/setup-python@v2
         with:
-<<<<<<< HEAD
-          python-version: '3.10'
-=======
           python-version: '3.11'
->>>>>>> c2615b55
       - name: Install pre-commit
         run: pip install pre-commit
       - name: Run pre-commit hooks
